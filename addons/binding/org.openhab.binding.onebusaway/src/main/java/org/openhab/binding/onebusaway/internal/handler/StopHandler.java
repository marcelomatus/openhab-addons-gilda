--- conflicted
+++ resolved
@@ -1,5 +1,5 @@
 /**
- * Copyright (c) 2010-2018 by the respective copyright holders.
+ * Copyright (c) 2010-2017 by the respective copyright holders.
  *
  * All rights reserved. This program and the accompanying materials
  * are made available under the terms of the Eclipse Public License v1.0
@@ -174,31 +174,6 @@
     }
 
     private boolean fetchAndUpdateStopData() {
-<<<<<<< HEAD
-=======
-        ApiHandler apiHandler = getApiHandler();
-        if (apiHandler == null) {
-            // We must be offline.
-            return false;
-        }
-        boolean alreadyFetching = !fetchInProgress.compareAndSet(false, true);
-        if (alreadyFetching) {
-            return false;
-        }
-        logger.debug("Fetching data for stop ID {}", config.getStopId());
-        String url = String.format("http://%s/api/where/arrivals-and-departures-for-stop/%s.json?key=%s",
-                apiHandler.getApiServer(), config.getStopId(), apiHandler.getApiKey());
-        URI uri;
-        try {
-            uri = new URI(url);
-        } catch (URISyntaxException e) {
-            logger.error("Unable to parse {} as a URI.", url);
-            updateStatus(ThingStatus.OFFLINE, ThingStatusDetail.OFFLINE.CONFIGURATION_ERROR,
-                    "stopId or apiKey is set to a bogus value");
-            return false;
-        }
-        ContentResponse response;
->>>>>>> 4baf1bbe
         try {
             ApiHandler apiHandler = getApiHandler();
             if (apiHandler == null) {
@@ -216,7 +191,7 @@
             try {
                 uri = new URI(url);
             } catch (URISyntaxException e) {
-                logger.error("Unable to parse '%s' as a URI.", url);
+                logger.error("Unable to parse {} as a URI.", url);
                 updateStatus(ThingStatus.OFFLINE, ThingStatusDetail.OFFLINE.CONFIGURATION_ERROR,
                         "stopId or apiKey is set to a bogus value");
                 return false;
