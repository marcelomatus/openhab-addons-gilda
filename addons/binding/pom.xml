<?xml version="1.0" encoding="UTF-8"?>
<project xmlns="http://maven.apache.org/POM/4.0.0" xmlns:xsi="http://www.w3.org/2001/XMLSchema-instance" xsi:schemaLocation="http://maven.apache.org/POM/4.0.0 http://maven.apache.org/maven-v4_0_0.xsd">

  <parent>
    <groupId>org.openhab.addons</groupId>
    <artifactId>pom</artifactId>
    <version>2.1.0-SNAPSHOT</version>
  </parent>

  <modelVersion>4.0.0</modelVersion>
  <groupId>org.openhab.binding</groupId>
  <artifactId>pom</artifactId>

  <name>openHAB Bindings</name>

  <packaging>pom</packaging>
 
  <modules>
    <module>org.openhab.binding.allplay</module>
    <module>org.openhab.binding.amazondashbutton</module>
    <module>org.openhab.binding.astro</module>
    <module>org.openhab.binding.autelis</module>
    <module>org.openhab.binding.avmfritz</module>
    <module>org.openhab.binding.chromecast</module>
    <module>org.openhab.binding.coolmasternet</module>
    <module>org.openhab.binding.dscalarm</module>
    <module>org.openhab.binding.exec</module>
    <module>org.openhab.binding.feed</module>
    <module>org.openhab.binding.feed.test</module>
    <module>org.openhab.binding.freebox</module>
    <module>org.openhab.binding.harmonyhub</module>
    <module>org.openhab.binding.hdanywhere</module>
    <module>org.openhab.binding.hdpowerview</module>
    <module>org.openhab.binding.homematic</module>
    <module>org.openhab.binding.globalcache</module>
    <module>org.openhab.binding.ipp</module>
    <module>org.openhab.binding.keba</module>
    <module>org.openhab.binding.kodi</module>
    <module>org.openhab.binding.kostalinverter</module>
    <module>org.openhab.binding.lutron</module>
    <module>org.openhab.binding.max</module>
    <module>org.openhab.binding.max.test</module>
    <module>org.openhab.binding.meteostick</module>
    <module>org.openhab.binding.miele</module>
    <module>org.openhab.binding.milight</module>
    <module>org.openhab.binding.minecraft</module>
    <module>org.openhab.binding.netatmo</module>
    <module>org.openhab.binding.network</module>
    <module>org.openhab.binding.oceanic</module>
    <module>org.openhab.binding.onkyo</module>
    <module>org.openhab.binding.opensprinkler</module>
    <module>org.openhab.binding.orvibo</module>
    <module>org.openhab.binding.pioneeravr</module>
    <module>org.openhab.binding.pulseaudio</module>
    <module>org.openhab.binding.rme</module>
    <module>org.openhab.binding.rfxcom</module>
    <module>org.openhab.binding.rfxcom.test</module>
    <module>org.openhab.binding.russound</module>
    <module>org.openhab.binding.samsungtv</module>
    <module>org.openhab.binding.silvercrestwifisocket</module>
    <module>org.openhab.binding.smaenergymeter</module>
    <module>org.openhab.binding.squeezebox</module>
    <module>org.openhab.binding.systeminfo</module>
    <module>org.openhab.binding.systeminfo.test</module>
    <module>org.openhab.binding.tellstick</module>
    <module>org.openhab.binding.tesla</module>
    <module>org.openhab.binding.toon</module>
    <module>org.openhab.binding.urtsi</module>
    <module>org.openhab.binding.vitotronic</module>
    <module>org.openhab.binding.yamahareceiver</module>
<<<<<<< HEAD
    <module>org.openhab.binding.homie</module>
=======
    <module>org.openhab.binding.zway</module>
>>>>>>> b608c299
  </modules>

</project><|MERGE_RESOLUTION|>--- conflicted
+++ resolved
@@ -68,11 +68,8 @@
     <module>org.openhab.binding.urtsi</module>
     <module>org.openhab.binding.vitotronic</module>
     <module>org.openhab.binding.yamahareceiver</module>
-<<<<<<< HEAD
     <module>org.openhab.binding.homie</module>
-=======
     <module>org.openhab.binding.zway</module>
->>>>>>> b608c299
   </modules>
 
 </project>