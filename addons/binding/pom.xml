--- conflicted
+++ resolved
@@ -72,11 +72,8 @@
     <module>org.openhab.binding.vitotronic</module>
     <module>org.openhab.binding.wifiled</module>
     <module>org.openhab.binding.yamahareceiver</module>
-<<<<<<< HEAD
-=======
     <module>org.openhab.binding.zoneminder</module>
     <module>org.openhab.binding.zway</module>
->>>>>>> 0bbd44ff
     <module>org.openhab.binding.omnilink</module>
   </modules>
 
