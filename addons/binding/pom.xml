--- conflicted
+++ resolved
@@ -68,11 +68,8 @@
     <module>org.openhab.binding.urtsi</module>
     <module>org.openhab.binding.vitotronic</module>
     <module>org.openhab.binding.yamahareceiver</module>
-<<<<<<< HEAD
     <module>org.openhab.binding.zoneminder</module>
-=======
     <module>org.openhab.binding.zway</module>
->>>>>>> bef0eac4
   </modules>
 
 </project>