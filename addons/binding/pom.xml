--- conflicted
+++ resolved
@@ -4,11 +4,7 @@
   <parent>
     <groupId>org.openhab.addons</groupId>
     <artifactId>pom</artifactId>
-<<<<<<< HEAD
-    <version>2.0.0-SNAPSHOT</version>
-=======
     <version>2.1.0-SNAPSHOT</version>
->>>>>>> af6fe5b1
   </parent>
 
   <modelVersion>4.0.0</modelVersion>
@@ -72,10 +68,7 @@
     <module>org.openhab.binding.urtsi</module>
     <module>org.openhab.binding.vitotronic</module>
     <module>org.openhab.binding.yamahareceiver</module>
-<<<<<<< HEAD
-=======
     <module>org.openhab.binding.zway</module>
->>>>>>> af6fe5b1
   </modules>
 
 </project>