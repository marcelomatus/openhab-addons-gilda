# Astro Binding

The Astro binding is used for calculating 
    * many DateTime and positional values for sun and moon.
    * Radiation levels (direct, diffuse and total) of the sun during the day

## Supported Things

This binding supports two Things: Sun and Moon

## Discovery

Discovery is not necessary, because all calculations are done within the binding.

## Binding Configuration

No binding configuration required.

## Thing Configuration

A thing requires the geolocation (latitude, longitude) for which the calculation is done.
Optionally, a refresh interval (in seconds) can be defined to also calculate positional data like azimuth and elevation.
An complementary altitude (optional) configuration item can also be specified to sharpen results provided by Radiation group.

## Channels

* **thing** `sun`
    * **group** `rise, set, noon, night, morningNight, astroDawn, nauticDawn, civilDawn, astroDusk, nauticDusk, civilDusk, eveningNight, daylight`
        * **channel** 
            * `start, end` (DateTime)
            * `duration` (Number)
    * **group** `position`
        * **channel** 
            * `azimuth, elevation` (Number)
    * **group** `radiation`
        * **channel** 
            * `direct, diffuse, total` (Number)
    * **group** `zodiac`
        * **channel** 
            * `start, end` (DateTime) 
            * `sign` (String), values: `ARIES, TAURUS, GEMINI, CANCER, LEO, VIRGO, LIBRA, SCORPIO, SAGITTARIUS, CAPRICORN, AQUARIUS, PISCES`
    * **group** `season`
        * **channel**: 
            * `spring, summer, autumn, winter` (DateTime)
            * `name` (String), values `SPRING, SUMMER, AUTUMN, WINTER`
    * **group** `eclipse`
        * **channel**: 
            * `total, partial, ring` (DateTime)
    * **group** `phase`
        * **channel** 
            * `name` (String), values: `SUN_RISE, ASTRO_DAWN, NAUTIC_DAWN, CIVIL_DAWN, CIVIL_DUSK, NAUTIC_DUSK, ASTRO_DUSK, SUN_SET, DAYLIGHT, NOON, NIGHT`
* **thing** `moon`
    * **group** `rise, set`
        * **channel** 
            * `start, end` (DateTime)
            * `duration` (Number), **Note:** start and end is always equal, duration always 0.
    * **group** `phase`
        * **channel**: 
            * `firstQuarter, thirdQuarter, full, new` (DateTime)
            * `age, illumination` (Number)
            * `name` (String), values: `NEW, WAXING_CRESCENT, FIRST_QUARTER, WAXING_GIBBOUS, FULL, WANING_GIBBOUS, THIRD_QUARTER, WANING_CRESCENT`
    * **group** `eclipse`
        * **channel**: 
            * `total, partial` (DateTime)
    * **group** `distance`
        * **channel**: 
            * `date` (DateTime)
            * `kilometer, miles` (Number)
    * **group** `perigee`
        * **channel**: 
            * `date` (DateTime), 
            * `kilometer, miles` (Number)
    * **group** `apogee`
        * **channel**: 
            * `date` (DateTime)
            * `kilometer, miles` (Number)
    * **group** `zodiac`
        * **channel** 
            * `sign` (String), values: `ARIES, TAURUS, GEMINI, CANCER, LEO, VIRGO, LIBRA, SCORPIO, SAGITTARIUS, CAPRICORN, AQUARIUS, PISCES`
    * **group** `position`
        * **channel** 
            * `azimuth, elevation` (Number)

### Trigger Channels
* **thing** `sun`
    * **group** `rise, set, noon, night, morningNight, astroDawn, nauticDawn, civilDawn, astroDusk, nauticDusk, civilDusk, eveningNight, daylight`
        * **event** `START, END`
    * **group** `eclipse`
        * **event**: `TOTAL, PARTIAL, RING`
* **thing** `moon`
    * **group** `rise`
        * **event** `START`
    * **group** `set`
        * **event** `END`
    * **group** `phase`
        * **event**: `FIRST_QUARTER, THIRD_QUARTER, FULL, NEW`
    * **group** `eclipse`
        * **event**: `TOTAL, PARTIAL`
    * **group** `perigee`
        * **event**: `PERIGEE`
    * **group** `apogee`
        * **event**: `APOGEE`

**Offsets:** For each event group you can optionally configure an offset in minutes.
The offset must be configured in the channel properties for the corresponding thing.
The minimum allowed offset is -1440 and the maximum allowed offset is 1440.

## Full Example

Things:

```
astro:sun:home  [ geolocation="xx.xxxxxx,xx.xxxxxx", altitude=100, interval=60 ]
astro:moon:home [ geolocation="xx.xxxxxx,xx.xxxxxx", interval=60 ]
```

<<<<<<< HEAD
or optionally with an offset
=======
or optionally with an event offset
>>>>>>> 9408c813

```
astro:sun:home [ geolocation="xx.xxxxxx,xx.xxxxxx", altitude=100, interval=60 ] {
    Channels:
        Type rangeEvent : rise#event [
            offset=-30
        ]
}
astro:moon:home [ geolocation="xx.xxxxxx,xx.xxxxxx", interval=60 ]
<<<<<<< HEAD
=======
```

or a datetime offset

```
astro:sun:home [ geolocation="xx.xxxxxx,xx.xxxxxx", altitude=100, interval=60 ] {
    Channels:
        Type start : rise#start [
            offset=5
        ]
        Type end : rise#end [
            offset=5
        ]
}
>>>>>>> 9408c813
```

Items:

```
DateTime Sunrise_Time       "Sunrise [%1$tH:%1$tM]"  { channel="astro:sun:home:rise#start" }
DateTime Sunset_Time        "Sunset [%1$tH:%1$tM]"   { channel="astro:sun:home:set#start" }
Number   Azimuth            "Azimuth"                { channel="astro:sun:home:position#azimuth" }
Number   Elevation          "Elevation"              { channel="astro:sun:home:position#elevation" }
String   MoonPhase          "MoonPhase"              { channel="astro:moon:home:phase#name" }
Number   Total_Radiation    "Radiation"              { channel="astro:sun:home:radiation#total" }
Number   Total_Radiation    "Radiation"              { channel="astro:sun:home:radiation#total" }
```

Events:

```
rule "example trigger rule"
when
    Channel 'astro:sun:home:rise#event' triggered START 
then
    ...
end
```<|MERGE_RESOLUTION|>--- conflicted
+++ resolved
@@ -114,11 +114,7 @@
 astro:moon:home [ geolocation="xx.xxxxxx,xx.xxxxxx", interval=60 ]
 ```
 
-<<<<<<< HEAD
-or optionally with an offset
-=======
 or optionally with an event offset
->>>>>>> 9408c813
 
 ```
 astro:sun:home [ geolocation="xx.xxxxxx,xx.xxxxxx", altitude=100, interval=60 ] {
@@ -128,8 +124,7 @@
         ]
 }
 astro:moon:home [ geolocation="xx.xxxxxx,xx.xxxxxx", interval=60 ]
-<<<<<<< HEAD
-=======
+
 ```
 
 or a datetime offset
@@ -144,7 +139,6 @@
             offset=5
         ]
 }
->>>>>>> 9408c813
 ```
 
 Items:
