--- conflicted
+++ resolved
@@ -86,15 +86,11 @@
         State state = null;
         switch (channel.getDataType()) {
             case PercentType:
-<<<<<<< HEAD
-                if (value > 100 || value < 0) {
+                if (value < 0 || value > 100) {
                     break;
                 }
 
                 if (configInvert) {
-=======
-                if (configInvertPercent) {
->>>>>>> 21fa3af8
                     state = new PercentType(100 - value);
                 } else {
                     state = new PercentType(value);
