/**
 * Copyright (c) 2014-2016 by the respective copyright holders.
 *
 * All rights reserved. This program and the accompanying materials
 * are made available under the terms of the Eclipse Public License v1.0
 * which accompanies this distribution, and is available at
 * http://www.eclipse.org/legal/epl-v10.html
 */
package org.openhab.binding.gardena.discovery;

import static org.openhab.binding.gardena.GardenaBindingConstants.BINDING_ID;

import java.util.concurrent.Future;

import org.eclipse.smarthome.config.discovery.AbstractDiscoveryService;
import org.eclipse.smarthome.config.discovery.DiscoveryResult;
import org.eclipse.smarthome.config.discovery.DiscoveryResultBuilder;
import org.eclipse.smarthome.core.thing.Thing;
import org.eclipse.smarthome.core.thing.ThingTypeUID;
import org.eclipse.smarthome.core.thing.ThingUID;
import org.openhab.binding.gardena.handler.GardenaAccountHandler;
import org.openhab.binding.gardena.internal.GardenaSmart;
import org.openhab.binding.gardena.internal.exception.GardenaException;
import org.openhab.binding.gardena.internal.model.Device;
import org.openhab.binding.gardena.internal.model.Location;
import org.openhab.binding.gardena.util.UidUtils;
import org.slf4j.Logger;
import org.slf4j.LoggerFactory;

import com.google.common.collect.ImmutableSet;

/**
 * The {@link GardenaDeviceDiscoveryService} is used to discover devices that are connected to Gardena Smart Home.
 *
 * @author Gerhard Riegler - Initial contribution
 */
public class GardenaDeviceDiscoveryService extends AbstractDiscoveryService {

    private static final Logger logger = LoggerFactory.getLogger(GardenaDeviceDiscoveryService.class);
    private static final int DISCOVER_TIMEOUT_SECONDS = 30;

    private GardenaAccountHandler accountHandler;
    private Future<?> scanFuture;

    public GardenaDeviceDiscoveryService(GardenaAccountHandler accountHandler) {
        super(ImmutableSet.of(new ThingTypeUID(BINDING_ID, "-")), DISCOVER_TIMEOUT_SECONDS, false);
        this.accountHandler = accountHandler;
    }

    /**
     * Called on component activation.
     */
    public void activate() {
        super.activate(null);
    }

    /**
     * {@inheritDoc}
     */
    @Override
    public void deactivate() {
        super.deactivate();
    }

    /**
     * {@inheritDoc}
     */
    @Override
    protected void startScan() {
        logger.debug("Starting Gardena discovery scan");
        loadDevices();
    }

    /**
     * {@inheritDoc}
     */
    @Override
    public void stopScan() {
        logger.debug("Stopping Gardena discovery scan");
        if (scanFuture != null) {
            scanFuture.cancel(true);
        }
        super.stopScan();
    }

    /**
     * Starts a thread which loads all Gardena devices registered in the account
     */
    public void loadDevices() {
        if (scanFuture == null) {
            scanFuture = scheduler.submit(new Runnable() {

                @Override
                public void run() {
                    try {
                        GardenaSmart gardena = accountHandler.getGardenaSmart();
                        gardena.loadAllDevices();
                        for (Location location : gardena.getLocations()) {
                            for (String deviceId : location.getDeviceIds()) {
                                deviceDiscovered(gardena.getDevice(deviceId));
                            }
                        }

                        for (Thing thing : accountHandler.getThing().getThings()) {
                            try {
                                gardena.getDevice(UidUtils.getGardenaDeviceId(thing));
                            } catch (GardenaException ex) {
                                thingRemoved(thing.getUID());
                            }
                        }

<<<<<<< HEAD
                        logger.debug("Finished Gardena device discovery scan on gateway '{}'",
                                accountHandler.getGardenaSmart().getId());
=======
                        logger.debug("Finished Gardena device discovery scan on account '{}'",
                                bridgeHandler.getGardenaSmart().getId());
>>>>>>> f7d62c90
                    } catch (Throwable ex) {
                        logger.error(ex.getMessage(), ex);
                    } finally {
                        scanFuture = null;
                        removeOlderResults(getTimestampOfLastScan());
                    }
                }
            });
        } else {
            logger.debug("Gardena device discovery scan in progress");
        }
    }

    /**
     * Generates the DiscoveryResult from a Gardena device.
     */
    public void deviceDiscovered(Device device) {
        ThingUID accountUID = accountHandler.getThing().getUID();
        ThingUID thingUID = UidUtils.generateThingUID(device, accountHandler.getThing());

        DiscoveryResult discoveryResult = DiscoveryResultBuilder.create(thingUID).withBridge(accountUID)
                .withLabel(device.getName()).build();
        thingDiscovered(discoveryResult);
    }

    /**
     * Removes the Gardena device.
     */
    public void deviceRemoved(Device device) {
        ThingUID thingUID = UidUtils.generateThingUID(device, accountHandler.getThing());
        thingRemoved(thingUID);
    }

}<|MERGE_RESOLUTION|>--- conflicted
+++ resolved
@@ -109,13 +109,8 @@
                             }
                         }
 
-<<<<<<< HEAD
                         logger.debug("Finished Gardena device discovery scan on gateway '{}'",
                                 accountHandler.getGardenaSmart().getId());
-=======
-                        logger.debug("Finished Gardena device discovery scan on account '{}'",
-                                bridgeHandler.getGardenaSmart().getId());
->>>>>>> f7d62c90
                     } catch (Throwable ex) {
                         logger.error(ex.getMessage(), ex);
                     } finally {
