--- conflicted
+++ resolved
@@ -1,14 +1,7 @@
 <?xml version="1.0" encoding="UTF-8"?>
 <project xmlns="http://maven.apache.org/POM/4.0.0" xmlns:xsi="http://www.w3.org/2001/XMLSchema-instance" xsi:schemaLocation="http://maven.apache.org/POM/4.0.0 http://maven.apache.org/xsd/maven-4.0.0.xsd">
 
-<<<<<<< HEAD
-	<modelVersion>4.0.0</modelVersion>
-	<artifactId>org.openhab.binding.nibeheatpump.test</artifactId>
-	<packaging>eclipse-test-plugin</packaging>
-	<name>NibeHeatPump Tests</name>
-=======
   <modelVersion>4.0.0</modelVersion>
->>>>>>> b9704e17
 
   <parent>
     <artifactId>pom</artifactId>
@@ -16,50 +9,6 @@
     <version>2.3.0-SNAPSHOT</version>
   </parent>
 
-<<<<<<< HEAD
-	<build>
-		<plugins>
-			<plugin>
-				<groupId>org.eclipse.tycho</groupId>
-				<artifactId>tycho-surefire-plugin</artifactId>
-				<version>${tycho-version}</version>
-				<configuration>
-					<dependencies>
-						<dependency>
-							<type>eclipse-plugin</type>
-							<artifactId>org.eclipse.equinox.event</artifactId>
-							<version>0.0.0</version>
-						</dependency>
-						<dependency>
-							<type>eclipse-plugin</type>
-							<artifactId>org.eclipse.equinox.ds</artifactId>
-							<version>0.0.0</version>
-						</dependency>
-						<dependency>
-							<type>eclipse-plugin</type>
-							<artifactId>org.eclipse.smarthome.config.xml</artifactId>
-							<version>0.0.0</version>
-						</dependency>
-						<dependency>
-							<type>eclipse-plugin</type>
-							<artifactId>org.eclipse.smarthome.core.thing.xml</artifactId>
-							<version>0.0.0</version>
-						</dependency>
-						<dependency>
-							<type>eclipse-plugin</type>
-							<artifactId>org.eclipse.smarthome.core.binding.xml</artifactId>
-							<version>0.0.0</version>
-						</dependency>
-					</dependencies>
-					<defaultStartLevel>
-						<level>4</level>
-						<autoStart>true</autoStart>
-					</defaultStartLevel>
-				</configuration>
-			</plugin>
-		</plugins>
-	</build>
-=======
   <artifactId>org.openhab.binding.nibeheatpump.test</artifactId>
   <packaging>eclipse-test-plugin</packaging>
 
@@ -107,6 +56,5 @@
       </plugin>
     </plugins>
   </build>
->>>>>>> b9704e17
 
 </project>