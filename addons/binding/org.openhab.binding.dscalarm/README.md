--- conflicted
+++ resolved
@@ -1,16 +1,8 @@
 # DSC Alarm Binding
 
-<<<<<<< HEAD
 The DSC PowerSeries Alarm System is a popular do-it-yourself home security system, which can be monitored and controlled remotely through a standard web-browser or mobile device.
 
 This is the binding for the DSC PowerSeries Alarm System, utilizing either the EyezOn Envisalink 4/3/2DS interface or the DSC IT-100 RS-232 interface. It provides connectivity to the DSC Alarm panel via a TCP socket connection to the EyesOn Envisalink 4/3/2DS interface or a RS-232 serial connection to the DSC IT-100 interface.  Additionally, their is provision to connect to the DSC IT-100 interface through a TCP serial server.
-=======
-This is an openHAB binding for a DSC PowerSeries Alarm System utilizing the EyezOn Envisalink 3/2DS interface or the DSC IT-100 RS-232 interface.
-
-The DSC PowerSeries Alarm System is a popular do-it-yourself home security system, which can be monitored and controlled remotely through a standard web-browser or mobile device.
-
-The openHAB DSC Alarm binding provides connectivity to the DSC Alarm panel via a TCP socket connection to the EyesOn Envisalink 3/2DS interface or a RS-232 serial connection to the DSC IT-100 interface.
->>>>>>> 894da3f6
 
 ## Supported Things
 
@@ -33,13 +25,11 @@
 
 ## Discovery
 
-<<<<<<< HEAD
 The DSC Alarm binding incorporates several discovery modes in order to find DSC Alarm systems.  First, there is the Envisalink bridge discovery mode which performs a network query for any Envisalink adapters and adds them to the discovery inbox.  Second, there is The IT-100 bridge discovery mode which will search serial ports for any IT-100 adapters and add them to the discovery inbox.  The bridge discovery modes are started manually through PaperUI.  Third, after a bridge is discovered and available to openHAB, the binding will attempt to discover DSC Alarm things and add them to the discovery inbox.  The TCP Server bridge does not implement bridge discovery but will utilize thing discovery once it is online.
 
 Note: The Envisalink Bridge discovery does a TCP scan across your local network to find the interface.  This may create issues on the network so it is suggested that caution be used when trying this discovery.  The recommended method would be to manually add and configure the bridge through the 'dscalarm.thing' file or the PaperUI.  And then allow the binding to discover the DSC Alarm things.
-=======
-The DSC Alarm binding incorporates several discovery modes in order to find DSC Alarm systems.  First, there is the Envisalink bridge discovery mode which performs a network query for any Envisalink adapters and adds them to the discovery inbox.  Second, there is The IT-100 bridge discovery mode which will search serial ports for any IT-100 adapters and add them to the discovery inbox.  The bridge discovery modes are started manually through PaperUI.  Third, after a bridge is discovered and available to openHAB, the binding will attempt to discover DSC Alarm devices and add them to the discovery inbox.  The TCP Server bridge does not implement bridge discovery but will utilize device discovery once it is online.
->>>>>>> 894da3f6
+
+
 
 ## Thing Configuration
 
@@ -599,36 +589,21 @@
 
 Sample Rules for Sending a DSC Alarm Command
 
-<<<<<<< HEAD
 ```
 rule "SendKeystrokeStringCommand"
-=======
-### openHAB 2.0.0 Beta 1
->>>>>>> 894da3f6
-
 when   
     Item SwitchItemName received command ON
 then   
     sendCommand(SEND_DSC_ALARM_COMMAND, "071,1*101#")
 end
 
-<<<<<<< HEAD
-=======
-### openHAB 2.0.0 Beta 3
->>>>>>> 894da3f6
-
 rule "SendPollingCommand"
 
-<<<<<<< HEAD
 when   
     Item SwitchItemName received command ON
 then   
     sendCommand(SEND_DSC_ALARM_COMMAND, "000")
 end
-
-```
-=======
-### openHAB 2.0.0 Beta 4
->>>>>>> 894da3f6
+```
 
 Notice the command variations in the examples. If a command has data, there needs to be a comma between the command and the data as seen above in the first example. If there is no data then it would only require the command itself as in the second example. 