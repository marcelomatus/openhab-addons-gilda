# RFXCOM Binding

This binding integrates large number of sensors and actuators from several different manufactures through [RFXCOM transceivers](http://www.rfxcom.com).

RFXCOM transceivers support RF 433 Mhz protocols like:

*   HomeEasy
*   Cresta
*   X10
*   La Crosse
*   OWL
*   CoCo (KlikAanKlikUit),
*   PT2262
*   Oregon
*   etc.

See the RFXtrx User Guide from [RFXCOM](http://www.rfxcom.com) for the complete list of supported sensors and devices as well as firmware update announcements.

## Supported RFXCOM Types

This binding supports the RFXtrx433E and RFXtrx315 transceivers and the RFXrec433 receiver as bridges for accessing different sensors and actuators.

## Discovery

The transceivers/receivers may be automatically discovered by the JD2XX library and put in the Inbox or may be configured manually.

After the bridge is configured and the transceiver receives a message from any sensor or actuator, the device is put in the Inbox.
Because RFXCOM communication is a one way protocol, receiver actuators can't be discovered automatically.

### Note: Apple OS X

Apple provides built-in FTDI drivers for OS X, which need to be disabled to get JD2XX work properly.

FTDI driver disabling can be done by the following command

```
sudo kextunload -b com.apple.driver.AppleUSBFTDI
```

FTDI driver can be enabled by the following command

```
sudo kextload -b com.apple.driver.AppleUSBFTDI
```

### Note: Linux

Linux has built-in FTDI drivers, which need to be disabled for JD2XX to take over

FTDI drivers can be disabled by blacklisting the ftdi\_sio module in your modprobe config (/etc/modprobe.d/).
However this will require ALL FTDI devices to then be accessed via something like JD2XX.
If you have, or may acquire, other USB serial devices you will probably prefer to configure your RFXCOM manually.

If you configure the RFXCOM manually note that the serial port that is assigned to it may change if you have more than one USB serial device.
On systems using udev (practically all modern Linux systems) you can add a rule to /etc/udev/rules.d/ such as:

```
SUBSYSTEM=="tty", ATTRS{product}=="RFXtrx433", ATTRS{serial}=="A12LPLW", SYMLINK+="rfxtrx0"
```

and then you will be able to use /dev/rfxtrx0 as the serial device regardless of what /dev/ttyUSB<n> device has been assigned.
(N.B. you can get the product and serial strings to use from the output of dmesg, lsusb or by looking in /sys/)

### Manual Configuration

If you have any problems with JD2XX or you don't want to disable FTDI driver on OS X or Linux, you can also configure RFXCOM transceivers/receivers manually.

To do that via the PaperUI, manually add the generic RFXCOM device named `RFXCOM USB Transceiver`, with the description "This is universal RFXCOM transceiver bridge for manual configuration purposes".
You will need to specify at least the serial port which has been assigned to the RFXCOM (see notes above).
You may also need to change permissions on the serial port to allow openhab to access it and you may need to tell the java libraries about it by adding a line to &lt;openhab root&gt;/conf/environment such as:

```
EXTRA\_JAVA\_OPTS="-Dgnu.io.rxtx.SerialPorts=/dev/&lt;device&gt;
```

Alternatively you can add the RFXCOM using a thing file such as:

```
Bridge rfxcom:bridge:usb0 [ serialPort="/dev/&lt;device&gt;" ] {
    _thing definitions_...
}
```

#### RFXCOM over TCP/IP

You can also use an RFXCOM device over TCP/IP.
To start a TCP server for an RFXCOM device, you can use socat:

```
socat tcp-listen:10001,fork,reuseaddr file:/dev/ttyUSB0,raw
```

A TCP bridge, for use with socat on a remote host, can only be configured manually either through the PaperUI by adding an "RFXCOM USB Transceiver over TCP/IP" device or in a thing file like this:

```
Bridge rfxcom:tcpbridge:sunflower [ host="sunflower", port=10001 ] {
    Thing lighting2 100001_1 [deviceId="100001.1", subType="AC"]
}
```

## Bridge Configuration

| Applies to                        | Parameter Label                 | Parameter ID           | Description                                                              | Required | Default |
|-----------------------------------|---------------------------------|------------------------|--------------------------------------------------------------------------|----------|---------|
| all                               | Transceiver type                | transceiverType        | Type of the transceiver                                                  | false    |         |
| all                               | Disable discovery               | disableDiscovery       | Prevent unknown devices from being added to the inbox                    | true     | false   |
| all                               | Skip transceiver configuration  | ignoreConfig           | Do not send config. command, other config will be ignored                | true     | true    |
| all                               | RFXCOM transceiver mode         | setMode                | Config. command as hexadec. (28 chars). If set, other config is ignored. | false    |         |
| all                               | Transmit Power                  | transmitPower          | Transmit power in dBm, between -18dBm and +10dBm.                        | false    | -18     |
| all except RFXtrx315              | Enable AEBlyss                  | enableAEBlyss          | Enable receiving of protocol AEBlyss                                     | false    |         |
| all except RFXtrx315              | Enable AC                       | enableAC               | Enable receiving of protocol AC                                          | false    |         |
| all except RFXtrx315              | Enable AD / LightwaveRF         | enableADLightwaveRF    | Enable receiving of protocol AD / LightwaveRF                            | false    |         |
| all except RFXtrx315              | Enable ARC                      | enableARC              | Enable receiving of protocol ARC                                         | false    |         |
| all except RFXtrx315              | Enable ATI                      | enableATI              | Enable receiving of protocol ATI / cartelectronic                        | false    |         |
| all except RFXtrx315              | Enable Blinds T0                | enableBlindsT0         | Enable receiving of protocol Blinds T0                                   | false    |         |
| all except RFXtrx315              | Enable Blinds T1                | enableBlindsT1T2T3T4   | Enable receiving of protocol Blinds T1                                   | false    |         |
| all except RFXtrx315              | Enable Byron SX                 | enableByronSX          | Enable receiving of protocol Byron SX                                    | false    |         |
| all except RFXtrx315              | Enable FineOffset / Viking      | enableFineOffsetViking | Enable receiving of protocol FineOffset / Viking                         | false    |         |
| all except RFXtrx315              | Enable FS20/Legrand CAD         | enableFS20             | Enable receiving of protocol FS20/Legrand CAD                            | false    |         |
| all except RFXtrx315              | Enable Hideki / UPM             | enableHidekiUPM        | Enable receiving of protocol Hideki / UPM                                | false    |         |
| all except RFXtrx315              | Enable HomeConfort              | enableHomeConfort      | Enable receiving of protocol HomeConfort                                 | false    |         |
| all except RFXtrx315              | Enable HomeEasy EU              | enableHomeEasyEU       | Enable receiving of protocol HomeEasy EU                                 | false    |         |
| all except RFXtrx315              | Enable Imagintronix / Opus      | enableImagintronixOpus | Enable receiving of protocol Imagintronix / Opus                         | false    |         |
| all except RFXtrx315              | Enable KEELOQ                   | enableKEELOQ           | Enable receiving of protocol KEELOQ                                      | false    |         |
| all except RFXtrx315              | Enable La Crosse                | enableLaCrosse         | Enable receiving of protocol La Crosse                                   | false    |         |
| all except RFXtrx315              | Enable Lighting4                | enableLighting4        | Enable receiving of protocol Lighting4                                   | false    |         |
| all except RFXtrx315              | Enable Meiantech                | enableMeiantech        | Enable receiving of protocol Meiantech                                   | false    |         |
| all except RFXtrx315              | Enable Mertik                   | enableMertik           | Enable receiving of protocol Mertik                                      | false    |         |
| all except RFXtrx315              | Enable Oregon Scientific        | enableOregonScientific | Enable receiving of protocol Oregon Scientific                           | false    |         |
| all except RFXtrx315              | Enable ProGuard                 | enableProGuard         | Enable receiving of protocol ProGuard                                    | false    |         |
| all except RFXtrx315              | Enable RSL                      | enableRSL              | Enable receiving of protocol RSL                                         | false    |         |
| all except RFXtrx315              | Enable Rubicson                 | enableRubicson         | Enable receiving of protocol Rubicson / Lacrosse / Banggood              | false    |         |
| all                               | Enable Visonic                  | enableVisonic          | Enable receiving of protocol Visonic                                     | false    |         |
| all                               | Enable Undecoded                | enableUndecoded        | Enable receiving of protocol Undecoded                                   | false    |         |
| all                               | Enable X10                      | enableX10              | Enable receiving of protocol X10                                         | false    |         |
| bridge                            | Serial port                     | serialPort             | Serial port for manual configuration                                     | true     |         |
| RFXtrx315 / RFXrec433 / RFXtrx433 | Serial number                   | bridgeId               | Serial number of the RFXCOM (FTDI) device                                | true     |         |
| tcpbridge                         | Host                            | host                   | Hostname / ip address of device                                          | true     |         |
| tcpbridge                         | Port                            | port                   | Port of device                                                           | true     |         |

## Thing Configuration

Available configuration parameters are:

| Applies to | Parameter Label | Parameter ID | Description                                                          | Required | Default |
|------------|-----------------|--------------|----------------------------------------------------------------------|----------|---------|
| All things | Device ID       | deviceId     | (Unique) id of the device, for example "100001.1", "B.8" or "286169" | true     |         |
| All things | Sub type        | subType      | Sub type, note that every thing-type has its own sub types           | true     |         |
| Lighting4  | Pulse           | pulse        | Pulse length used by the device, only used when sending              | false    | 350     |
| Lighting4  | On command ID   | onCommandId  | Id of the command which should be send to turn the device ON         | false    | 1       |
| Lighting4  | Off command ID  | offCommandId | Id of the command which should be send to turn the device OFF        | false    | 4       |

## Channels

This binding currently supports following channel types:

| Channel Type ID | Item Type     | Description                                                                        |
|-----------------|---------------|------------------------------------------------------------------------------------|
| chimesound      | Number        | Id of the chime sound                                                              |
| command         | Switch        | Command channel.                                                                   |
| commandId       | String        | Id of the command.                                                                 |
| contact         | Contact       | Contact channel.                                                                   |
| datetime        | DateTime      | DateTime channel.                                                                  |
| dimminglevel    | Dimmer        | Dimming level channel.                                                             |
| forecast        | String        | Weather forecast from device: NO\_INFO\_AVAILABLE/SUNNY/PARTLY\_CLOUDY/CLOUDY/RAIN |
| humidity        | Number        | Relative humidity level in percentages.                                            |
| humiditystatus  | String        | Current humidity status: NORMAL/COMFORT/DRY/WET                                    |
| instantamp      | Number        | Instant current in Amperes.                                                        |
| instantpower    | Number        | Instant power consumption in Watts.                                                |
| mood            | Number        | Mood channel.                                                                      |
| motion          | Switch        | Motion detection sensor state.                                                     |
| pressure        | Number        | Barometric value in hPa.                                                           |
| rainrate        | Number        | Rain fall rate in millimeters per hour.                                            |
| raintotal       | Number        | Total rain in millimeters.                                                         |
| rawmessage      | String        | Hexadecimal representation of the raw RFXCOM msg incl. header and payload          |
| rawpayload      | String        | Hexadecimal representation of payload RFXCOM messages                              |
| setpoint        | Number        | Requested temperature.                                                             |
| shutter         | Rollershutter | Shutter/blind channel.                                                             |
| status          | String        | Status channel.                                                                    |
| temperature     | Number        | Current temperature in degree Celsius.                                             |
| totalusage      | Number        | Used energy in Watt hours.                                                         |
| totalamphour    | Number        | Used "energy" in ampere-hours.                                                     |
| uv              | Number        | Current UV level.                                                                  |
| venetianBlind   | Dimmer        | Open/close and adjust angle of venetian blind                                      |
| winddirection   | Number        | Wind direction in degrees.                                                         |
| windspeed       | Number        | Wind speed in meters per second.                                                   |


The binding uses the following system channels:

| Channel Type ID        | Item Type | Description                                                                                                                                                                                                           |
|------------------------|-----------|-----------------------------------------------------------------------------------------------------------------------------------------------------------------------------------------------------------------------|
| system.signal-strength | Number    | Represents signal strength of a device as a Number with values 0, 1, 2, 3 or 4; 0 being worst strength and 4 being best strength.                                                                                     |
| system.battery-level   | Number    | Represents the battery level as a percentage (0-100%). Bindings for things supporting battery level in a different format (eg 4 levels) should convert to a percentage to provide a consistent battery level reading. |
| system.low-battery     | Switch    | Represents a low battery warning with possible values on/off.                                                                                                                                                         |

## Full example

### Thing files

Sensors/actuators are easy to configure through the PaperUI.
However, if you used a thing file for your RFXCOM you can also configure them manually there as well, for example:

```
Bridge rfxcom:bridge:usb0 [ serialPort="/dev/&lt;device&gt;" ] {
    Thing lighting2 100001_1 [ deviceId="100001.1", subType="AC" ]
}
```

### Item files

Items may be created through PaperUI or add using item files in which you add a channel parameter specifying the bridge's name, the thing ID and channel that the item should be linked to, for example:

```
Switch Switch {channel="rfxcom:lighting2:usb0:100001_1:command"}
```

## Supported Things

This binding currently supports the following things / message types:

<<<<<<< HEAD
*   [bbqtemperature - RFXCOM BBQ Temperature Sensor](#bbqtemperature---rfxcom-bbq-temperature-sensor)
*   [blinds1 - RFXCOM Blinds1 Actuator](#blinds1---rfxcom-blinds1-actuator)
*   [chime - RFXCOM Chime](#chime---rfxcom-chime)
*   [currentenergy - RFXCOM CurrentEnergy Actuator](#currentenergy---rfxcom-currentenergy-actuator)
*   [curtain1 - RFXCOM Curtain1 Actuator](#curtain1---rfxcom-curtain1-actuator)
*   [datetime - RFXCOM Date/time sensor](#datetime---rfxcom-datetime-sensor)
*   [energy - RFXCOM Energy Sensor](#energy---rfxcom-energy-sensor)
*   [humidity - RFXCOM Humidity Sensor](#humidity---rfxcom-humidity-sensor)
*   [lighting1 - RFXCOM Lighting1 Actuator](#lighting1---rfxcom-lighting1-actuator)
*   [lighting2 - RFXCOM Lighting2 Actuator](#lighting2---rfxcom-lighting2-actuator)
*   [lighting4 - RFXCOM Lighting4 Actuator](#lighting4---rfxcom-lighting4-actuator)
*   [lighting5 - RFXCOM Lighting5 Actuator](#lighting5---rfxcom-lighting5-actuator)
*   [lighting6 - RFXCOM Lighting6 Actuator](#lighting6---rfxcom-lighting6-actuator)
*   [rain - RFXCOM Rain Sensor](#rain---rfxcom-rain-sensor)
*   [rfy - RFXCOM Rfy Actuator](#rfy---rfxcom-rfy-actuator)
*   [security1 - RFXCOM Security1 Sensor](#security1---rfxcom-security1-sensor)
*   [temperaturehumiditybarometric - RFXCOM Temperature-Humidity-Barometric Sensor](#temperaturehumiditybarometric---rfxcom-temperature-humidity-barometric-sensor)
*   [temperaturehumidity - RFXCOM Temperature-Humidity Sensor](#temperaturehumidity---rfxcom-temperature-humidity-sensor)
*   [temperaturerain - RFXCOM Temperature-Rain Sensor](#temperaturerain---rfxcom-temperature-rain-sensor)
*   [temperature - RFXCOM Temperature Sensor](#temperature---rfxcom-temperature-sensor)
*   [thermostat1 - RFXCOM Thermostat1 Sensor](#thermostat1---rfxcom-thermostat1-sensor)
*   [undecoded - RFXCOM Undecoded RF Messages](#undecoded---rfxcom-undecoded-rf-messages)
*   [uv - RFXCOM UV/Temperature Sensor](#uv---rfxcom-uvtemperature-sensor)
*   [wind - RFXCOM Wind Sensor](#wind---rfxcom-wind-sensor)
=======
 * [bbqtemperature - RFXCOM BBQ Temperature Sensor](#bbqtemperature---rfxcom-bbq-temperature-sensor)
 * [blinds1 - RFXCOM Blinds1 Actuator](#blinds1---rfxcom-blinds1-actuator)
 * [chime - RFXCOM Chime](#chime---rfxcom-chime)
 * [currentenergy - RFXCOM CurrentEnergy Actuator](#currentenergy---rfxcom-currentenergy-actuator)
 * [curtain1 - RFXCOM Curtain1 Actuator](#curtain1---rfxcom-curtain1-actuator)
 * [datetime - RFXCOM Date/time sensor](#datetime---rfxcom-datetime-sensor)
 * [energy - RFXCOM Energy Sensor](#energy---rfxcom-energy-sensor)
 * [humidity - RFXCOM Humidity Sensor](#humidity---rfxcom-humidity-sensor)
 * [lighting1 - RFXCOM Lighting1 Actuator](#lighting1---rfxcom-lighting1-actuator)
 * [lighting2 - RFXCOM Lighting2 Actuator](#lighting2---rfxcom-lighting2-actuator)
 * [lighting4 - RFXCOM Lighting4 Actuator](#lighting4---rfxcom-lighting4-actuator)
 * [lighting5 - RFXCOM Lighting5 Actuator](#lighting5---rfxcom-lighting5-actuator)
 * [lighting6 - RFXCOM Lighting6 Actuator](#lighting6---rfxcom-lighting6-actuator)
 * [rain - RFXCOM Rain Sensor](#rain---rfxcom-rain-sensor)
 * [rfy - RFXCOM Rfy Actuator](#rfy---rfxcom-rfy-actuator)
 * [security1 - RFXCOM Security1 Sensor](#security1---rfxcom-security1-sensor)
 * [temperaturehumiditybarometric - RFXCOM Temperature-Humidity-Barometric Sensor](#temperaturehumiditybarometric---rfxcom-temperature-humidity-barometric-sensor)
 * [temperaturehumidity - RFXCOM Temperature-Humidity Sensor](#temperaturehumidity---rfxcom-temperature-humidity-sensor)
 * [temperaturerain - RFXCOM Temperature-Rain Sensor](#temperaturerain---rfxcom-temperature-rain-sensor)
 * [temperature - RFXCOM Temperature Sensor](#temperature---rfxcom-temperature-sensor)
 * [thermostat1 - RFXCOM Thermostat1 Sensor](#thermostat1---rfxcom-thermostat1-sensor)
 * [thermostat3 - RFXCOM Thermostat3 Sensor](#thermostat3---rfxcom-thermostat3-sensor)
 * [undecoded - RFXCOM Undecoded RF Messages](#undecoded---rfxcom-undecoded-rf-messages)
 * [uv - RFXCOM UV/Temperature Sensor](#uv---rfxcom-uvtemperature-sensor)
 * [wind - RFXCOM Wind Sensor](#wind---rfxcom-wind-sensor)
>>>>>>> 378604d1

### bbqtemperature - RFXCOM BBQ Temperature Sensor

A BBQ Temperature device

#### Channels

| Name            | Channel Type                        | Item Type | Remarks  |
|-----------------|-------------------------------------|-----------|----------|
| foodTemperature | [temperature](#channels)            | Number    |          |
| bbqTemperature  | [temperature](#channels)            | Number    |          |
| signalLevel     | [system.signal-strength](#channels) | Number    |          |
| batteryLevel    | [system.battery-level](#channels)   | Number    |          |
| lowBattery      | [system.low-battery](#channels)     | Switch    |          |

#### Configuration Options

*   deviceId - Device Id
    *   Sensor Id. Example 56923


### blinds1 - RFXCOM Blinds1 Actuator

A Blinds1 device

#### Channels

| name         | Channel Type                        | Item type     | Remarks |
|--------------|-------------------------------------|---------------|---------|
| command      | [command](#channels)                | Switch        |         |
| shutter      | [shutter](#channels)                | Rollershutter |         |
| signalLevel  | [system.signal-strength](#channels) | Number        |         |
| batteryLevel | [system.battery-level](#channels)   | Number        |         |
| lowBattery   | [system.low-battery](#channels)     | Switch        |         |


#### Configuration Options

*   deviceId - Device Id
    *   Sensor Id + unit code, separated by dot. Example 23455.1

*   subType - Sub Type
    *   Specifies device sub type.

        *   T0 - RollerTrol, Hasta new
        *   T1 - Hasta old
        *   T2 - A-OK RF01
        *   T3 - A-OK AC114/AC123
        *   T4 - Raex YR1326
        *   T5 - Media Mount
        *   T6 - DC106/Rohrmotor24-RMF/Yooda
        *   T7 - Forest
        *   T8 - Chamberlain CS4330CN

### chime - RFXCOM Chime

A Chime device

#### Channels

| Name        | Channel Type                        | Item Type | Remarks                                 |
|-------------|-------------------------------------|-----------|-----------------------------------------|
| chimeSound  | [chimesound](#channels)             | Number    | not all devices support multiple sounds |
| signalLevel | [system.signal-strength](#channels) | Number    |                                         |


#### Configuration Options

*   deviceId - Device Id
    *   Sensor Id. Example 2983

*   subType - Sub Type
    *   Specifies device sub type.

        *   BYRONSX - Byron SX
        *   BYRONMP001 - Byron MP001
        *   SELECTPLUS - SelectPlus
        *   SELECTPLUS3 - SelectPlus3
        *   ENVIVO - Envivo


### current - RFXCOM Current Sensor

A Current sensing device.

#### Channels

| Name         | Channel Type                        | Item Type | Remarks          |
|--------------|-------------------------------------|-----------|------------------|
| channel1Amps | [instantamp](#channels)             | Number    |                  |
| channel2Amps | [instantamp](#channels)             | Number    |                  |
| channel3Amps | [instantamp](#channels)             | Number    |                  |
| signalLevel  | [system.signal-strength](#channels) | Number    |                  |
| batteryLevel | [system.battery-level](#channels)   | Number    |                  |
| lowBattery   | [system.low-battery](#channels)     | Switch    |                  |

#### Configuration Options

 * deviceId - Device Id
    * Sensor Id. Example 5693

 * subType - Sub Type
    * Specifies device sub type.

        * ELEC1 - OWL - CM113

### currentenergy - RFXCOM CurrentEnergy Actuator

A CurrentEnergy device

#### Channels

| Name         | Channel Type                        | Item Type | Remarks          |
|--------------|-------------------------------------|-----------|------------------|
| channel1Amps | [instantamp](#channels)             | Number    |                  |
| channel2Amps | [instantamp](#channels)             | Number    |                  |
| channel3Amps | [instantamp](#channels)             | Number    |                  |
| totalUsage   | [totalusage](#channels)             | Number    |                  |
| signalLevel  | [system.signal-strength](#channels) | Number    |                  |
| batteryLevel | [system.battery-level](#channels)   | Number    |                  |
| lowBattery   | [system.low-battery](#channels)     | Switch    |                  |

#### Configuration Options

*   deviceId - Device Id
    *   Sensor Id. Example 47104

*   subType - Sub Type
    *   Specifies device sub type.

        *   ELEC4 - OWL - CM180i


### curtain1 - RFXCOM Curtain1 Actuator

A Curtain1 device

#### Channels

| Name         | Channel Type                        | Item Type     | Remarks          |
|--------------|-------------------------------------|---------------|------------------|
| command      | [command](#channels)                | Switch        |                  |
| shutter      | [shutter](#channels)                | Rollershutter |                  |
| signalLevel  | [system.signal-strength](#channels) | Number        |                  |
| batteryLevel | [system.battery-level](#channels)   | Number        |                  |
| lowBattery   | [system.low-battery](#channels)     | Switch        |                  |

#### Configuration Options

*   deviceId - Device Id
    *   House code + unit code, separated by dot. Example A.1

*   subType - Sub Type
    *   Specifies device sub type.

        *   HARRISON - Harrison Curtain


### datetime - RFXCOM Date/time sensor

A DateTime device

#### Channels

| Name         | Channel Type                        | Item Type | Remarks          |
|--------------|-------------------------------------|-----------|------------------|
| dateTime     | [datetime](#channels)               | DateTime  |                  |
| signalLevel  | [system.signal-strength](#channels) | Number    |                  |
| batteryLevel | [system.battery-level](#channels)   | Number    |                  |
| lowBattery   | [system.low-battery](#channels)     | Switch    |                  |

#### Configuration Options

*   deviceId - Device Id
    *   Device id, example 47360

*   subType - Sub Type
    *   Specifies device sub type.

        *   RTGR328N - Oregon RTGR328N

### energy - RFXCOM Energy Sensor

An Energy device

#### Channels

| Name         | Channel Type                        | Item Type | Remarks   |
|--------------|-------------------------------------|-----------|-----------|
| instantPower | [instantpower](#channels)           | Number    |           |
| totalUsage   | [totalusage](#channels)             | Number    |           |
| instantAmp   | [instantamp](#channels)             | Number    |           |
| totalAmpHour | [totalamphour](#channels)           | Number    |           |
| signalLevel  | [system.signal-strength](#channels) | Number    |           |
| batteryLevel | [system.battery-level](#channels)   | Number    |           |
| lowBattery   | [system.low-battery](#channels)     | Switch    |           |

#### Configuration Options

*   deviceId - Device Id
    *   Sensor Id. Example 5693

*   subType - Sub Type
    *   Specifies device sub type.

        *   ELEC2 - CM119/160
        *   ELEC3 - CM180


### humidity - RFXCOM Humidity Sensor

A Humidity device

#### Channels

| Name           | Channel Type                        | Item Type | Remarks  |
|----------------|-------------------------------------|-----------|----------|
| humidity       | [humidity](#channels)               | Number    |          |
| humidityStatus | [humiditystatus](#channels)         | String    |          |
| signalLevel    | [system.signal-strength](#channels) | Number    |          |
| batteryLevel   | [system.battery-level](#channels)   | Number    |          |
| lowBattery     | [system.low-battery](#channels)     | Switch    |          |

#### Configuration Options

*   deviceId - Device Id
    *   Sensor Id. Example 5693

*   subType - Sub Type
    *   Specifies device sub type.

        *   HUM1 - LaCrosse TX3
        *   HUM2 - LaCrosse WS2300


### lighting1 - RFXCOM Lighting1 Actuator

A Lighting1 device

#### Channels

| Name        | Channel Type                        | Item Type | Remarks  |
|-------------|-------------------------------------|-----------|----------|
| command     | [command](#channels)                | Switch    |          |
| contact     | [contact](#channels)                | Contact   |          |
| signalLevel | [system.signal-strength](#channels) | Number    |          |

#### Configuration Options

*   deviceId - Device Id
    *   Device Id. House code + unit code, separated by dot. Example A.1

*   subType - Sub Type
    *   Specifies device sub type.

        *   X10 - X10 lighting
        *   ARC - ARC
        *   AB400D - ELRO AB400D (Flamingo)
        *   WAVEMAN - Waveman
        *   EMW200 - Chacon EMW200
        *   IMPULS - IMPULS
        *   RISINGSUN - RisingSun
        *   PHILIPS - Philips SBC
        *   ENERGENIE - Energenie ENER010
        *   ENERGENIE\_5 - Energenie 5-gang
        *   COCO - COCO GDR2-2000R
        *   HQ\_COCO20 - HQ COCO-20


### lighting2 - RFXCOM Lighting2 Actuator

A Lighting2 device

#### Channels

| Name         | Channel Type                        | Item Type | Remarks |
|--------------|-------------------------------------|-----------|---------|
| command      | [command](#channels)                | Switch    |         |
| contact      | [command](#channels)                | Contact   |         |
| dimmingLevel | [dimminglevel](#channels)           | Dimmer    |         |
| signalLevel  | [system.signal-strength](#channels) | Number    |         |

#### Configuration Options

*   deviceId - Device Id
    *   Remote/switch/unit Id + unit code, separated by dot. Example 8773718.10

*   subType - Sub Type
    *   Specifies device sub type.

        *   AC - AC
        *   HOME\_EASY\_EU - HomeEasy EU
        *   ANSLUT - ANSLUT
        *   KAMBROOK - Kambrook RF3672


### lighting4 - RFXCOM Lighting4 Actuator

A Lighting4 device

#### Channels

| Name        | Channel Type                        | Item Type | Remarks  |
|-------------|-------------------------------------|-----------|----------|
| command     | [command](#channels)                | Switch    |          |
| commandId   | [commandId](#channels)              | Number    |          |
| signalLevel | [system.signal-strength](#channels) | Number    |          |


#### Configuration Options

<<<<<<< HEAD
*   deviceId - Device Id
    *   Device Id. Example 3456

*   subType - Sub Type
    *   Specifies device sub type.

    *   PT2262 - PT2262

*   pulse - Pulse length
    *   Pulse length of the device

*   onCommandId - On command
    *   Specifies command to be send when ON must be transmitted

        *   0 - OFF (value 0)
        *   1 - ON (value 1)
        *   2 - OFF (value 2)
        *   3 - ON (value 3)
        *   4 - OFF (value 4)
        *   5 - ON (value 5)
        *   6 - value 5
        *   7 - ON (value 7)
        *   8 - value 8
        *   9 - ON (value 9)
        *   10 - value 10
        *   11 - value 11
        *   12 - ON (value 12)
        *   13 - value 13
        *   14 - value 14
        *   15 - value 15

*   offCommandId - Off command
    *   Specifies command to be send when OFF must be transmitted

        *   0 - OFF (value 0)
        *   1 - ON (value 1)
        *   2 - OFF (value 2)
        *   3 - ON (value 3)
        *   4 - OFF (value 4)
        *   5 - ON (value 5)
        *   6 - value 5
        *   7 - ON (value 7)
        *   8 - value 8
        *   9 - ON (value 9)
        *   10 - value 10
        *   11 - value 11
        *   12 - ON (value 12)
        *   13 - value 13
        *   14 - value 14
        *   15 - value 15
=======
 * deviceId - Device Id
    * Device Id. Example 3456

 * subType - Sub Type
    * Specifies device sub type.

    * PT2262 - PT2262

 * pulse - Pulse length
    * Pulse length of the device

 * onCommandId - On command
    * Specifies command to be send when ON must be transmitted

        * 0 - OFF (value 0)
        * 1 - ON (value 1)
        * 2 - OFF (value 2)
        * 3 - ON (value 3)
        * 4 - OFF (value 4)
        * 5 - ON (value 5)
        * 6 - value 5
        * 7 - ON (value 7)
        * 8 - value 8
        * 9 - ON (value 9)
        * 10 - value 10
        * 11 - value 11
        * 12 - ON (value 12)
        * 13 - value 13
        * 14 - value 14
        * 15 - value 15

 * offCommandId - Off command
    * Specifies command to be send when OFF must be transmitted

        * 0 - OFF (value 0)
        * 1 - ON (value 1)
        * 2 - OFF (value 2)
        * 3 - ON (value 3)
        * 4 - OFF (value 4)
        * 5 - ON (value 5)
        * 6 - value 5
        * 7 - ON (value 7)
        * 8 - value 8
        * 9 - ON (value 9)
        * 10 - ON (value 10)
        * 11 - ON (value 11)
        * 12 - ON (value 12)
        * 13 - value 13
        * 14 - OFF (value 14)
        * 15 - value 15
>>>>>>> 378604d1

#### Examples

The support for lighting 4 in RFXCOM is less complete because a lot of different devices use the same chips and can not easily be distinguished.

So some extra configuration can be used for fine tuning the behavior of your Lighting4 devices.
For configuration via the PaperUI three extra fields are available, being the the pulse length and a commmand id for on and off commands.
If your item is auto-discovered normally the on or off command should be recognized properly.

For a usb attached RFXCOM on Windows the configuration could look like this (note that the `onCommandId`, `offCommandId` and `pulse` are all optional):

```
Bridge rfxcom:bridge:238adf67 [ serialPort="COM4" ] {
    Thing lighting4 17745  [deviceId="17745",  subType="PT2262", onCommandId=7, offCommandId=4, pulse=800]
    Thing lighting4 motion [deviceId="286169", subType="PT2262", onCommandId=9, pulse=392]
}
```

Your items file could look like this:

```
Switch Switch                               {channel="rfxcom:lighting4:238adf67:17745:command"}
Number SwitchCommandId "Command ID [%d]"    {channel="rfxcom:lighting4:238adf67:17745:commandId"}
```

And if you want random actions on your relay you could for example do like this:

```
rule "Set random relay variations"
    when
        System started or
        Time cron "/20 * * * * ?"
    then
        SwitchCommandId.sendCommand((Math::random * 15.9).intValue)
end
```

#### Devices:

| Brand | What          | Action      | Command ID | Supported | Source | 
|-------|---------------|-------------|------------|-----------|--------|
| Kerui | Motion Sensor | Motion      | 10         | as ON     | [#3103](https://github.com/openhab/openhab2-addons/issues/3103) |
| Kerui | Door Contact  | door open   | 14         | as OFF    | [#3103](https://github.com/openhab/openhab2-addons/issues/3103) |
| Kerui | Door Contact  | door closed | 7          | as ON     | [#3103](https://github.com/openhab/openhab2-addons/issues/3103) |
| Kerui | Door Contact  | tamper      | 7          | as ON     | [#3103](https://github.com/openhab/openhab2-addons/issues/3103) |

### lighting5 - RFXCOM Lighting5 Actuator

A Lighting5 device

#### Channels

| Name         | Channel Type                        | Item Type | Remarks  |
|--------------|-------------------------------------|-----------|----------|
| command      | [command](#channels)                | Switch    |          |
| contact      | [command](#channels)                | Contact   |          |
| dimmingLevel | [dimminglevel](#channels)           | Dimmer    |          |
| mood         | [mood](#channels)                   | Number    |          |
| signalLevel  | [system.signal-strength](#channels) | Number    |          |

#### Configuration Options

*   deviceId - Device Id
    *   Remote/switch/unit Id + unit code, separated by dot. Example 10001.1

*   subType - Sub Type
    *   Specifies device sub type.

        *   AOKE - Aoke Relay
        *   AVANTEK - Avantek
        *   BBSB\_NEW - BBSB new types
        *   CONRAD\_RSL2 - Conrad RSL2
        *   EMW100 - EMW100 GAO/Everflourish
        *   EURODOMEST - Eurodomest
        *   IT - IT
        *   KANGTAI - Kangtai, Cotech
        *   LIGHTWAVERF - LightwaveRF, Siemens
        *   LIVOLO - Livolo Dimmer or On/Off 1-3
        *   LIVOLO\_APPLIANCE - Livolo Appliance On/Off 1-10
        *   MDREMOTE - MDREMOTE LED dimmer v106
        *   MDREMOTE\_107 - MDREMOTE v107
        *   MDREMOTE\_108 - MDREMOTE v108, EKAB-10KRF
        *   RGB\_TRC02 - RGB TRC02 (2 batt)
        *   RGB\_TRC02\_2 - RGB TRC02\_2 (3 batt)


### lighting6 - RFXCOM Lighting6 Actuator

A Lighting6 device

#### Channels

| Name        | Channel Type                        | Item Type | Remarks  |
|-------------|-------------------------------------|-----------|----------|
| command     | [command](#channels)                | Switch    |          |
| contact     | [command](#channels)                | Contact   |          |
| signalLevel | [system.signal-strength](#channels) | Number    |          |


#### Configuration Options

*   deviceId - Device Id
    *   Remote/switch/unit Id + group code + unit code, separated by dot. Example 100.A.1

*   subType - Sub Type
    *   Specifies device sub type.

        *   BLYSS - Blyss


### rain - RFXCOM Rain Sensor

A Rain device

#### Channels

| Name         | Channel Type                        | Item Type | Remarks  |
|--------------|-------------------------------------|-----------|----------|
| rainRate     | [rainrate](#channels)               | Number    |          |
| rainTotal    | [raintotal](#channels)              | Number    |          |
| signalLevel  | [system.signal-strength](#channels) | Number    |          |
| batteryLevel | [system.battery-level](#channels)   | Number    |          |
| lowBattery   | [system.low-battery](#channels)     | Switch    |          |

#### Configuration Options

*   deviceId - Device Id
    *   Sensor Id. Example 56923

*   subType - Sub Type
    *   Specifies device sub type.

        *   RAIN1 - RGR126/682/918/928
        *   RAIN2 - PCR800
        *   RAIN3 - TFA
        *   RAIN4 - UPM RG700
        *   RAIN5 - WS2300
        *   RAIN6 - La Crosse TX5


### rfy - RFXCOM Rfy Actuator

A Rfy device

#### Channels

| Name            | Channel Type                        | Item Type     | Remarks                                                                     |
|-----------------|-------------------------------------|---------------|-----------------------------------------------------------------------------|
| command         | [command](#channels)                | Switch        | Sends a program command to pair with a device when switched from off to on. |
| program         | [command](#channels)                | Switch        | Send Program Command                                                        |
| shutter         | [shutter](#channels)                | Rollershutter | Shutter                                                                     |
| venetianBlind   | [venetianBlind](#channels)          | Dimmer        |                                                                             |
| sunWindDetector | [command](#channels)                | Switch        | Enable the sun+wind detector.                                               |
| signalLevel     | [system.signal-strength](#channels) | Number        |                                                                             |

#### Configuration Options

*   deviceId - Device Id
    *   Unit Id + unit code, separated by dot. Example 100.1

*   subType - Sub Type
    *   Specifies device sub type.

        *   RFY - RFY
        *   RFY\_EXT - RFY Ext


### security1 - RFXCOM Security1 Sensor

A Security1 device

#### Channels

| Name         | Channel Type                        | Item Type | Remarks  |
|--------------|-------------------------------------|-----------|----------|
| status       | [status](#channels)                 | String    |          |
| contact      | [command](#channels)                | Contact   |          |
| motion       | [motion](#channels)                 | Switch    |          |
| signalLevel  | [system.signal-strength](#channels) | Number    |          |
| batteryLevel | [system.battery-level](#channels)   | Number    |          |
| lowBattery   | [system.low-battery](#channels)     | Switch    |          |


#### Configuration Options

*   deviceId - Device Id
    *   Remote/sensor Id. Example 10001

*   subType - Sub Type
    *   Specifies device sub type.

        *   X10\_SECURITY - X10 security door/window sensor
        *   X10\_SECURITY\_MOTION - X10 security motion sensor
        *   X10\_SECURITY\_REMOTE - X10 security remote (no alive packets)
        *   KD101 - KD101 (no alive packets)
        *   VISONIC\_POWERCODE\_SENSOR\_PRIMARY\_CONTACT - Visonic PowerCode door/window sensor – primary contact (with alive packets)
        *   VISONIC\_POWERCODE\_MOTION - Visonic PowerCode motion sensor (with alive packets)
        *   VISONIC\_CODESECURE - Visonic CodeSecure (no alive packets)
        *   VISONIC\_POWERCODE\_SENSOR\_AUX\_CONTACT - Visonic PowerCode door/window sensor – auxiliary contact (no alive packets)
        *   MEIANTECH - Meiantech
        *   SA30 - SA30 (no alive packets)


### temperaturehumiditybarometric - RFXCOM Temperature-Humidity-Barometric Sensor

A Temperature-Humidity-Barometric device

#### Channels

| Name           | Channel Type                        | Item Type | Remarks |
|----------------|-------------------------------------|-----------|---------|
| temperature    | [temperature](#channels)            | Number    |         |
| humidity       | [humidity](#channels)               | Number    |         |
| humidityStatus | [humiditystatus](#channels)         | String    |         |
| pressure       | [pressure](#channels)               | Number    |         |
| forecast       | [forecast](#channels)               | String    |         |
| signalLevel    | [system.signal-strength](#channels) | Number    |         |
| batteryLevel   | [system.battery-level](#channels)   | Number    |         |
| lowBattery     | [system.low-battery](#channels)     | Switch    |         |


#### Configuration Options

*   deviceId - Device Id
    *   Sensor Id. Example 59648

*   subType - Sub Type
    *   Specifies device sub type.

        *   THB1 - BTHR918, BTHGN129
        *   THB2 - BTHR918N, BTHR968


### temperaturehumidity - RFXCOM Temperature-Humidity Sensor

A Temperature-Humidity device

#### Channels

| Name           | Channel Type                        | Item Type | Remarks  |
|----------------|-------------------------------------|-----------|----------|
| temperature    | [temperature](#channels)            | Number    |          |
| humidity       | [humidity](#channels)               | Number    |          |
| humidityStatus | [humiditystatus](#channels)         | String    |          |
| signalLevel    | [system.signal-strength](#channels) | Number    |          |
| batteryLevel   | [system.battery-level](#channels)   | Number    |          |
| lowBattery     | [system.low-battery](#channels)     | Switch    |          |


#### Configuration Options

*   deviceId - Device Id
    *   Sensor Id. Example 56923

*   subType - Sub Type
    *   Specifies device sub type.

        *   TH1 - THGN122/123, THGN132, THGR122/228/238/268
        *   TH2 - THGR810, THGN800
        *   TH3 - RTGR328
        *   TH4 - THGR328
        *   TH5 - WTGR800
        *   TH6 - THGR918/928, THGRN228, THGN500
        *   TH7 - TFA TS34C, Cresta
        *   TH8 - WT260,WT260H,WT440H,WT450,WT450H
        *   TH9 - Viking 02035,02038 (02035 has no humidity), Proove TSS320, 311501
        *   TH10 - Rubicson
        *   TH11 - EW109
        *   TH12 - Imagintronix/Opus XT300 Soil sensor
        *   TH13 - Alecto WS1700 and compatibles


### temperaturerain - RFXCOM Temperature-Rain Sensor

A Temperature-Rain device

#### Channels

| Name         | Channel Type                        | Item Type | Remarks  |
|--------------|-------------------------------------|-----------|----------|
| temperature  | [temperature](#channels)            | Number    |          |
| rainTotal    | [raintotal](#channels)              | Number    |          |
| signalLevel  | [system.signal-strength](#channels) | Number    |          |
| batteryLevel | [system.battery-level](#channels)   | Number    |          |
| lowBattery   | [system.low-battery](#channels)     | Switch    |          |

#### Configuration Options

*   deviceId - Device Id
    *   Sensor Id. Example 56923

*   subType - Sub Type
    *   Specifies device sub type.

        *   WS1200 - WS1200


### temperature - RFXCOM Temperature Sensor

A Temperature device

#### Channels

| Name         | Channel Type                        | Item Type | Remarks  |
|--------------|-------------------------------------|-----------|----------|
| temperature  | [temperature](#channels)            | Number    |          |
| signalLevel  | [system.signal-strength](#channels) | Number    |          |
| batteryLevel | [system.battery-level](#channels)   | Number    |          |
| lowBattery   | [system.low-battery](#channels)     | Switch    |          |

#### Configuration Options

*   deviceId - Device Id
    *   Sensor Id. Example 56923

*   subType - Sub Type
    *   Specifies device sub type.

        *   TEMP1 - THR128/138, THC138
        *   TEMP2 - THC238/268,THN132,THWR288,THRN122,THN122,AW129/131
        *   TEMP3 - THWR800
        *   TEMP4 - RTHN318
        *   TEMP5 - La Crosse TX2, TX3, TX4, TX17
        *   TEMP6 - TS15C. UPM temp only
        *   TEMP7 - Viking 02811, Proove TSS330, 311346
        *   TEMP8 - La Crosse WS2300
        *   TEMP9 - Rubicson
        *   TEMP10 - TFA 30.3133
        *   TEMP11 - WT0122


### thermostat1 - RFXCOM Thermostat1 Sensor

A Thermostat1 device

#### Channels

| Name        | Channel Type                        | Item Type | Remarks  |
|-------------|-------------------------------------|-----------|----------|
| contact     | [command](#channels)                | Contact   |          |
| setpoint    | [setpoint](#channels)               | Number    |          |
| temperature | [temperature](#channels)            | Number    |          |
| signalLevel | [system.signal-strength](#channels) | Number    |          |

#### Configuration Options

*   deviceId - Device Id
    *   Sensor Id. Example 56923

*   subType - Sub Type
    *   Specifies device sub type.

        *   DIGIMAX - Digimax, TLX7506
        *   DIGIMAX\_SHORT - Digimax with short format (no set point)



### thermostat3 - RFXCOM Thermostat3 Sensor

A Thermostat3 device.

#### Channels

| Name        | Channel Type                        | Item Type | Remarks  |
|-------------|-------------------------------------|-----------|----------|
| command     | [command](#channels)                | Switch    |          |
| signalLevel | [system.signal-strength](#channels) | Number    |          |

#### Configuration Options

 * deviceId - Device Id
    * Sensor Id. Example 106411

 * subType - Sub Type
    * Specifies device sub type.

        * MERTIK\_\_G6R\_H4T1 - Mertik (G6R H4T1)
        * MERTIK\_\_G6R\_H4TB\_\_G6_H4T\_\_G6R\_H4T21\_Z22 - Mertik (G6R H4TB, G6R H4T, or G6R H4T21\-Z22)
        * MERTIK\_\_G6R\_H4TD\_\_G6R\_H4T16 - Mertik (G6R H4TD or G6R H4T16)
        * MERTIK\_\_G6R\_H4S\_TRANSMIT\_ONLY - Mertik (G6R H4S \- transmit only)


### undecoded - RFXCOM Undecoded RF Messages

Any messages that RFXCOM can receive but not decode.

#### Channels

| Name       | Channel Type              | Item Type | Remarks     |
|------------|---------------------------|-----------|-------------|
| rawMessage | [rawmessage](#channels)   | String    |             |
| rawPayload | [rawpayload](#channels)   | String    |             |

#### Configuration Options

*   deviceId - Device Id
    *   Undecoded items cannot provide a device ID, so this value is always UNDECODED.

*   subType - Sub Type
    *   Specifies device sub type.

        *   AC - AC
        *   ARC - ARC
        *   ATI - ATI
        *   HIDEKI\_UPM - Hideki, UPM
        *   LACROSSE\_VIKING - La Crosse, Viking
        *   AD - AD
        *   MERTIK - Mertik Maxitrol Fireplace controllers
        *   OREGON1 - Oregon Scientific 1
        *   OREGON2 - Oregon Scientific 2
        *   OREGON3 - Oregon Scientific 3
        *   PROGUARD - ProGuard
        *   VISONIC - Visonic
        *   NEC - NEC
        *   FS20 - FS20
        *   RESERVED - Reserved
        *   BLINDS - Blinds
        *   RUBICSON - Rubicson
        *   AE - AE
        *   FINE\_OFFSET - Fine Offset
        *   RGB - RGB
        *   RTS - RTS
        *   SELECT\_PLUS - Select Plus
        *   HOME\_CONFORT - Home Confort


### uv - RFXCOM UV/Temperature Sensor

A UV/Temperature device

#### Channels

| Name         | Channel Type                        | Item Type | Remarks  |
|--------------|-------------------------------------|-----------|----------|
| uv           | [uv](#channels)                     | Number    |          |
| temperature  | [temperature](#channels)            | Number    |          |
| signalLevel  | [system.signal-strength](#channels) | Number    |          |
| batteryLevel | [system.battery-level](#channels)   | Number    |          |
| lowBattery   | [system.low-battery](#channels)     | Switch    |          |


#### Configuration Options

*   deviceId - Device Id
    *   Sensor Id. Example 56923

*   subType - Sub Type
    *   Specifies device sub type.

        *   UV1 - UVN128, UV138
        *   UV2 - UVN800
        *   UV3 - TFA


### wind - RFXCOM Wind Sensor

A Wind device

#### Channels

| Name             | Channel Type                        | Item Type | Remarks                               |
|------------------|-------------------------------------|-----------|---------------------------------------|
| avgWindSpeed     | [windspeed](#channels)              | Number    | Average Wind Speed                    |
| windSpeed        | [windspeed](#channels)              | Number    | Wind Gust                             |
| windDirection    | [winddirection](#channels)          | Number    | Wind Direction                        |
| temperature      | [temperature](#channels)            | Number    | Current temperature in degree Celsius |
| chillTemperature | [temperature](#channels)            | Number    | Chill temperature in degree Celsius   |
| signalLevel      | [system.signal-strength](#channels) | Number    |                                       |
| batteryLevel     | [system.battery-level](#channels)   | Number    |                                       |
| lowBattery       | [system.low-battery](#channels)     | Switch    |                                       |


#### Configuration Options

*   deviceId - Device Id
    *   Sensor Id. Example 2983

*   subType - Sub Type
    *   Specifies device sub type.

        *   WIND1 - WTGR800
        *   WIND2 - WGR800
        *   WIND3 - STR918, WGR918, WGR928
        *   WIND4 - TFA
        *   WIND5 - UPM WDS500
        *   WIND6 - WS2300
        *   WIND7 - Alecto WS4500, Auriol H13726, Hama EWS1500, Meteoscan W155/W160, Ventus WS155<|MERGE_RESOLUTION|>--- conflicted
+++ resolved
@@ -219,7 +219,6 @@
 
 This binding currently supports the following things / message types:
 
-<<<<<<< HEAD
 *   [bbqtemperature - RFXCOM BBQ Temperature Sensor](#bbqtemperature---rfxcom-bbq-temperature-sensor)
 *   [blinds1 - RFXCOM Blinds1 Actuator](#blinds1---rfxcom-blinds1-actuator)
 *   [chime - RFXCOM Chime](#chime---rfxcom-chime)
@@ -241,36 +240,10 @@
 *   [temperaturerain - RFXCOM Temperature-Rain Sensor](#temperaturerain---rfxcom-temperature-rain-sensor)
 *   [temperature - RFXCOM Temperature Sensor](#temperature---rfxcom-temperature-sensor)
 *   [thermostat1 - RFXCOM Thermostat1 Sensor](#thermostat1---rfxcom-thermostat1-sensor)
+*   [thermostat3 - RFXCOM Thermostat3 Sensor](#thermostat3---rfxcom-thermostat3-sensor)
 *   [undecoded - RFXCOM Undecoded RF Messages](#undecoded---rfxcom-undecoded-rf-messages)
 *   [uv - RFXCOM UV/Temperature Sensor](#uv---rfxcom-uvtemperature-sensor)
 *   [wind - RFXCOM Wind Sensor](#wind---rfxcom-wind-sensor)
-=======
- * [bbqtemperature - RFXCOM BBQ Temperature Sensor](#bbqtemperature---rfxcom-bbq-temperature-sensor)
- * [blinds1 - RFXCOM Blinds1 Actuator](#blinds1---rfxcom-blinds1-actuator)
- * [chime - RFXCOM Chime](#chime---rfxcom-chime)
- * [currentenergy - RFXCOM CurrentEnergy Actuator](#currentenergy---rfxcom-currentenergy-actuator)
- * [curtain1 - RFXCOM Curtain1 Actuator](#curtain1---rfxcom-curtain1-actuator)
- * [datetime - RFXCOM Date/time sensor](#datetime---rfxcom-datetime-sensor)
- * [energy - RFXCOM Energy Sensor](#energy---rfxcom-energy-sensor)
- * [humidity - RFXCOM Humidity Sensor](#humidity---rfxcom-humidity-sensor)
- * [lighting1 - RFXCOM Lighting1 Actuator](#lighting1---rfxcom-lighting1-actuator)
- * [lighting2 - RFXCOM Lighting2 Actuator](#lighting2---rfxcom-lighting2-actuator)
- * [lighting4 - RFXCOM Lighting4 Actuator](#lighting4---rfxcom-lighting4-actuator)
- * [lighting5 - RFXCOM Lighting5 Actuator](#lighting5---rfxcom-lighting5-actuator)
- * [lighting6 - RFXCOM Lighting6 Actuator](#lighting6---rfxcom-lighting6-actuator)
- * [rain - RFXCOM Rain Sensor](#rain---rfxcom-rain-sensor)
- * [rfy - RFXCOM Rfy Actuator](#rfy---rfxcom-rfy-actuator)
- * [security1 - RFXCOM Security1 Sensor](#security1---rfxcom-security1-sensor)
- * [temperaturehumiditybarometric - RFXCOM Temperature-Humidity-Barometric Sensor](#temperaturehumiditybarometric---rfxcom-temperature-humidity-barometric-sensor)
- * [temperaturehumidity - RFXCOM Temperature-Humidity Sensor](#temperaturehumidity---rfxcom-temperature-humidity-sensor)
- * [temperaturerain - RFXCOM Temperature-Rain Sensor](#temperaturerain---rfxcom-temperature-rain-sensor)
- * [temperature - RFXCOM Temperature Sensor](#temperature---rfxcom-temperature-sensor)
- * [thermostat1 - RFXCOM Thermostat1 Sensor](#thermostat1---rfxcom-thermostat1-sensor)
- * [thermostat3 - RFXCOM Thermostat3 Sensor](#thermostat3---rfxcom-thermostat3-sensor)
- * [undecoded - RFXCOM Undecoded RF Messages](#undecoded---rfxcom-undecoded-rf-messages)
- * [uv - RFXCOM UV/Temperature Sensor](#uv---rfxcom-uvtemperature-sensor)
- * [wind - RFXCOM Wind Sensor](#wind---rfxcom-wind-sensor)
->>>>>>> 378604d1
 
 ### bbqtemperature - RFXCOM BBQ Temperature Sensor
 
@@ -582,7 +555,6 @@
 
 #### Configuration Options
 
-<<<<<<< HEAD
 *   deviceId - Device Id
     *   Device Id. Example 3456
 
@@ -603,15 +575,15 @@
         *   3 - ON (value 3)
         *   4 - OFF (value 4)
         *   5 - ON (value 5)
-        *   6 - value 5
+        *   6 - value 6
         *   7 - ON (value 7)
         *   8 - value 8
         *   9 - ON (value 9)
-        *   10 - value 10
-        *   11 - value 11
+        *   10 - ON (value 10)
+        *   11 - ON (value 11)
         *   12 - ON (value 12)
         *   13 - value 13
-        *   14 - value 14
+        *   14 - OFF (value 14)
         *   15 - value 15
 
 *   offCommandId - Off command
@@ -623,68 +595,16 @@
         *   3 - ON (value 3)
         *   4 - OFF (value 4)
         *   5 - ON (value 5)
-        *   6 - value 5
+        *   6 - value 6
         *   7 - ON (value 7)
         *   8 - value 8
         *   9 - ON (value 9)
-        *   10 - value 10
-        *   11 - value 11
+        *   10 - ON (value 10)
+        *   11 - ON (value 11)
         *   12 - ON (value 12)
         *   13 - value 13
-        *   14 - value 14
+        *   14 - OFF (value 14)
         *   15 - value 15
-=======
- * deviceId - Device Id
-    * Device Id. Example 3456
-
- * subType - Sub Type
-    * Specifies device sub type.
-
-    * PT2262 - PT2262
-
- * pulse - Pulse length
-    * Pulse length of the device
-
- * onCommandId - On command
-    * Specifies command to be send when ON must be transmitted
-
-        * 0 - OFF (value 0)
-        * 1 - ON (value 1)
-        * 2 - OFF (value 2)
-        * 3 - ON (value 3)
-        * 4 - OFF (value 4)
-        * 5 - ON (value 5)
-        * 6 - value 5
-        * 7 - ON (value 7)
-        * 8 - value 8
-        * 9 - ON (value 9)
-        * 10 - value 10
-        * 11 - value 11
-        * 12 - ON (value 12)
-        * 13 - value 13
-        * 14 - value 14
-        * 15 - value 15
-
- * offCommandId - Off command
-    * Specifies command to be send when OFF must be transmitted
-
-        * 0 - OFF (value 0)
-        * 1 - ON (value 1)
-        * 2 - OFF (value 2)
-        * 3 - ON (value 3)
-        * 4 - OFF (value 4)
-        * 5 - ON (value 5)
-        * 6 - value 5
-        * 7 - ON (value 7)
-        * 8 - value 8
-        * 9 - ON (value 9)
-        * 10 - ON (value 10)
-        * 11 - ON (value 11)
-        * 12 - ON (value 12)
-        * 13 - value 13
-        * 14 - OFF (value 14)
-        * 15 - value 15
->>>>>>> 378604d1
 
 #### Examples
 
@@ -1055,16 +975,16 @@
 
 #### Configuration Options
 
- * deviceId - Device Id
-    * Sensor Id. Example 106411
-
- * subType - Sub Type
-    * Specifies device sub type.
-
-        * MERTIK\_\_G6R\_H4T1 - Mertik (G6R H4T1)
-        * MERTIK\_\_G6R\_H4TB\_\_G6_H4T\_\_G6R\_H4T21\_Z22 - Mertik (G6R H4TB, G6R H4T, or G6R H4T21\-Z22)
-        * MERTIK\_\_G6R\_H4TD\_\_G6R\_H4T16 - Mertik (G6R H4TD or G6R H4T16)
-        * MERTIK\_\_G6R\_H4S\_TRANSMIT\_ONLY - Mertik (G6R H4S \- transmit only)
+ *   deviceId - Device Id
+    *   Sensor Id. Example 106411
+
+ *   subType - Sub Type
+    *   Specifies device sub type.
+
+        *   MERTIK\_\_G6R\_H4T1 - Mertik (G6R H4T1)
+        *   MERTIK\_\_G6R\_H4TB\_\_G6_H4T\_\_G6R\_H4T21\_Z22 - Mertik (G6R H4TB, G6R H4T, or G6R H4T21\-Z22)
+        *   MERTIK\_\_G6R\_H4TD\_\_G6R\_H4T16 - Mertik (G6R H4TD or G6R H4T16)
+        *   MERTIK\_\_G6R\_H4S\_TRANSMIT\_ONLY - Mertik (G6R H4S \- transmit only)
 
 
 ### undecoded - RFXCOM Undecoded RF Messages
