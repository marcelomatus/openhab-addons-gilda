<?xml version="1.0" encoding="UTF-8"?>
<thing:thing-descriptions bindingId="omnilink" xmlns:xsi="http://www.w3.org/2001/XMLSchema-instance"
	xmlns:thing="http://eclipse.org/smarthome/schemas/thing-description/v1.0.0"
	xsi:schemaLocation="http://eclipse.org/smarthome/schemas/thing-description/v1.0.0 http://eclipse.org/smarthome/schemas/thing-description-1.0.0.xsd">
	<thing-type id="area">
		<supported-bridge-type-refs>
			<bridge-type-ref id="controller" />
		</supported-bridge-type-refs>
		<label>Omni Area</label>
		<description>Omni Area</description>
		<channels>
			<channel id="activate_keypad_emergency" typeId="omni_activate_keypad_emergency" />
			<channel id="alarm_burglary" typeId="area_alarm">
				<label>Burglary Alarm</label>
				<description>Indicates if a Burglary Alarm is Active.</description>
			</channel>
			<channel id="alarm_fire" typeId="area_alarm">
				<label>Fire Alarm</label>
				<description>Indicates if a Fire Alarm is Active.</description>
			</channel>
			<channel id="alarm_gas" typeId="area_alarm">
				<label>Gas Alarm</label>
				<description>Indicates if a Gas Alarm is Active.</description>
			</channel>
			<channel id="alarm_auxiliary" typeId="area_alarm">
				<label>Auxiliary Alarm</label>
				<description>Indicates if a Auxiliary Alarm is Active.</description>
			</channel>
			<channel id="alarm_freeze" typeId="area_alarm">
				<label>Freeze Alarm</label>
				<description>Indicates if a Freeze Alarm is Active.</description>
			</channel>
			<channel id="alarm_water" typeId="area_alarm">
				<label>Water Alarm</label>
				<description>Indicates if a Water Alarm is Active.</description>
			</channel>
			<channel id="alarm_duress" typeId="area_alarm">
				<label>Duress Alarm</label>
				<description>Indicates if a Duress Alarm is Active.</description>
			</channel>
			<channel id="alarm_temperature" typeId="area_alarm">
				<label>Temperature Alarm</label>
				<description>Indicates if a Temperature Alarm is Active.</description>
			</channel>
			<channel id="mode" typeId="omni_area_mode" />
			<channel id="disarm" typeId="area_command">
				<label>Disarm Command</label>
				<description>Send a 4 digit user code to disarm the system</description>
			</channel>
			<channel id="day" typeId="area_command">
				<label>Arm Day Command</label>
				<description>Send a 4 digit user code to arm the system to day</description>
			</channel>
			<channel id="night" typeId="area_command">
				<label>Arm Night Command</label>
				<description>Send a 4 digit user code to arm the system to night</description>
			</channel>
			<channel id="away" typeId="area_command">
				<label>Arm Away Command</label>
				<description>Send a 4 digit user code to arm the system to away</description>
			</channel>
			<channel id="vacation" typeId="area_command">
				<label>Arm Vacation Command</label>
				<description>Send a 4 digit user code to arm the system to vacation</description>
			</channel>
			<channel id="day_instant" typeId="area_command">
				<label>Arm Day Instant Command</label>
				<description>Send a 4 digit user code to arm the system to day instant</description>
			</channel>
			<channel id="night_delayed" typeId="area_command">
				<label>Arm Night Delayed Command</label>
				<description>Send a 4 digit user code to arm the system to night delayed</description>
			</channel>
			<!-- <channel id="alarm_event" typeId="omni_alarm_event" /> -->
			<channel id="all_on_off_Event" typeId="all_on_off_Event"/>
		</channels>
		<properties>
			<property name="name" />
		</properties>
		<config-description>
			<parameter name="number" type="integer" required="true">
				<label>Area Number</label>
				<description>Area Number</description>
			</parameter>
		</config-description>
	</thing-type>

	<thing-type id="lumina_area">
		<supported-bridge-type-refs>
			<bridge-type-ref id="controller" />
		</supported-bridge-type-refs>
		<label>Lumina Area</label>
		<description>Lumina Area</description>
		<channels>
			<channel id="mode" typeId="lumina_area_mode" />
			<channel id="home" typeId="lumina_area_command">
				<label>Set System to Home</label>
				<description>Send a 4 digit user code to set the system to home</description>
			</channel>
			<channel id="sleep" typeId="lumina_area_command">
				<label>Set System to Sleep</label>
				<description>Send a 4 digit user code to set the system to sleep</description>
			</channel>
			<channel id="away" typeId="lumina_area_command">
				<label>Set System to Away</label>
				<description>Send a 4 digit user code to set the system to away</description>
			</channel>
			<channel id="vacation" typeId="lumina_area_command">
				<label>Set System to Vacation</label>
				<description>Send a 4 digit user code to set the system to vacation</description>
			</channel>
			<channel id="party" typeId="lumina_area_command">
				<label>Set System to Party</label>
				<description>Send a 4 digit user code to set the system to party</description>
			</channel>
			<channel id="special" typeId="lumina_area_command">
				<label>Set System to Special</label>
				<description>Send a 4 digit user code to set the system to special</description>
			</channel>
			<!--<channel id="alarm_event" typeId="lumina_alarm_event" />  -->
			<channel id="all_on_off_Event" typeId="all_on_off_Event"/>
		</channels>
		<properties>
			<property name="name" />
		</properties>
		<config-description>
			<parameter name="number" type="integer" required="true">
				<label>Area Number</label>
				<description>Area Number</description>
			</parameter>
		</config-description>
	</thing-type>

	<!-- Area channels -->
<<<<<<< HEAD
    <channel-type id="area_alarm_burglary">
        <item-type>Switch</item-type>
        <label>Burglary Alarm</label>
        <description>Indicates if a Burglary Alarm is Active.</description>
        <category>Alarm</category>
        <state readOnly="true" />
    </channel-type>
    <channel-type id="area_alarm_fire">
        <item-type>Switch</item-type>
        <label>Fire Alarm</label>
        <description>Indicates if a Fire Alarm is Active.</description>
        <category>Alarm</category>
        <state readOnly="true" />
    </channel-type>
    <channel-type id="area_alarm_gas">
        <item-type>Switch</item-type>
        <label>Gas Alarm</label>
        <description>Indicates if a Gas Alarm is Active.</description>
        <category>Alarm</category>
        <state readOnly="true" />
    </channel-type>
    <channel-type id="area_alarm_auxiliary">
        <item-type>Switch</item-type>
        <label>Auxiliary Alarm</label>
        <description>Indicates if a Auxiliary Alarm is Active.</description>
        <category>Alarm</category>
        <state readOnly="true" />
    </channel-type>
    <channel-type id="area_alarm_freeze">
        <item-type>Switch</item-type>
        <label>Freeze Alarm</label>
        <description>Indicates if a Freeze Alarm is Active.</description>
        <category>Alarm</category>
        <state readOnly="true" />
    </channel-type>
    <channel-type id="area_alarm_water">
        <item-type>Switch</item-type>
        <label>Water Alarm</label>
        <description>Indicates if a Water Alarm is Active.</description>
        <category>Alarm</category>
        <state readOnly="true" />
    </channel-type>
    <channel-type id="area_alarm_duress">
        <item-type>Switch</item-type>
        <label>Duress Alarm</label>
        <description>Indicates if a Duress Alarm is Active.</description>
        <category>Alarm</category>
        <state readOnly="true" />
    </channel-type>
    <channel-type id="area_alarm_temperature">
        <item-type>Switch</item-type>
        <label>Temperature Alarm</label>
        <description>Indicates if a Temperature Alarm is Active.</description>
        <category>Alarm</category>
        <state readOnly="true" />
    </channel-type>
    <channel-type id="omni_area_mode">
        <item-type>Number</item-type>
        <label>Security Mode</label>
        <description>Represents the area security mode.</description>
        <category>Alarm</category>
        <state readOnly="true">
            <options>
                <option value="0">Off</option>
                <option value="1">Day</option>
                <option value="2">Night</option>
                <option value="3">Away</option>
                <option value="4">Vacation</option>
                <option value="5">Day Instant</option>
                <option value="6">Night Delayed</option>
                <option value="9">Arming Day</option>
                <option value="10">Arming Night</option>
                <option value="11">Arming Away</option>
                <option value="12">Arming Vacation</option>
                <option value="13">Arming Day Instant</option>
                <option value="14">Arming Night Delayed</option>
            </options>
        </state>
    </channel-type>
    <channel-type id="area_command">
        <item-type>String</item-type>
        <label>Security Command</label>
        <description>Sends a 4 digit user code to activate the area command</description>
        <category>Alarm</category>      
    </channel-type>
    <channel-type id="omni_activate_keypad_emergency">
        <item-type>Number</item-type>
        <label>Activate Keypad Emergency</label>
        <description>Activate a burglary, fire, or auxiliary keypad emergency alarm on Omni based models. </description>
        <category>Alarm</category>
        <state>
            <options>
                <option value="1">Burglary</option>
                <option value="2">Fire</option>
                <option value="3">Auxiliary</option>
            </options>
        </state>
    </channel-type>
    <channel-type id="lumina_area_mode">
        <item-type>Number</item-type>
        <label>Security Mode</label>
        <description>Represents the area security mode.</description>
        <category>Alarm</category>
        <state readOnly="true">
            <options>
                <option value="1">Home</option>
                <option value="2">Sleep</option>
                <option value="3">Away</option>
                <option value="4">Vacation</option>
                <option value="5">Party</option>
                <option value="6">Special</option>
                <option value="9">Setting Home</option>
                <option value="10">Setting Sleep</option>
                <option value="11">Setting Away</option>
                <option value="12">Setting Vacation</option>
                <option value="13">Setting Party</option>
                <option value="14">Setting Special</option>
            </options>
        </state>
    </channel-type>
<!--     <channel-type id="omni_alarm_event">
        <kind>trigger</kind>
        <label>Alarm Event</label>
        <description>Event sent when a alarm state occurs</description>
        <event>
            <options>
                <option value="1">Burglary</option>
                <option value="2">Fire</option>
                <option value="3">Gas</option>
                <option value="4">Auxiliary</option>
                <option value="5">Freeze</option>
                <option value="6">Water</option>
                <option value="7">Duress</option>
                <option value="8">Temperature</option>
            </options>
        </event>
    </channel-type>
    <channel-type id="lumina_alarm_event">
        <kind>trigger</kind>
        <label>Alarm Event</label>
        <description>Event sent when a alarm state occurs</description>
        <event>
            <options>
                <option value="5">Freeze</option>
                <option value="6">Water</option>
                <option value="8">Temperature</option>
            </options>
        </event>
    </channel-type> -->
     <channel-type id="all_on_off_Event">
        <kind>trigger</kind>
        <label>All On Off Event</label>
        <description>Event sent when a all on or off event occurs</description>
        <event>
            <options>
                <option value="OFF">Off</option>
                <option value="ON">On</option>
            </options>
        </event>
    </channel-type>
=======
	<channel-type id="area_alarm">
		<item-type>Switch</item-type>
		<label>Area Alarm</label>
		<description>Indicates if an Alarm is Active.</description>
		<category>Alarm</category>
		<state readOnly="true" />
	</channel-type>
	<channel-type id="omni_area_mode">
		<item-type>Number</item-type>
		<label>Security Mode</label>
		<description>Represents the area security mode.</description>
		<category>Alarm</category>
		<state readOnly="true">
			<options>
				<option value="0">Off</option>
				<option value="1">Day</option>
				<option value="2">Night</option>
				<option value="3">Away</option>
				<option value="4">Vacation</option>
				<option value="5">Day Instant</option>
				<option value="6">Night Delayed</option>
				<option value="9">Arming Day</option>
				<option value="10">Arming Night</option>
				<option value="11">Arming Away</option>
				<option value="12">Arming Vacation</option>
				<option value="13">Arming Day Instant</option>
				<option value="14">Arming Night Delayed</option>
			</options>
		</state>
	</channel-type>
	<channel-type id="area_command">
		<item-type>String</item-type>
		<label>Security Command</label>
		<description>Sends a 4 digit user code to activate the area command</description>
		<category>Alarm</category>
	</channel-type>
	<channel-type id="omni_activate_keypad_emergency">
		<item-type>Number</item-type>
		<label>Activate Keypad Emergency</label>
		<description>Activate a burglary, fire, or auxiliary keypad emergency alarm on Omni based models. </description>
		<category>Alarm</category>
		<state>
			<options>
				<option value="1">Burglary</option>
				<option value="2">Fire</option>
				<option value="3">Auxiliary</option>
			</options>
		</state>
	</channel-type>
	<channel-type id="lumina_area_mode">
		<item-type>Number</item-type>
		<label>Security Mode</label>
		<description>Represents the area security mode.</description>
		<category>Alarm</category>
		<state readOnly="true">
			<options>
				<option value="1">Home</option>
				<option value="2">Sleep</option>
				<option value="3">Away</option>
				<option value="4">Vacation</option>
				<option value="5">Party</option>
				<option value="6">Special</option>
				<option value="9">Setting Home</option>
				<option value="10">Setting Sleep</option>
				<option value="11">Setting Away</option>
				<option value="12">Setting Vacation</option>
				<option value="13">Setting Party</option>
				<option value="14">Setting Special</option>
			</options>
		</state>
	</channel-type>

>>>>>>> 0e34534f
</thing:thing-descriptions><|MERGE_RESOLUTION|>--- conflicted
+++ resolved
@@ -71,8 +71,7 @@
 				<label>Arm Night Delayed Command</label>
 				<description>Send a 4 digit user code to arm the system to night delayed</description>
 			</channel>
-			<!-- <channel id="alarm_event" typeId="omni_alarm_event" /> -->
-			<channel id="all_on_off_Event" typeId="all_on_off_Event"/>
+			<channel id="all_on_off_event" typeId="all_on_off_event"/>
 		</channels>
 		<properties>
 			<property name="name" />
@@ -132,168 +131,6 @@
 	</thing-type>
 
 	<!-- Area channels -->
-<<<<<<< HEAD
-    <channel-type id="area_alarm_burglary">
-        <item-type>Switch</item-type>
-        <label>Burglary Alarm</label>
-        <description>Indicates if a Burglary Alarm is Active.</description>
-        <category>Alarm</category>
-        <state readOnly="true" />
-    </channel-type>
-    <channel-type id="area_alarm_fire">
-        <item-type>Switch</item-type>
-        <label>Fire Alarm</label>
-        <description>Indicates if a Fire Alarm is Active.</description>
-        <category>Alarm</category>
-        <state readOnly="true" />
-    </channel-type>
-    <channel-type id="area_alarm_gas">
-        <item-type>Switch</item-type>
-        <label>Gas Alarm</label>
-        <description>Indicates if a Gas Alarm is Active.</description>
-        <category>Alarm</category>
-        <state readOnly="true" />
-    </channel-type>
-    <channel-type id="area_alarm_auxiliary">
-        <item-type>Switch</item-type>
-        <label>Auxiliary Alarm</label>
-        <description>Indicates if a Auxiliary Alarm is Active.</description>
-        <category>Alarm</category>
-        <state readOnly="true" />
-    </channel-type>
-    <channel-type id="area_alarm_freeze">
-        <item-type>Switch</item-type>
-        <label>Freeze Alarm</label>
-        <description>Indicates if a Freeze Alarm is Active.</description>
-        <category>Alarm</category>
-        <state readOnly="true" />
-    </channel-type>
-    <channel-type id="area_alarm_water">
-        <item-type>Switch</item-type>
-        <label>Water Alarm</label>
-        <description>Indicates if a Water Alarm is Active.</description>
-        <category>Alarm</category>
-        <state readOnly="true" />
-    </channel-type>
-    <channel-type id="area_alarm_duress">
-        <item-type>Switch</item-type>
-        <label>Duress Alarm</label>
-        <description>Indicates if a Duress Alarm is Active.</description>
-        <category>Alarm</category>
-        <state readOnly="true" />
-    </channel-type>
-    <channel-type id="area_alarm_temperature">
-        <item-type>Switch</item-type>
-        <label>Temperature Alarm</label>
-        <description>Indicates if a Temperature Alarm is Active.</description>
-        <category>Alarm</category>
-        <state readOnly="true" />
-    </channel-type>
-    <channel-type id="omni_area_mode">
-        <item-type>Number</item-type>
-        <label>Security Mode</label>
-        <description>Represents the area security mode.</description>
-        <category>Alarm</category>
-        <state readOnly="true">
-            <options>
-                <option value="0">Off</option>
-                <option value="1">Day</option>
-                <option value="2">Night</option>
-                <option value="3">Away</option>
-                <option value="4">Vacation</option>
-                <option value="5">Day Instant</option>
-                <option value="6">Night Delayed</option>
-                <option value="9">Arming Day</option>
-                <option value="10">Arming Night</option>
-                <option value="11">Arming Away</option>
-                <option value="12">Arming Vacation</option>
-                <option value="13">Arming Day Instant</option>
-                <option value="14">Arming Night Delayed</option>
-            </options>
-        </state>
-    </channel-type>
-    <channel-type id="area_command">
-        <item-type>String</item-type>
-        <label>Security Command</label>
-        <description>Sends a 4 digit user code to activate the area command</description>
-        <category>Alarm</category>      
-    </channel-type>
-    <channel-type id="omni_activate_keypad_emergency">
-        <item-type>Number</item-type>
-        <label>Activate Keypad Emergency</label>
-        <description>Activate a burglary, fire, or auxiliary keypad emergency alarm on Omni based models. </description>
-        <category>Alarm</category>
-        <state>
-            <options>
-                <option value="1">Burglary</option>
-                <option value="2">Fire</option>
-                <option value="3">Auxiliary</option>
-            </options>
-        </state>
-    </channel-type>
-    <channel-type id="lumina_area_mode">
-        <item-type>Number</item-type>
-        <label>Security Mode</label>
-        <description>Represents the area security mode.</description>
-        <category>Alarm</category>
-        <state readOnly="true">
-            <options>
-                <option value="1">Home</option>
-                <option value="2">Sleep</option>
-                <option value="3">Away</option>
-                <option value="4">Vacation</option>
-                <option value="5">Party</option>
-                <option value="6">Special</option>
-                <option value="9">Setting Home</option>
-                <option value="10">Setting Sleep</option>
-                <option value="11">Setting Away</option>
-                <option value="12">Setting Vacation</option>
-                <option value="13">Setting Party</option>
-                <option value="14">Setting Special</option>
-            </options>
-        </state>
-    </channel-type>
-<!--     <channel-type id="omni_alarm_event">
-        <kind>trigger</kind>
-        <label>Alarm Event</label>
-        <description>Event sent when a alarm state occurs</description>
-        <event>
-            <options>
-                <option value="1">Burglary</option>
-                <option value="2">Fire</option>
-                <option value="3">Gas</option>
-                <option value="4">Auxiliary</option>
-                <option value="5">Freeze</option>
-                <option value="6">Water</option>
-                <option value="7">Duress</option>
-                <option value="8">Temperature</option>
-            </options>
-        </event>
-    </channel-type>
-    <channel-type id="lumina_alarm_event">
-        <kind>trigger</kind>
-        <label>Alarm Event</label>
-        <description>Event sent when a alarm state occurs</description>
-        <event>
-            <options>
-                <option value="5">Freeze</option>
-                <option value="6">Water</option>
-                <option value="8">Temperature</option>
-            </options>
-        </event>
-    </channel-type> -->
-     <channel-type id="all_on_off_Event">
-        <kind>trigger</kind>
-        <label>All On Off Event</label>
-        <description>Event sent when a all on or off event occurs</description>
-        <event>
-            <options>
-                <option value="OFF">Off</option>
-                <option value="ON">On</option>
-            </options>
-        </event>
-    </channel-type>
-=======
 	<channel-type id="area_alarm">
 		<item-type>Switch</item-type>
 		<label>Area Alarm</label>
@@ -365,6 +202,15 @@
 			</options>
 		</state>
 	</channel-type>
-
->>>>>>> 0e34534f
+  <channel-type id="all_on_off_event">
+        <kind>trigger</kind>
+        <label>All On Off Event</label>
+        <description>Event sent when a all on or off event occurs</description>
+        <event>
+            <options>
+                <option value="OFF">Off</option>
+                <option value="ON">On</option>
+            </options>
+        </event>
+    </channel-type>
 </thing:thing-descriptions>