--- conflicted
+++ resolved
@@ -58,19 +58,12 @@
     public final static String CHANNEL_ROOM_SWITCH = "switch";
     public final static String CHANNEL_ROOM_ON = "on";
     public final static String CHANNEL_ROOM_OFF = "off";
-<<<<<<< HEAD
-    public final static String CHANNEL_ROOM_SCENEA = "scenea";
-    public final static String CHANNEL_ROOM_SCENEB = "sceneb";
-    public final static String CHANNEL_ROOM_SCENEC = "scenec";
-    public final static String CHANNEL_ROOM_SCENED = "scened";
-    public final static String CHANNEL_ROOM_STATE = "state";
-=======
+
     public final static String CHANNEL_ROOM_SCENE_A = "scene_a";
     public final static String CHANNEL_ROOM_SCENE_B = "scene_b";
     public final static String CHANNEL_ROOM_SCENE_C = "scene_c";
     public final static String CHANNEL_ROOM_SCENE_D = "scene_d";
-    public final static String CHANNEL_ROOM_STATE = "room_state";
->>>>>>> aec637b7
+    public final static String CHANNEL_ROOM_STATE = "state";
 
     public final static String CHANNEL_FLAGSWITCH = "switch";
     public final static String CHANNEL_BUTTON_PRESS = "press";
