--- conflicted
+++ resolved
@@ -102,16 +102,12 @@
 
     @Override
     public void channelLinked(ChannelUID channelUID) {
-<<<<<<< HEAD
-        logger.debug("Zone channel linked: {}", channelUID);
-=======
         logger.debug("channel linked: {} for zone {}", channelUID, getThingID());
         updateChannels();
     }
 
     private void updateZoneStatus() {
         logger.debug("Updating zone status");
->>>>>>> ff4798d1
         try {
             int zoneId = getThingID();
             ObjectStatus objStatus = getOmnilinkBridgeHander().requestObjectStatus(Message.OBJ_TYPE_ZONE, zoneId,
