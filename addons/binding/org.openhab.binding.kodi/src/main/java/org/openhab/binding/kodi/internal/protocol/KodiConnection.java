/**
 * Copyright (c) 2010-2017 by the respective copyright holders.
 *
 * All rights reserved. This program and the accompanying materials
 * are made available under the terms of the Eclipse Public License v1.0
 * which accompanies this distribution, and is available at
 * http://www.eclipse.org/legal/epl-v10.html
 */
package org.openhab.binding.kodi.internal.protocol;

import java.net.URI;
import java.util.concurrent.ScheduledExecutorService;

import org.apache.commons.lang.StringUtils;
import org.openhab.binding.kodi.internal.KodiEventListener;
import org.openhab.binding.kodi.internal.KodiEventListener.KodiState;
import org.slf4j.Logger;
import org.slf4j.LoggerFactory;

import com.google.gson.JsonArray;
import com.google.gson.JsonElement;
import com.google.gson.JsonObject;
import com.google.gson.JsonPrimitive;

/**
 * KodiConnection provides an api for accessing a kodi device.
 *
 * @author Paul Frank
 *
 */
public class KodiConnection implements KodiClientSocketEventListener {

    private final Logger LOGGER = LoggerFactory.getLogger(KodiConnection.class);

    private static final int VOLUMESTEP = 10;

    private URI wsUri;
    private KodiClientSocket socket;

    private int volume = 0;
    private KodiState currentState = KodiState.Stop;

    private final KodiEventListener listener;

    public KodiConnection(KodiEventListener listener) {
        this.listener = listener;
    }

    @Override
    public synchronized void onConnectionClosed() {
        listener.updateConnectionState(false);
    }

    @Override
    public synchronized void onConnectionOpened() {
        listener.updateConnectionState(true);
    }

    public synchronized void connect(String hostName, int port, ScheduledExecutorService scheduler) {
        try {
            wsUri = new URI(String.format("ws://%s:%d/jsonrpc", hostName, port));
            socket = new KodiClientSocket(this, wsUri, scheduler);
            socket.open();
        } catch (Throwable t) {
            LOGGER.error("exception during connect to {}", wsUri.toString(), t);
        }
    }

    private int getActivePlayer() {
        JsonElement response = socket.callMethod("Player.GetActivePlayers");
        if (response != null) {
            boolean playing = response.isJsonArray() && response.getAsJsonArray().size() > 0;
            if (playing) {
                JsonObject player0 = response.getAsJsonArray().get(0).getAsJsonObject();
                return player0.get("playerid").getAsInt();
            }
        }
        return -1;
    }

    public synchronized void playerPlayPause() {
        int activePlayer = getActivePlayer();
        JsonObject params = new JsonObject();
        params.addProperty("playerid", activePlayer);
        socket.callMethod("Player.PlayPause", params);
    }

    public synchronized void playerStop() {
        int activePlayer = getActivePlayer();
        JsonObject params = new JsonObject();
        params.addProperty("playerid", activePlayer);
        socket.callMethod("Player.Stop", params);
    }

    public synchronized void playerNext() {
        int activePlayer = getActivePlayer();

        JsonObject params = new JsonObject();
        params.addProperty("playerid", activePlayer);
        params.addProperty("to", "next");
        socket.callMethod("Player.GoTo", params);

        updatePlayerStatus();
    }

    public synchronized void playerPrevious() {
        int activePlayer = getActivePlayer();

        JsonObject params = new JsonObject();
        params.addProperty("playerid", activePlayer);
        params.addProperty("to", "previous");
        socket.callMethod("Player.GoTo", params);

        updatePlayerStatus();
    }

    public synchronized void playerRewind() {
        int activePlayer = getActivePlayer();

        JsonObject params = new JsonObject();
        params.addProperty("playerid", activePlayer);
        params.addProperty("speed", "-1");
        socket.callMethod("Player.SetSpeed", params);

        updatePlayerStatus();
    }

    public synchronized void playerFastForward() {
        int activePlayer = getActivePlayer();

        JsonObject params = new JsonObject();
        params.addProperty("playerid", activePlayer);
        params.addProperty("speed", "2");
        socket.callMethod("Player.SetSpeed", params);

        updatePlayerStatus();
    }

    public synchronized void increaseVolume() {
        this.volume += VOLUMESTEP;
        JsonObject params = new JsonObject();
        params.addProperty("volume", volume);
        socket.callMethod("Application.SetVolume", params);
    }

    public synchronized void decreaseVolume() {
        this.volume -= VOLUMESTEP;
        JsonObject params = new JsonObject();
        params.addProperty("volume", volume);
        socket.callMethod("Application.SetVolume", params);
    }

    public synchronized void setVolume(int volume) {
        this.volume = volume;
        JsonObject params = new JsonObject();
        params.addProperty("volume", volume);
        socket.callMethod("Application.SetVolume", params);
    }

    public int getVolume() {
        return volume;
    }

    public synchronized void setMute(boolean mute) {
        JsonObject params = new JsonObject();
        params.addProperty("mute", mute);
        socket.callMethod("Application.SetMute", params);
    }

    private int getSpeed(int activePlayer) {
        final String[] properties = { "speed", "position" };

        JsonObject params = new JsonObject();
        params.addProperty("playerid", activePlayer);
        params.add("properties", getJsonArray(properties));
        JsonElement response = socket.callMethod("Player.GetProperties", params);

        JsonObject result = response.getAsJsonObject();
        return result.get("speed").getAsInt();
    }

    public synchronized void updatePlayerStatus() {
        if (socket.isConnected()) {
            int activePlayer = getActivePlayer();
            if (activePlayer >= 0) {
                int speed = getSpeed(activePlayer);
                if (speed == 0) {
                    updateState(KodiState.Stop);
                } else if (speed == 1) {
                    updateState(KodiState.Play);
                } else if (speed < 0) {
                    updateState(KodiState.Rewind);
                } else {
                    updateState(KodiState.FastForward);
                }
                requestPlayerUpdate(activePlayer);
            } else {
                updateState(KodiState.Stop);
            }
        }
    }

    private void requestPlayerUpdate(int activePlayer) {
        requestPlayerUpdate(activePlayer, true);
    }

    private void updateFanartUrl(String imagePath) {
        if (imagePath == null || imagePath.isEmpty()) {
            return;
        }

        /*
         * try {
         *
         * String encodedURL = URLEncoder.encode(imagePath, "UTF-8"); String
         * decodedURL = URLDecoder.decode(imagePath, "UTF-8");
         *
         * JsonObject params = new JsonObject(); params.addProperty("path", "");
         * JsonElement response = socket.callMethod("Files.PrepareDownload",
         * params);
         *
         * } catch (Exception e) { logger.error("updateFanartUrl error", e); }
         */
    }

    private void requestPlayerUpdate(int activePlayer, boolean updateMediaType) {
        final String[] properties = { "title", "album", "artist", "director", "thumbnail", "file", "fanart",
                "showtitle", "streamdetails", "channel", "channeltype" };

        JsonObject params = new JsonObject();
        params.addProperty("playerid", activePlayer);
        params.add("properties", getJsonArray(properties));
        JsonElement response = socket.callMethod("Player.GetItem", params);

        JsonObject item = ((JsonObject) response).get("item").getAsJsonObject();

        String title = "";
        if (item.has("title")) {
            title = convertToText(item.get("title"));
        }

        String showTitle = "";
        if (item.has("showtitle")) {
            showTitle = convertToText(item.get("showtitle"));
        }

        String album = "";
        if (item.has("album")) {
            album = convertToText(item.get("album"));
        }

        String mediaType = item.get("type").getAsString();
        if (mediaType.equals("channel") && item.has("channeltype")) {
            String channelType = item.get("channeltype").getAsString();
            if (channelType.equals("radio")) {
                mediaType = "radio";
            }
        }

        String artist = "";
        if (mediaType.equals("movie")) {
            artist = convertFromArray(item.get("director").getAsJsonArray());
        } else {
            if (item.has("artist")) {
                artist = convertFromArray(item.get("artist").getAsJsonArray());
            }
        }

        String channel = "";
        if (item.has("channel")) {
            channel = item.get("channel").getAsString();
        }

        try {
            listener.updateAlbum(album);
            listener.updateTitle(title);
            listener.updateShowTitle(showTitle);
            listener.updateArtist(artist);
            if (updateMediaType) {
                listener.updateMediaType(mediaType);
            }
            listener.updatePVRChannel(channel);
        } catch (Exception e) {
            LOGGER.error("Event listener invoking error", e);
        }

        if (item.has("fanart")) {
            updateFanartUrl(item.get("fanart").getAsString());
        }
    }

    private JsonArray getJsonArray(String[] values) {
        JsonArray result = new JsonArray();
        for (String param : values) {
            result.add(new JsonPrimitive(param));
        }
        return result;
    }

    private String convertFromArray(JsonArray data) {
        StringBuilder result = new StringBuilder();
        for (JsonElement x : data) {
            if (result.length() > 0) {
                result.append(", ");
            }
            result.append(convertToText(x));
        }
        return result.toString();
    }

    private String convertToText(JsonElement element) {
        String text = element.getAsString();
        return text;
        // try {
        // return new String(text.getBytes("ISO-8859-1"));
        // } catch (UnsupportedEncodingException e) {
        // return text;
        // }
    }

    public KodiState getState() {
        return currentState;
    }

    private void updateState(KodiState state) {
        // sometimes get a Pause immediately after a Stop - so just ignore
        if (currentState.equals(KodiState.Stop) && state.equals(KodiState.Pause)) {
            return;
        }
        try {
            listener.updatePlayerState(state);
            // if this is a Stop then clear everything else
            if (state == KodiState.Stop) {
                listener.updateAlbum("");
                listener.updateTitle("");
                listener.updateShowTitle("");
                listener.updateArtist("");
                listener.updateMediaType("");
                listener.updatePVRChannel("");
            }
        } catch (Exception e) {
            LOGGER.error("Event listener invoking error", e);
        }

        // keep track of our current state
        currentState = state;
    }

    @Override
    public void handleEvent(JsonObject json) {
        JsonElement methodElement = json.get("method");

        if (methodElement != null) {
            String method = methodElement.getAsString();
            JsonObject params = json.get("params").getAsJsonObject();
            if (method.startsWith("Player.On")) {
                processPlayerStateChanged(method, params);
            } else if (method.startsWith("Application.On")) {
                processApplicationStateChanged(method, params);
            } else if (method.startsWith("System.On")) {
                processSystemStateChanged(method, params);
            } else if (method.startsWith("GUI.OnScreensaver")) {
                processScreensaverStateChanged(method, params);
            } else {
                LOGGER.debug("Received unknown method: {}", method);
            }
        }
    }

    private void processPlayerStateChanged(String method, JsonObject json) {
        if ("Player.OnPlay".equals(method)) {
            // get the player id and make a new request for the media details

            JsonObject data = json.get("data").getAsJsonObject();
            JsonObject player = data.get("player").getAsJsonObject();
            Integer playerId = player.get("playerid").getAsInt();

            updateState(KodiState.Play);

            if (data.has("item")) {
                JsonObject item = data.get("item").getAsJsonObject();
                String mediaType = item.get("type").getAsString();
                if (mediaType.equals("channel") && item.has("channeltype")) {
                    String channelType = item.get("channeltype").getAsString();
                    if (channelType.equals("radio")) {
                        mediaType = "radio";
                    }
                }
                listener.updateMediaType(mediaType);
            }
            requestPlayerUpdate(playerId, false);
        } else if ("Player.OnPause".equals(method)) {
            updateState(KodiState.Pause);
        } else if ("Player.OnStop".equals(method)) {
            // get the end parameter and send an End state if true
            JsonObject data = json.get("data").getAsJsonObject();
            Boolean end = data.get("end").getAsBoolean();
            if (end) {
                updateState(KodiState.End);
            }
            updateState(KodiState.Stop);
        } else if ("Player.OnPropertyChanged".equals(method)) {
            LOGGER.debug("Player.OnPropertyChanged");
        } else if ("Player.OnSpeedChanged".equals(method)) {
            JsonObject data = json.get("data").getAsJsonObject();
            JsonObject player = data.get("player").getAsJsonObject();
            int speed = player.get("speed").getAsInt();
            if (speed == 0) {
                updateState(KodiState.Pause);
            } else if (speed == 1) {
                updateState(KodiState.Play);
            } else if (speed < 0) {
                updateState(KodiState.Rewind);
            } else if (speed > 1) {
                updateState(KodiState.FastForward);
            }
        } else {
<<<<<<< HEAD
            LOGGER.warn("Unkown Player Message: {}", method);
=======
            logger.debug("Unknown event from Kodi {}: {}", method, json.toString());
>>>>>>> 3a0b93d1
        }
        listener.updateConnectionState(true);
    }

    private void processApplicationStateChanged(String method, JsonObject json) {
        if ("Application.OnVolumeChanged".equals(method)) {
            // get the player id and make a new request for the media details
            JsonObject data = json.get("data").getAsJsonObject();

            int volume = data.get("volume").getAsInt();
            boolean muted = data.get("muted").getAsBoolean();
            try {
                listener.updateVolume(volume);
                listener.updateMuted(muted);
            } catch (Exception e) {
                LOGGER.error("Event listener invoking error", e);
            }

            this.volume = volume;
        } else {
<<<<<<< HEAD
            LOGGER.debug("Unknown event from kodi {}: {}", method, json.toString());
=======
            logger.debug("Unknown event from Kodi {}: {}", method, json.toString());
>>>>>>> 3a0b93d1
        }
        listener.updateConnectionState(true);
    }

    private void processSystemStateChanged(String method, JsonObject json) {
<<<<<<< HEAD
        if ("System.OnQuit".equals(method) || "System.OnSleep".equals(method) || "System.OnRestart".equals(method)) {
            try {
                listener.updateConnectionState(false);
            } catch (Exception e) {
                LOGGER.error("Event listener invoking error", e);
            }
=======
        if ("System.OnQuit".equals(method) || "System.OnRestart".equals(method) || "System.OnSleep".equals(method)) {
            listener.updateConnectionState(false);
        } else if ("System.OnWake".equals(method)) {
            listener.updateConnectionState(true);
        } else {
            logger.debug("Unknown event from Kodi {}: {}", method, json.toString());
>>>>>>> 3a0b93d1
        }
    }

    private void processScreensaverStateChanged(String method, JsonObject json) {
        if ("GUI.OnScreensaverDeactivated".equals(method)) {
            updateScreenSaverStatus(false);
        } else if ("GUI.OnScreensaverActivated".equals(method)) {
            updateScreenSaverStatus(true);
        } else {
            logger.debug("Unknown event from Kodi {}: {}", method, json.toString());
        }
        listener.updateConnectionState(true);
    }

    private void updateScreenSaverStatus(boolean screenSaverActive) {
        try {
            listener.updateScreenSaverState(screenSaverActive);
        } catch (Exception e) {
            LOGGER.error("Event listener invoking error", e);
        }
    }

    public synchronized void close() {
        socket = null;
    }

    public synchronized void updateVolume() {
        if (socket.isConnected()) {
            String[] props = { "volume", "version", "name", "muted" };

            JsonObject params = new JsonObject();
            params.add("properties", getJsonArray(props));

            JsonElement response = socket.callMethod("Application.GetProperties", params);

            if (response instanceof JsonObject) {
                JsonObject result = (JsonObject) response;
                if (result.has("volume")) {
                    volume = result.get("volume").getAsInt();
                    listener.updateVolume(volume);
                }
                if (result.has("muted")) {
                    boolean muted = result.get("muted").getAsBoolean();
                    listener.updateMuted(muted);
                }

            }
        } else {
            listener.updateMuted(false);
            listener.updateVolume(100);
        }
    }

    public synchronized void playURI(String uri) {
        JsonObject item = new JsonObject();
        item.addProperty("file", uri);

        JsonObject params = new JsonObject();
        params.add("item", item);
        socket.callMethod("Player.Open", params);
    }

    private synchronized JsonArray getChannelGroups(String channeltype) {
        JsonObject params = new JsonObject();
        params.addProperty("channeltype", channeltype);
        JsonElement response = socket.callMethod("PVR.GetChannelGroups", params);

        JsonArray channelgroups = null;
        if (response instanceof JsonObject) {
            JsonObject result = (JsonObject) response;
            if (result.has("channelgroups")) {
                channelgroups = result.get("channelgroups").getAsJsonArray();
            }
        }
        return channelgroups;
    }

    public int getChannelGroupID(String channeltype, String channelGroupName) {
        JsonArray channelgroups = this.getChannelGroups(channeltype);
        if (channelgroups instanceof JsonArray) {
            for (JsonElement x : channelgroups) {
                JsonObject channelgroup = (JsonObject) x;
                String label = channelgroup.get("label").getAsString();
                if (StringUtils.equalsIgnoreCase(label, channelGroupName)) {
                    return channelgroup.get("channelgroupid").getAsInt();
                }
            }
        }
        return 0;
    }

    private synchronized JsonArray getChannels(int channelgroupid) {
        JsonObject params = new JsonObject();
        params.addProperty("channelgroupid", channelgroupid);
        JsonElement response = socket.callMethod("PVR.GetChannels", params);

        JsonArray channels = null;
        if (response instanceof JsonObject) {
            JsonObject result = (JsonObject) response;
            if (result.has("channels")) {
                channels = result.get("channels").getAsJsonArray();
            }
        }
        return channels;
    }

    public int getChannelID(int channelgroupid, String channelName) {
        JsonArray channels = this.getChannels(channelgroupid);
        if (channels instanceof JsonArray) {
            for (JsonElement x : channels) {
                JsonObject channel = (JsonObject) x;
                String label = channel.get("label").getAsString();
                if (StringUtils.equalsIgnoreCase(label, channelName)) {
                    return channel.get("channelid").getAsInt();
                }
            }
        }
        return 0;
    }

    public synchronized void playPVR(int channelid) {
        JsonObject item = new JsonObject();
        item.addProperty("channelid", channelid);

        JsonObject params = new JsonObject();
        params.add("item", item);
        socket.callMethod("Player.Open", params);
    }

    public synchronized void showNotification(String message) {
        JsonObject params = new JsonObject();
        params.addProperty("title", "openHAB");
        params.addProperty("message", message);
        socket.callMethod("GUI.ShowNotification", params);
    }

    public boolean checkConnection() {
        if (!socket.isConnected()) {
            LOGGER.debug("checkConnection: try to connect to kodi {}", wsUri.toString());
            try {
                socket.open();
                return socket.isConnected();
            } catch (Throwable t) {
                LOGGER.error("exception during connect to {}", wsUri.toString(), t);
                try {
                    socket.close();
                } catch (Exception e) {
                }
                return false;
            }
        } else {
            // Ping kodi with the get version command. This prevents the idle
            // timeout on the websocket
            return !getVersion().isEmpty();
        }
    }

    public String getConnectionName() {
        return wsUri.toString();
    }

    public String getVersion() {
        if (socket.isConnected()) {
            String[] props = { "version", "name" };

            JsonObject params = new JsonObject();
            params.add("properties", getJsonArray(props));

            JsonElement response = socket.callMethod("Application.GetProperties", params);
            if (response instanceof JsonObject) {
                JsonObject result = (JsonObject) response;
                if (result.has("version")) {
                    JsonObject version = result.get("version").getAsJsonObject();
                    int major = version.get("major").getAsInt();
                    int minor = version.get("minor").getAsInt();
                    String revision = version.get("revision").getAsString();
                    return String.format("%d.%d (%s)", major, minor, revision);
                }
            }
        }
        return "";
    }

    public void input(String key) {
        socket.callMethod("Input." + key);
    }

    public void inputText(String text) {
        JsonObject params = new JsonObject();
        params.addProperty("text", text);
        socket.callMethod("Input.SendText", params);
    }

    public void playNotificationSoundURI(String uri) {
        playURI(uri);
    }

    public void sendSystemCommand(String command) {
        String method = "System." + command;
        socket.callMethod(method);
    }

}<|MERGE_RESOLUTION|>--- conflicted
+++ resolved
@@ -30,7 +30,7 @@
  */
 public class KodiConnection implements KodiClientSocketEventListener {
 
-    private final Logger LOGGER = LoggerFactory.getLogger(KodiConnection.class);
+    private final Logger logger = LoggerFactory.getLogger(KodiConnection.class);
 
     private static final int VOLUMESTEP = 10;
 
@@ -62,7 +62,7 @@
             socket = new KodiClientSocket(this, wsUri, scheduler);
             socket.open();
         } catch (Throwable t) {
-            LOGGER.error("exception during connect to {}", wsUri.toString(), t);
+            logger.error("exception during connect to {}", wsUri.toString(), t);
         }
     }
 
@@ -281,7 +281,7 @@
             }
             listener.updatePVRChannel(channel);
         } catch (Exception e) {
-            LOGGER.error("Event listener invoking error", e);
+            logger.error("Event listener invoking error", e);
         }
 
         if (item.has("fanart")) {
@@ -339,7 +339,7 @@
                 listener.updatePVRChannel("");
             }
         } catch (Exception e) {
-            LOGGER.error("Event listener invoking error", e);
+            logger.error("Event listener invoking error", e);
         }
 
         // keep track of our current state
@@ -362,7 +362,7 @@
             } else if (method.startsWith("GUI.OnScreensaver")) {
                 processScreensaverStateChanged(method, params);
             } else {
-                LOGGER.debug("Received unknown method: {}", method);
+                logger.debug("Received unknown method: {}", method);
             }
         }
     }
@@ -400,7 +400,7 @@
             }
             updateState(KodiState.Stop);
         } else if ("Player.OnPropertyChanged".equals(method)) {
-            LOGGER.debug("Player.OnPropertyChanged");
+            logger.debug("Player.OnPropertyChanged");
         } else if ("Player.OnSpeedChanged".equals(method)) {
             JsonObject data = json.get("data").getAsJsonObject();
             JsonObject player = data.get("player").getAsJsonObject();
@@ -415,11 +415,7 @@
                 updateState(KodiState.FastForward);
             }
         } else {
-<<<<<<< HEAD
-            LOGGER.warn("Unkown Player Message: {}", method);
-=======
             logger.debug("Unknown event from Kodi {}: {}", method, json.toString());
->>>>>>> 3a0b93d1
         }
         listener.updateConnectionState(true);
     }
@@ -435,36 +431,23 @@
                 listener.updateVolume(volume);
                 listener.updateMuted(muted);
             } catch (Exception e) {
-                LOGGER.error("Event listener invoking error", e);
+                logger.error("Event listener invoking error", e);
             }
 
             this.volume = volume;
         } else {
-<<<<<<< HEAD
-            LOGGER.debug("Unknown event from kodi {}: {}", method, json.toString());
-=======
             logger.debug("Unknown event from Kodi {}: {}", method, json.toString());
->>>>>>> 3a0b93d1
         }
         listener.updateConnectionState(true);
     }
 
     private void processSystemStateChanged(String method, JsonObject json) {
-<<<<<<< HEAD
-        if ("System.OnQuit".equals(method) || "System.OnSleep".equals(method) || "System.OnRestart".equals(method)) {
-            try {
-                listener.updateConnectionState(false);
-            } catch (Exception e) {
-                LOGGER.error("Event listener invoking error", e);
-            }
-=======
         if ("System.OnQuit".equals(method) || "System.OnRestart".equals(method) || "System.OnSleep".equals(method)) {
             listener.updateConnectionState(false);
         } else if ("System.OnWake".equals(method)) {
             listener.updateConnectionState(true);
         } else {
             logger.debug("Unknown event from Kodi {}: {}", method, json.toString());
->>>>>>> 3a0b93d1
         }
     }
 
@@ -483,7 +466,7 @@
         try {
             listener.updateScreenSaverState(screenSaverActive);
         } catch (Exception e) {
-            LOGGER.error("Event listener invoking error", e);
+            logger.error("Event listener invoking error", e);
         }
     }
 
@@ -603,12 +586,12 @@
 
     public boolean checkConnection() {
         if (!socket.isConnected()) {
-            LOGGER.debug("checkConnection: try to connect to kodi {}", wsUri.toString());
+            logger.debug("checkConnection: try to connect to kodi {}", wsUri.toString());
             try {
                 socket.open();
                 return socket.isConnected();
             } catch (Throwable t) {
-                LOGGER.error("exception during connect to {}", wsUri.toString(), t);
+                logger.error("exception during connect to {}", wsUri.toString(), t);
                 try {
                     socket.close();
                 } catch (Exception e) {
