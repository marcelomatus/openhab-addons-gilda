/**
 * Copyright (c) 2010-2018 by the respective copyright holders.
 *
 * All rights reserved. This program and the accompanying materials
 * are made available under the terms of the Eclipse Public License v1.0
 * which accompanies this distribution, and is available at
 * http://www.eclipse.org/legal/epl-v10.html
 */
package org.openhab.binding.kodi.internal.protocol;

import java.io.UnsupportedEncodingException;
import java.net.URI;
import java.net.URISyntaxException;
import java.net.URLEncoder;
import java.util.ArrayList;
import java.util.Arrays;
import java.util.List;
import java.util.concurrent.ScheduledExecutorService;
import java.util.concurrent.TimeUnit;

import org.apache.commons.lang.StringUtils;
import org.eclipse.smarthome.core.cache.ExpiringCacheMap;
import org.eclipse.smarthome.core.library.types.RawType;
import org.eclipse.smarthome.io.net.http.HttpUtil;
import org.openhab.binding.kodi.internal.KodiEventListener;
import org.openhab.binding.kodi.internal.KodiEventListener.KodiPlaylistState;
import org.openhab.binding.kodi.internal.KodiEventListener.KodiState;
import org.openhab.binding.kodi.internal.model.KodiFavorite;
import org.openhab.binding.kodi.internal.model.KodiPVRChannel;
import org.openhab.binding.kodi.internal.model.KodiPVRChannelGroup;
import org.slf4j.Logger;
import org.slf4j.LoggerFactory;

import com.google.gson.JsonArray;
import com.google.gson.JsonElement;
import com.google.gson.JsonObject;
import com.google.gson.JsonPrimitive;

/**
 * KodiConnection provides an api for accessing a Kodi device.
 *
 * @author Paul Frank - Initial contribution
 * @author Christoph Weitkamp - Added channels for opening PVR TV or Radio streams
 * @author Andreas Reinhardt & Christoph Weitkamp - Added channels for thumbnail and fanart
 * @author Christoph Weitkamp - Improvements for playing audio notifications
 */
public class KodiConnection implements KodiClientSocketEventListener {

    private final Logger logger = LoggerFactory.getLogger(KodiConnection.class);

    private static final int VOLUMESTEP = 10;
    // 0 = STOP or -1 = PLAY BACKWARDS are valid as well, but we don't want use them for FAST FORWARD or REWIND speeds
    private static final List<Integer> SPEEDS = Arrays
            .asList(new Integer[] { -32, -16, -8, -4, -2, 1, 2, 4, 8, 16, 32 });
    private static final ExpiringCacheMap<String, RawType> IMAGE_CACHE = new ExpiringCacheMap<>(
            TimeUnit.MINUTES.toMillis(15));
    private static final ExpiringCacheMap<String, JsonElement> REQUEST_CACHE = new ExpiringCacheMap<>(
            TimeUnit.MINUTES.toMillis(5));

    private URI wsUri;
    private URI imageUri;
    private KodiClientSocket socket;

    private int volume = 0;
    private KodiState currentState = KodiState.Stop;
    private KodiPlaylistState currentPlaylistState = KodiPlaylistState.CLEAR;

    private final KodiEventListener listener;

    public KodiConnection(KodiEventListener listener) {
        this.listener = listener;
    }

    @Override
    public synchronized void onConnectionClosed() {
        listener.updateConnectionState(false);
    }

    @Override
    public synchronized void onConnectionOpened() {
        listener.updateConnectionState(true);
    }

    public synchronized void connect(String hostName, int port, ScheduledExecutorService scheduler, URI imageUri) {
        this.imageUri = imageUri;
        try {
            close();
            wsUri = new URI("ws", null, hostName, port, "/jsonrpc", null, null);
            socket = new KodiClientSocket(this, wsUri, scheduler);
            checkConnection();
        } catch (URISyntaxException e) {
            logger.error("exception during constructing URI host={}, port={}", hostName, port, e);
        }
    }

    private int getActivePlayer() {
        JsonElement response = socket.callMethod("Player.GetActivePlayers");

        if (response instanceof JsonArray) {
            JsonArray result = response.getAsJsonArray();
            if (result.size() > 0) {
                JsonObject player0 = result.get(0).getAsJsonObject();
                if (player0.has("playerid")) {
                    return player0.get("playerid").getAsInt();
                }
            }
        }
        return -1;
    }

    public int getActivePlaylist() {
        for (JsonElement element : getPlaylistsInternal()) {
            JsonObject playlist = (JsonObject) element;
            if (playlist.has("playlistid")) {
                int playlistID = playlist.get("playlistid").getAsInt();
                JsonObject playlistItems = getPlaylistItemsInternal(playlistID);
                if (playlistItems.has("limits") && playlistItems.get("limits") instanceof JsonObject) {
                    JsonObject limits = playlistItems.get("limits").getAsJsonObject();
                    if (limits.has("total") && limits.get("total").getAsInt() > 0) {
                        return playlistID;
                    }
                }
            }
        }
        return -1;
    }

    public int getPlaylistID(String type) {
        for (JsonElement element : getPlaylistsInternal()) {
            JsonObject playlist = (JsonObject) element;
            if (playlist.has("playlistid") && playlist.has("type") && type.equals(playlist.get("type").getAsString())) {
                return playlist.get("playlistid").getAsInt();
            }
        }
        return -1;
    }

    private synchronized JsonArray getPlaylistsInternal() {
        String method = "Playlist.GetPlaylists";
        if (!REQUEST_CACHE.containsKey(method)) {
            REQUEST_CACHE.put(method, () -> {
                return socket.callMethod(method);
            });
        }
        JsonElement response = REQUEST_CACHE.get(method);

        if (response instanceof JsonArray) {
            return response.getAsJsonArray();
        } else {
            return null;
        }
    }

    private synchronized JsonObject getPlaylistItemsInternal(int playlistID) {
        JsonObject params = new JsonObject();
        params.addProperty("playlistid", playlistID);
        JsonElement response = socket.callMethod("Playlist.GetItems", params);

        if (response instanceof JsonObject) {
            return response.getAsJsonObject();
        } else {
            return null;
        }
    }

    public synchronized void playerPlayPause() {
        int activePlayer = getActivePlayer();

        JsonObject params = new JsonObject();
        params.addProperty("playerid", activePlayer);
        socket.callMethod("Player.PlayPause", params);
    }

    public synchronized void playerStop() {
        int activePlayer = getActivePlayer();

        JsonObject params = new JsonObject();
        params.addProperty("playerid", activePlayer);
        socket.callMethod("Player.Stop", params);
    }

    public synchronized void playerNext() {
        goToInternal("next");

        updatePlayerStatus();
    }

    public synchronized void playerPrevious() {
        goToInternal("previous");

        updatePlayerStatus();
    }

    private void goToInternal(String to) {
        int activePlayer = getActivePlayer();

        JsonObject params = new JsonObject();
        params.addProperty("playerid", activePlayer);
        params.addProperty("to", to);
        socket.callMethod("Player.GoTo", params);
    }

    public synchronized void playerRewind() {
        setSpeedInternal(calcNextSpeed(-1));

        updatePlayerStatus();
    }

    public synchronized void playerFastForward() {
        setSpeedInternal(calcNextSpeed(1));

        updatePlayerStatus();
    }

    private int calcNextSpeed(int modifier) {
        int activePlayer = getActivePlayer();
        if (activePlayer >= 0) {
            int position = SPEEDS.indexOf(getSpeed(activePlayer));
            if (position == -1) {
                return 0;
            } else if (position == 0 || position == (SPEEDS.size() - 1)) {
                return SPEEDS.get(position);
            } else {
                return SPEEDS.get(position + modifier);
            }
        } else {
            return 0;
        }
    }

    private void setSpeedInternal(int speed) {
        int activePlayer = getActivePlayer();

        JsonObject params = new JsonObject();
        params.addProperty("playerid", activePlayer);
        params.addProperty("speed", speed);
        socket.callMethod("Player.SetSpeed", params);
    }

    public synchronized void playlistAdd(int playlistID, String uri) {
        currentPlaylistState = KodiPlaylistState.ADD;

        JsonObject item = new JsonObject();
        item.addProperty("file", uri);

        JsonObject params = new JsonObject();
        params.addProperty("playlistid", playlistID);
        params.add("item", item);
        socket.callMethod("Playlist.Add", params);
    }

    public synchronized void playlistClear(int playlistID) {
        currentPlaylistState = KodiPlaylistState.CLEAR;

        JsonObject params = new JsonObject();
        params.addProperty("playlistid", playlistID);
        socket.callMethod("Playlist.Clear", params);
    }

    public synchronized void playlistInsert(int playlistID, String uri, int position) {
        currentPlaylistState = KodiPlaylistState.INSERT;

        JsonObject item = new JsonObject();
        item.addProperty("file", uri);

        JsonObject params = new JsonObject();
        params.addProperty("playlistid", playlistID);
        params.addProperty("position", position);
        params.add("item", item);
        socket.callMethod("Playlist.Insert", params);
    }

    public synchronized void playlistPlay(int playlistID, int position) {
        JsonObject item = new JsonObject();
        item.addProperty("playlistid", playlistID);
        item.addProperty("position", position);

        playInternal(item);
    }

    public synchronized void playlistRemove(int playlistID, int position) {
        currentPlaylistState = KodiPlaylistState.REMOVE;

        JsonObject params = new JsonObject();
        params.addProperty("playlistid", playlistID);
        params.addProperty("position", position);
        socket.callMethod("Playlist.Remove", params);
    }

    public synchronized List<KodiFavorite> getFavorites() {
        String method = "Favourites.GetFavourites";
        JsonElement response = REQUEST_CACHE.putIfAbsentAndGet(method, () -> {
            final String[] properties = { "path", "window", "windowparameter" };

            JsonObject params = new JsonObject();
            params.add("properties", getJsonArray(properties));
            return socket.callMethod(method, params);
        });

        List<KodiFavorite> favorites = new ArrayList<>();
        if (response instanceof JsonObject) {
            JsonObject result = response.getAsJsonObject();
            if (result.has("favourites")) {
                for (JsonElement element : result.get("favourites").getAsJsonArray()) {
                    JsonObject object = (JsonObject) element;
                    KodiFavorite favorite = new KodiFavorite();
                    favorite.setTitle(object.get("title").getAsString());
                    favorite.setFavoriteType(object.get("type").getAsString());
                    favorite.setPath(object.get("path").getAsString());
                    if (object.has("window")) {
                        favorite.setWindow(object.get("window").getAsString());
                        favorite.setWindowParameter(object.get("windowparameter").getAsString());
                    }
                    favorites.add(favorite);
                }
            }
        }
        return favorites;
    }

    public String getFavoritePath(final String favoriteTitle) {
        for (KodiFavorite favorite : getFavorites()) {
            if (StringUtils.equalsIgnoreCase(favorite.getTitle(), favoriteTitle)) {
                return favorite.getPath();
            }
        }
        return "";
    }

    public synchronized void increaseVolume() {
        setVolumeInternal(this.volume + VOLUMESTEP);
    }

    public synchronized void decreaseVolume() {
        setVolumeInternal(this.volume - VOLUMESTEP);
    }

    public synchronized void setVolume(int volume) {
        setVolumeInternal(volume);
    }

    private void setVolumeInternal(int volume) {
        JsonObject params = new JsonObject();
        params.addProperty("volume", this.volume);
        socket.callMethod("Application.SetVolume", params);
    }

    public int getVolume() {
        return volume;
    }

    public synchronized void setMute(boolean mute) {
        JsonObject params = new JsonObject();
        params.addProperty("mute", mute);
        socket.callMethod("Application.SetMute", params);
    }

    private int getSpeed(int activePlayer) {
        final String[] properties = { "speed", "position" };

        JsonObject params = new JsonObject();
        params.addProperty("playerid", activePlayer);
        params.add("properties", getJsonArray(properties));
        JsonElement response = socket.callMethod("Player.GetProperties", params);

        if (response instanceof JsonObject) {
            JsonObject result = response.getAsJsonObject();
            if (result.has("speed")) {
                return result.get("speed").getAsInt();
            }
        }
        return 0;
    }

    public synchronized void updatePlayerStatus() {
        if (socket.isConnected()) {
            int activePlayer = getActivePlayer();
            if (activePlayer >= 0) {
                int speed = getSpeed(activePlayer);
                if (speed == 0) {
                    updateState(KodiState.Stop);
                } else if (speed == 1) {
                    updateState(KodiState.Play);
                } else if (speed < 0) {
                    updateState(KodiState.Rewind);
                } else {
                    updateState(KodiState.FastForward);
                }
                requestPlayerUpdate(activePlayer);
            } else {
                updateState(KodiState.Stop);
            }
        }
    }

    private void requestPlayerUpdate(int activePlayer) {
        final String[] properties = { "title", "album", "artist", "director", "thumbnail", "file", "fanart",
                "showtitle", "streamdetails", "channel", "channeltype" };

        JsonObject params = new JsonObject();
        params.addProperty("playerid", activePlayer);
        params.add("properties", getJsonArray(properties));
        JsonElement response = socket.callMethod("Player.GetItem", params);

        if (response instanceof JsonObject) {
            JsonObject result = response.getAsJsonObject();
            if (result.has("item")) {
                JsonObject item = result.get("item").getAsJsonObject();

                String title = "";
                if (item.has("title")) {
                    title = item.get("title").getAsString();
                }
                if (title.isEmpty()) {
                    title = item.get("label").getAsString();
                }

                String showTitle = "";
                if (item.has("showtitle")) {
                    showTitle = item.get("showtitle").getAsString();
                }

                String album = "";
                if (item.has("album")) {
                    album = item.get("album").getAsString();
                }

                String mediaType = item.get("type").getAsString();
                if ("channel".equals(mediaType) && item.has("channeltype")) {
                    String channelType = item.get("channeltype").getAsString();
                    if ("radio".equals(channelType)) {
                        mediaType = "radio";
                    }
                }

                String artist = "";
                if ("movie".equals(mediaType)) {
                    artist = convertFromArray(item.get("director").getAsJsonArray());
                } else {
                    if (item.has("artist")) {
                        artist = convertFromArray(item.get("artist").getAsJsonArray());
                    }
                }

                String channel = "";
                if (item.has("channel")) {
                    channel = item.get("channel").getAsString();
                }

                RawType thumbnail = null;
                if (item.has("thumbnail")) {
                    thumbnail = downloadImage(convertToImageUrl(item.get("thumbnail")));
                }

                RawType fanart = null;
                if (item.has("fanart")) {
                    fanart = downloadImage(convertToImageUrl(item.get("fanart")));
                }

                try {
                    listener.updateAlbum(album);
                    listener.updateTitle(title);
                    listener.updateShowTitle(showTitle);
                    listener.updateArtist(artist);
                    listener.updateMediaType(mediaType);
                    listener.updatePVRChannel(channel);
                    listener.updateThumbnail(thumbnail);
                    listener.updateFanart(fanart);
                } catch (Exception e) {
                    logger.error("Event listener invoking error", e);
                }
            }
        }
    }

    private JsonArray getJsonArray(String[] values) {
        JsonArray result = new JsonArray();
        for (String param : values) {
            result.add(new JsonPrimitive(param));
        }
        return result;
    }

    private String convertFromArray(JsonArray data) {
        StringBuilder result = new StringBuilder();
        for (JsonElement element : data) {
            if (result.length() > 0) {
                result.append(", ");
            }
            result.append(element.getAsString());
        }
        return result.toString();
    }

    private String convertToImageUrl(JsonElement element) {
        String text = element.getAsString();
        if (!text.isEmpty()) {
            try {
                // we have to strip ending "/" here because Kodi returns a not valid path and filename
                // "fanart":"image://http%3a%2f%2fthetvdb.com%2fbanners%2ffanart%2foriginal%2f263365-31.jpg/"
                // "thumbnail":"image://http%3a%2f%2fthetvdb.com%2fbanners%2fepisodes%2f263365%2f5640869.jpg/"
                String encodedURL = URLEncoder.encode(StringUtils.stripEnd(text, "/"), "UTF-8");
                return imageUri.resolve(encodedURL).toString();
            } catch (UnsupportedEncodingException e) {
                logger.debug("exception during encoding {}", text, e);
                return null;
            }
        }
        return null;
    }

    private RawType downloadImage(String url) {
        if (StringUtils.isNotEmpty(url)) {
            RawType image = IMAGE_CACHE.putIfAbsentAndGet(url, () -> {
                logger.debug("Trying to download the content of URL {}", url);
                return HttpUtil.downloadImage(url);
            });
            if (image == null) {
                logger.debug("Failed to download the content of URL {}", url);
                return null;
            } else {
                return image;
            }
        }
        return null;
    }

    public KodiState getState() {
        return currentState;
    }

    public KodiPlaylistState getPlaylistState() {
        return currentPlaylistState;
    }

    private void updateState(KodiState state) {
        // sometimes get a Pause immediately after a Stop - so just ignore
        if (currentState.equals(KodiState.Stop) && state.equals(KodiState.Pause)) {
            return;
        }
        try {
            listener.updatePlayerState(state);
            // if this is a Stop then clear everything else
            if (state == KodiState.Stop) {
                listener.updateAlbum("");
                listener.updateTitle("");
                listener.updateShowTitle("");
                listener.updateArtist("");
                listener.updateMediaType("");
                listener.updatePVRChannel("");
                listener.updateThumbnail(null);
                listener.updateFanart(null);
            }
        } catch (Exception e) {
            logger.error("Event listener invoking error", e);
        }

        // keep track of our current state
        currentState = state;
    }

    @Override
    public void handleEvent(JsonObject json) {
        JsonElement methodElement = json.get("method");

        if (methodElement != null) {
            String method = methodElement.getAsString();
            JsonObject params = json.get("params").getAsJsonObject();
            if (method.startsWith("Player.On")) {
                processPlayerStateChanged(method, params);
            } else if (method.startsWith("Application.On")) {
                processApplicationStateChanged(method, params);
            } else if (method.startsWith("System.On")) {
                processSystemStateChanged(method, params);
            } else if (method.startsWith("GUI.OnScreensaver")) {
                processScreensaverStateChanged(method, params);
            } else if (method.startsWith("Playlist.On")) {
                processPlaylistStateChanged(method, params);
            } else {
                logger.debug("Received unknown method: {}", method);
            }
        }
    }

    private void processPlayerStateChanged(String method, JsonObject json) {
        if ("Player.OnPlay".equals(method)) {
            // get the player id and make a new request for the media details

            JsonObject data = json.get("data").getAsJsonObject();
            JsonObject player = data.get("player").getAsJsonObject();
            Integer playerId = player.get("playerid").getAsInt();

            updateState(KodiState.Play);

            requestPlayerUpdate(playerId);
        } else if ("Player.OnPause".equals(method)) {
            updateState(KodiState.Pause);
        } else if ("Player.OnResume".equals(method)) {
            updateState(KodiState.Play);
        } else if ("Player.OnStop".equals(method)) {
            // get the end parameter and send an End state if true
            JsonObject data = json.get("data").getAsJsonObject();
            Boolean end = data.get("end").getAsBoolean();
            if (end) {
                updateState(KodiState.End);
            }
            updateState(KodiState.Stop);
        } else if ("Player.OnPropertyChanged".equals(method)) {
            logger.debug("Player.OnPropertyChanged");
        } else if ("Player.OnSpeedChanged".equals(method)) {
            JsonObject data = json.get("data").getAsJsonObject();
            JsonObject player = data.get("player").getAsJsonObject();
            int speed = player.get("speed").getAsInt();
            if (speed == 0) {
                updateState(KodiState.Pause);
            } else if (speed == 1) {
                updateState(KodiState.Play);
            } else if (speed < 0) {
                updateState(KodiState.Rewind);
            } else if (speed > 1) {
                updateState(KodiState.FastForward);
            }
        } else {
            logger.debug("Unknown event from Kodi {}: {}", method, json);
        }
        listener.updateConnectionState(true);
    }

    private void processApplicationStateChanged(String method, JsonObject json) {
        if ("Application.OnVolumeChanged".equals(method)) {
            // get the player id and make a new request for the media details
            JsonObject data = json.get("data").getAsJsonObject();
            if (data.has("volume")) {
                volume = data.get("volume").getAsInt();
                listener.updateVolume(volume);
            }
            if (data.has("muted")) {
                boolean muted = data.get("muted").getAsBoolean();
                listener.updateMuted(muted);
            }
        } else {
            logger.debug("Unknown event from Kodi {}: {}", method, json);
        }
        listener.updateConnectionState(true);
    }

    private void processSystemStateChanged(String method, JsonObject json) {
        if ("System.OnQuit".equals(method) || "System.OnRestart".equals(method) || "System.OnSleep".equals(method)) {
            listener.updateConnectionState(false);
        } else if ("System.OnWake".equals(method)) {
            listener.updateConnectionState(true);
        } else {
            logger.debug("Unknown event from Kodi {}: {}", method, json);
        }
    }

    private void processScreensaverStateChanged(String method, JsonObject json) {
        if ("GUI.OnScreensaverDeactivated".equals(method)) {
            listener.updateScreenSaverState(false);
        } else if ("GUI.OnScreensaverActivated".equals(method)) {
            listener.updateScreenSaverState(true);
        } else {
            logger.debug("Unknown event from Kodi {}: {}", method, json);
        }
        listener.updateConnectionState(true);
    }

<<<<<<< HEAD
    private void processPlaylistStateChanged(String method, JsonObject json) {
        if ("Playlist.OnAdd".equals(method)) {
            currentPlaylistState = KodiPlaylistState.ADDED;

            listener.updatePlaylistState(KodiPlaylistState.ADDED);
        } else if ("Playlist.OnRemove".equals(method)) {
            currentPlaylistState = KodiPlaylistState.REMOVED;

            listener.updatePlaylistState(KodiPlaylistState.REMOVED);
        } else {
            logger.debug("Unknown event from Kodi {}: {}", method, json);
        }
        listener.updateConnectionState(true);
    }

    private void updateScreenSaverStatus(boolean screenSaverActive) {
        try {
            listener.updateScreenSaverState(screenSaverActive);
        } catch (Exception e) {
            logger.error("Event listener invoking error", e);
        }
    }

=======
>>>>>>> aad5d532
    public synchronized void close() {
        if (socket != null && socket.isConnected()) {
            socket.close();
        }
    }

    public synchronized void updateVolume() {
        if (socket.isConnected()) {
            String[] props = { "volume", "version", "name", "muted" };

            JsonObject params = new JsonObject();
            params.add("properties", getJsonArray(props));
            JsonElement response = socket.callMethod("Application.GetProperties", params);

            if (response instanceof JsonObject) {
                JsonObject data = response.getAsJsonObject();
                if (data.has("volume")) {
                    volume = data.get("volume").getAsInt();
                    listener.updateVolume(volume);
                }
                if (data.has("muted")) {
                    boolean muted = data.get("muted").getAsBoolean();
                    listener.updateMuted(muted);
                }
            }
        } else {
            listener.updateMuted(false);
            listener.updateVolume(100);
        }
    }

    public synchronized void playURI(String uri) {
        JsonObject item = new JsonObject();
        item.addProperty("file", uri);

        playInternal(item);
    }

    public synchronized List<KodiPVRChannelGroup> getPVRChannelGroups(final String pvrChannelType) {
        String method = "PVR.GetChannelGroups";
        String hash = method + "#channeltype=" + pvrChannelType;
        JsonElement response = REQUEST_CACHE.putIfAbsentAndGet(hash, () -> {
            JsonObject params = new JsonObject();
            params.addProperty("channeltype", pvrChannelType);
            return socket.callMethod(method, params);
        });

        List<KodiPVRChannelGroup> pvrChannelGroups = new ArrayList<>();
        if (response instanceof JsonObject) {
            JsonObject result = response.getAsJsonObject();
            if (result.has("channelgroups")) {
                for (JsonElement element : result.get("channelgroups").getAsJsonArray()) {
                    JsonObject object = (JsonObject) element;
                    KodiPVRChannelGroup pvrChannelGroup = new KodiPVRChannelGroup();
                    pvrChannelGroup.setId(object.get("channelgroupid").getAsInt());
                    pvrChannelGroup.setLabel(object.get("label").getAsString());
                    pvrChannelGroup.setChannelType(pvrChannelType);
                    pvrChannelGroups.add(pvrChannelGroup);
                }
            }
        }
        return pvrChannelGroups;
    }

    public int getPVRChannelGroupId(final String channelType, final String pvrChannelGroupName) {
        for (KodiPVRChannelGroup pvrChannelGroup : getPVRChannelGroups(channelType)) {
            if (StringUtils.equalsIgnoreCase(pvrChannelGroup.getLabel(), pvrChannelGroupName)) {
                return pvrChannelGroup.getId();
            }
        }
        return 0;
    }

    public synchronized List<KodiPVRChannel> getPVRChannels(final int pvrChannelGroupId) {
        String method = "PVR.GetChannels";
        String hash = method + "#channelgroupid=" + pvrChannelGroupId;
        JsonElement response = REQUEST_CACHE.putIfAbsentAndGet(hash, () -> {
            JsonObject params = new JsonObject();
            params.addProperty("channelgroupid", pvrChannelGroupId);
            return socket.callMethod(method, params);
        });

        List<KodiPVRChannel> pvrChannels = new ArrayList<>();
        if (response instanceof JsonObject) {
            JsonObject result = response.getAsJsonObject();
            if (result.has("channels")) {
                for (JsonElement element : result.get("channels").getAsJsonArray()) {
                    JsonObject object = (JsonObject) element;
                    KodiPVRChannel pvrChannel = new KodiPVRChannel();
                    pvrChannel.setId(object.get("channelid").getAsInt());
                    pvrChannel.setLabel(object.get("label").getAsString());
                    pvrChannel.setChannelGroupId(pvrChannelGroupId);
                    pvrChannels.add(pvrChannel);
                }
            }
        }
        return pvrChannels;
    }

    public int getPVRChannelId(final int pvrChannelGroupId, final String pvrChannelName) {
        for (KodiPVRChannel pvrChannel : getPVRChannels(pvrChannelGroupId)) {
            if (StringUtils.equalsIgnoreCase(pvrChannel.getLabel(), pvrChannelName)) {
                return pvrChannel.getId();
            }
        }
        return 0;
    }

    public synchronized void playPVRChannel(final int pvrChannelId) {
        JsonObject item = new JsonObject();
        item.addProperty("channelid", pvrChannelId);

        playInternal(item);
    }

    private void playInternal(JsonObject item) {
        JsonObject params = new JsonObject();
        params.add("item", item);
        socket.callMethod("Player.Open", params);
    }

    public synchronized void showNotification(String message) {
        JsonObject params = new JsonObject();
        params.addProperty("title", "openHAB");
        params.addProperty("message", message);
        socket.callMethod("GUI.ShowNotification", params);
    }

    public boolean checkConnection() {
        if (!socket.isConnected()) {
            logger.debug("checkConnection: try to connect to Kodi {}", wsUri);
            try {
                socket.open();
                return socket.isConnected();
            } catch (Exception e) {
                logger.error("exception during connect to {}", wsUri, e);
                socket.close();
                return false;
            }
        } else {
            // Ping Kodi with the get version command. This prevents the idle
            // timeout on the websocket.
            return !getVersion().isEmpty();
        }
    }

    public String getConnectionName() {
        return wsUri.toString();
    }

    public String getVersion() {
        if (socket.isConnected()) {
            String[] props = { "version", "name" };

            JsonObject params = new JsonObject();
            params.add("properties", getJsonArray(props));
            JsonElement response = socket.callMethod("Application.GetProperties", params);

            if (response instanceof JsonObject) {
                JsonObject result = response.getAsJsonObject();
                if (result.has("version")) {
                    JsonObject version = result.get("version").getAsJsonObject();
                    int major = version.get("major").getAsInt();
                    int minor = version.get("minor").getAsInt();
                    String revision = version.get("revision").getAsString();
                    return String.format("%d.%d (%s)", major, minor, revision);
                }
            }
        }
        return "";
    }

    public void input(String key) {
        socket.callMethod("Input." + key);
    }

    public void inputText(String text) {
        JsonObject params = new JsonObject();
        params.addProperty("text", text);
        socket.callMethod("Input.SendText", params);
    }

    public void inputAction(String action) {
        JsonObject params = new JsonObject();
        params.addProperty("action", action);
        socket.callMethod("Input.ExecuteAction", params);
    }

    public void sendSystemCommand(String command) {
        String method = "System." + command;
        socket.callMethod(method);
    }

}<|MERGE_RESOLUTION|>--- conflicted
+++ resolved
@@ -665,7 +665,6 @@
         listener.updateConnectionState(true);
     }
 
-<<<<<<< HEAD
     private void processPlaylistStateChanged(String method, JsonObject json) {
         if ("Playlist.OnAdd".equals(method)) {
             currentPlaylistState = KodiPlaylistState.ADDED;
@@ -681,16 +680,6 @@
         listener.updateConnectionState(true);
     }
 
-    private void updateScreenSaverStatus(boolean screenSaverActive) {
-        try {
-            listener.updateScreenSaverState(screenSaverActive);
-        } catch (Exception e) {
-            logger.error("Event listener invoking error", e);
-        }
-    }
-
-=======
->>>>>>> aad5d532
     public synchronized void close() {
         if (socket != null && socket.isConnected()) {
             socket.close();
@@ -883,5 +872,4 @@
         String method = "System." + command;
         socket.callMethod(method);
     }
-
 }