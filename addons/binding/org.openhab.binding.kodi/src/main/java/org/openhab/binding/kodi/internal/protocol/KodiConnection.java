/**
 * Copyright (c) 2010-2017 by the respective copyright holders.
 *
 * All rights reserved. This program and the accompanying materials
 * are made available under the terms of the Eclipse Public License v1.0
 * which accompanies this distribution, and is available at
 * http://www.eclipse.org/legal/epl-v10.html
 */
package org.openhab.binding.kodi.internal.protocol;

import java.net.URI;
import java.util.concurrent.ScheduledExecutorService;

import org.apache.commons.lang.StringUtils;
import org.openhab.binding.kodi.internal.KodiEventListener;
import org.openhab.binding.kodi.internal.KodiEventListener.KodiState;
import org.slf4j.Logger;
import org.slf4j.LoggerFactory;

import com.google.gson.JsonArray;
import com.google.gson.JsonElement;
import com.google.gson.JsonObject;
import com.google.gson.JsonPrimitive;

/**
 * KodiConnection provides an api for accessing a kodi device.
 *
 * @author Paul Frank
 *
 */
public class KodiConnection implements KodiClientSocketEventListener {

<<<<<<< HEAD
    private static final Logger LOGGER = LoggerFactory.getLogger(KodiConnection.class);
=======
    private final Logger logger = LoggerFactory.getLogger(KodiConnection.class);
>>>>>>> cab8ac08

    private static final int VOLUMESTEP = 10;

    private URI wsUri;
    private KodiClientSocket socket;

    private int volume = 0;
    private KodiState currentState = KodiState.Stop;

    private final KodiEventListener listener;

    public KodiConnection(KodiEventListener listener) {
        this.listener = listener;
    }

    @Override
    public synchronized void onConnectionClosed() {
        listener.updateConnectionState(false);
    }

    @Override
    public synchronized void onConnectionOpened() {
        listener.updateConnectionState(true);
    }

    public synchronized void connect(String hostName, int port, ScheduledExecutorService scheduler) {
        try {
            wsUri = new URI(String.format("ws://%s:%d/jsonrpc", hostName, port));
            socket = new KodiClientSocket(this, wsUri, scheduler);
            socket.open();
        } catch (Throwable t) {
            LOGGER.error("exception during connect to {}", wsUri.toString(), t);
        }
    }

    private int getActivePlayer() {
        JsonElement response = socket.callMethod("Player.GetActivePlayers");
        if (response != null) {
            boolean playing = response.isJsonArray() && response.getAsJsonArray().size() > 0;
            if (playing) {
                JsonObject player0 = response.getAsJsonArray().get(0).getAsJsonObject();
                return player0.get("playerid").getAsInt();
            }
        }
        return -1;
    }

    public synchronized void playerPlayPause() {
        int activePlayer = getActivePlayer();
        JsonObject params = new JsonObject();
        params.addProperty("playerid", activePlayer);
        socket.callMethod("Player.PlayPause", params);
    }

    public synchronized void playerStop() {
        int activePlayer = getActivePlayer();
        JsonObject params = new JsonObject();
        params.addProperty("playerid", activePlayer);
        socket.callMethod("Player.Stop", params);
    }

    public synchronized void playerNext() {
        int activePlayer = getActivePlayer();

        JsonObject params = new JsonObject();
        params.addProperty("playerid", activePlayer);
        params.addProperty("to", "next");
        socket.callMethod("Player.GoTo", params);

        updatePlayerStatus();
    }

    public synchronized void playerPrevious() {
        int activePlayer = getActivePlayer();

        JsonObject params = new JsonObject();
        params.addProperty("playerid", activePlayer);
        params.addProperty("to", "previous");
        socket.callMethod("Player.GoTo", params);

        updatePlayerStatus();
    }

    public synchronized void playerRewind() {
        int activePlayer = getActivePlayer();

        JsonObject params = new JsonObject();
        params.addProperty("playerid", activePlayer);
        params.addProperty("speed", "-1");
        socket.callMethod("Player.SetSpeed", params);

        updatePlayerStatus();
    }

    public synchronized void playerFastForward() {
        int activePlayer = getActivePlayer();

        JsonObject params = new JsonObject();
        params.addProperty("playerid", activePlayer);
        params.addProperty("speed", "2");
        socket.callMethod("Player.SetSpeed", params);

        updatePlayerStatus();
    }

    public synchronized void increaseVolume() {
        this.volume += VOLUMESTEP;
        JsonObject params = new JsonObject();
        params.addProperty("volume", volume);
        socket.callMethod("Application.SetVolume", params);
    }

    public synchronized void decreaseVolume() {
        this.volume -= VOLUMESTEP;
        JsonObject params = new JsonObject();
        params.addProperty("volume", volume);
        socket.callMethod("Application.SetVolume", params);
    }

    public synchronized void setVolume(int volume) {
        this.volume = volume;
        JsonObject params = new JsonObject();
        params.addProperty("volume", volume);
        socket.callMethod("Application.SetVolume", params);
    }

    public int getVolume() {
        return volume;
    }

    public synchronized void setMute(boolean mute) {
        JsonObject params = new JsonObject();
        params.addProperty("mute", mute);
        socket.callMethod("Application.SetMute", params);
    }

    private int getSpeed(int activePlayer) {
        final String[] properties = { "speed", "position" };

        JsonObject params = new JsonObject();
        params.addProperty("playerid", activePlayer);
        params.add("properties", getJsonArray(properties));
        JsonElement response = socket.callMethod("Player.GetProperties", params);

        JsonObject result = response.getAsJsonObject();
        return result.get("speed").getAsInt();
    }

    public synchronized void updatePlayerStatus() {
        if (socket.isConnected()) {
            int activePlayer = getActivePlayer();
            if (activePlayer >= 0) {
                int speed = getSpeed(activePlayer);
                if (speed == 0) {
                    updateState(KodiState.Stop);
                } else if (speed == 1) {
                    updateState(KodiState.Play);
                } else if (speed < 0) {
                    updateState(KodiState.Rewind);
                } else {
                    updateState(KodiState.FastForward);
                }
                requestPlayerUpdate(activePlayer);
            } else {
                updateState(KodiState.Stop);
            }
        }
    }

    private void requestPlayerUpdate(int activePlayer) {
        requestPlayerUpdate(activePlayer, true);
    }

    private void updateFanartUrl(String imagePath) {
        if (imagePath == null || imagePath.isEmpty()) {
            return;
        }

        /*
         * try {
         *
         * String encodedURL = URLEncoder.encode(imagePath, "UTF-8"); String
         * decodedURL = URLDecoder.decode(imagePath, "UTF-8");
         *
         * JsonObject params = new JsonObject(); params.addProperty("path", "");
         * JsonElement response = socket.callMethod("Files.PrepareDownload",
         * params);
         *
         * } catch (Exception e) { logger.error("updateFanartUrl error", e); }
         */
    }

    private void requestPlayerUpdate(int activePlayer, boolean updateMediaType) {
        final String[] properties = { "title", "album", "artist", "director", "thumbnail", "file", "fanart",
                "showtitle", "streamdetails", "channel", "channeltype" };

        JsonObject params = new JsonObject();
        params.addProperty("playerid", activePlayer);
        params.add("properties", getJsonArray(properties));
        JsonElement response = socket.callMethod("Player.GetItem", params);

        JsonObject item = ((JsonObject) response).get("item").getAsJsonObject();

        String title = "";
        if (item.has("title")) {
            title = convertToText(item.get("title"));
        }

        String showTitle = "";
        if (item.has("showtitle")) {
            showTitle = convertToText(item.get("showtitle"));
        }

        String album = "";
        if (item.has("album")) {
            album = convertToText(item.get("album"));
        }

        String mediaType = item.get("type").getAsString();
        if (mediaType.equals("channel") && item.has("channeltype")) {
            String channelType = item.get("channeltype").getAsString();
            if (channelType.equals("radio")) {
                mediaType = "radio";
            }
        }

        String artist = "";
        if (mediaType.equals("movie")) {
            artist = convertFromArray(item.get("director").getAsJsonArray());
        } else {
            if (item.has("artist")) {
                artist = convertFromArray(item.get("artist").getAsJsonArray());
            }
        }

        String channel = "";
        if (item.has("channel")) {
            channel = item.get("channel").getAsString();
        }

        try {
            listener.updateAlbum(album);
            listener.updateTitle(title);
            listener.updateShowTitle(showTitle);
            listener.updateArtist(artist);
            if (updateMediaType) {
                listener.updateMediaType(mediaType);
            }
            listener.updatePVRChannel(channel);
        } catch (Exception e) {
            LOGGER.error("Event listener invoking error", e);
        }

        if (item.has("fanart")) {
            updateFanartUrl(item.get("fanart").getAsString());
        }
    }

    private JsonArray getJsonArray(String[] values) {
        JsonArray result = new JsonArray();
        for (String param : values) {
            result.add(new JsonPrimitive(param));
        }
        return result;
    }

    private String convertFromArray(JsonArray data) {
        StringBuilder result = new StringBuilder();
        for (JsonElement x : data) {
            if (result.length() > 0) {
                result.append(", ");
            }
            result.append(convertToText(x));
        }
        return result.toString();
    }

    private String convertToText(JsonElement element) {
        String text = element.getAsString();
        return text;
        // try {
        // return new String(text.getBytes("ISO-8859-1"));
        // } catch (UnsupportedEncodingException e) {
        // return text;
        // }
    }

    public KodiState getState() {
        return currentState;
    }

    private void updateState(KodiState state) {
        // sometimes get a Pause immediately after a Stop - so just ignore
        if (currentState.equals(KodiState.Stop) && state.equals(KodiState.Pause)) {
            return;
        }
        try {
            listener.updatePlayerState(state);
            // if this is a Stop then clear everything else
            if (state == KodiState.Stop) {
                listener.updateAlbum("");
                listener.updateTitle("");
                listener.updateShowTitle("");
                listener.updateArtist("");
                listener.updateMediaType("");
                listener.updatePVRChannel("");
            }
        } catch (Exception e) {
            LOGGER.error("Event listener invoking error", e);
        }

        // keep track of our current state
        currentState = state;
    }

    @Override
    public void handleEvent(JsonObject json) {
        JsonElement methodElement = json.get("method");

        if (methodElement != null) {
            String method = methodElement.getAsString();
            JsonObject params = json.get("params").getAsJsonObject();
            if (method.startsWith("Player.On")) {
                processPlayerStateChanged(method, params);
            } else if (method.startsWith("Application.On")) {
                processApplicationStateChanged(method, params);
            } else if (method.startsWith("System.On")) {
                processSystemStateChanged(method, params);
            } else if (method.startsWith("GUI.OnScreensaver")) {
                processScreensaverStateChanged(method, params);
            } else {
                LOGGER.debug("Received unknown method: {}", method);
            }
        }
    }

    private void processPlayerStateChanged(String method, JsonObject json) {
        if ("Player.OnPlay".equals(method)) {
            // get the player id and make a new request for the media details

            JsonObject data = json.get("data").getAsJsonObject();
            JsonObject player = data.get("player").getAsJsonObject();
            Integer playerId = player.get("playerid").getAsInt();

            updateState(KodiState.Play);

            if (data.has("item")) {
                JsonObject item = data.get("item").getAsJsonObject();
                String mediaType = item.get("type").getAsString();
                if (mediaType.equals("channel") && item.has("channeltype")) {
                    String channelType = item.get("channeltype").getAsString();
                    if (channelType.equals("radio")) {
                        mediaType = "radio";
                    }
                }
                listener.updateMediaType(mediaType);
            }
            requestPlayerUpdate(playerId, false);
        } else if ("Player.OnPause".equals(method)) {
            updateState(KodiState.Pause);
        } else if ("Player.OnStop".equals(method)) {
            // get the end parameter and send an End state if true
            JsonObject data = json.get("data").getAsJsonObject();
            Boolean end = data.get("end").getAsBoolean();
            if (end) {
                updateState(KodiState.End);
            }
            updateState(KodiState.Stop);
        } else if ("Player.OnPropertyChanged".equals(method)) {
            LOGGER.debug("Player.OnPropertyChanged");
        } else if ("Player.OnSpeedChanged".equals(method)) {
            JsonObject data = json.get("data").getAsJsonObject();
            JsonObject player = data.get("player").getAsJsonObject();
            int speed = player.get("speed").getAsInt();
            if (speed == 0) {
                updateState(KodiState.Pause);
            } else if (speed == 1) {
                updateState(KodiState.Play);
            } else if (speed < 0) {
                updateState(KodiState.Rewind);
            } else if (speed > 1) {
                updateState(KodiState.FastForward);
            }
        } else {
            LOGGER.warn("Unkown Player Message: {}", method);
        }
    }

    private void processApplicationStateChanged(String method, JsonObject json) {
        if ("Application.OnVolumeChanged".equals(method)) {
            // get the player id and make a new request for the media details
            JsonObject data = json.get("data").getAsJsonObject();

            int volume = data.get("volume").getAsInt();
            boolean muted = data.get("muted").getAsBoolean();
            try {
                listener.updateVolume(volume);
                listener.updateMuted(muted);
            } catch (Exception e) {
                LOGGER.error("Event listener invoking error", e);
            }

            this.volume = volume;
        } else {
            LOGGER.debug("Unknown event from kodi {}: {}", method, json.toString());
        }
    }

    private void processSystemStateChanged(String method, JsonObject json) {
        if ("System.OnQuit".equals(method) || "System.OnSleep".equals(method) || "System.OnRestart".equals(method)) {
            try {
                listener.updateConnectionState(false);
            } catch (Exception e) {
                LOGGER.error("Event listener invoking error", e);
            }
        }
    }

    private void processScreensaverStateChanged(String method, JsonObject json) {
        if ("GUI.OnScreensaverDeactivated".equals(method)) {
            updateScreenSaverStatus(false);
        } else if ("GUI.OnScreensaverActivated".equals(method)) {
            updateScreenSaverStatus(true);
        }
    }

    private void updateScreenSaverStatus(boolean screenSaverActive) {
        try {
            listener.updateScreenSaverState(screenSaverActive);
        } catch (Exception e) {
            LOGGER.error("Event listener invoking error", e);
        }
    }

    public synchronized void close() {
        socket = null;
    }

    public synchronized void updateVolume() {
        if (socket.isConnected()) {
            String[] props = { "volume", "version", "name", "muted" };

            JsonObject params = new JsonObject();
            params.add("properties", getJsonArray(props));

            JsonElement response = socket.callMethod("Application.GetProperties", params);

            if (response instanceof JsonObject) {
                JsonObject result = (JsonObject) response;
                if (result.has("volume")) {
                    volume = result.get("volume").getAsInt();
                    listener.updateVolume(volume);
                }
                if (result.has("muted")) {
                    boolean muted = result.get("muted").getAsBoolean();
                    listener.updateMuted(muted);
                }

            }
        } else {
            listener.updateMuted(false);
            listener.updateVolume(100);
        }
    }

    public synchronized void playURI(String uri) {
        JsonObject item = new JsonObject();
        item.addProperty("file", uri);

        JsonObject params = new JsonObject();
        params.add("item", item);
        socket.callMethod("Player.Open", params);
    }

    private synchronized JsonArray getChannelGroups(String channeltype) {
        JsonObject params = new JsonObject();
        params.addProperty("channeltype", channeltype);
        JsonElement response = socket.callMethod("PVR.GetChannelGroups", params);

        JsonArray channelgroups = null;
        if (response instanceof JsonObject) {
            JsonObject result = (JsonObject) response;
            if (result.has("channelgroups")) {
                channelgroups = result.get("channelgroups").getAsJsonArray();
            }
        }
        return channelgroups;
    }

    public int getChannelGroupID(String channeltype, String channelGroupName) {
        JsonArray channelgroups = this.getChannelGroups(channeltype);
        if (channelgroups instanceof JsonArray) {
            for (JsonElement x : channelgroups) {
                JsonObject channelgroup = (JsonObject) x;
                String label = channelgroup.get("label").getAsString();
                if (StringUtils.equalsIgnoreCase(label, channelGroupName)) {
                    return channelgroup.get("channelgroupid").getAsInt();
                }
            }
        }
        return 0;
    }

    private synchronized JsonArray getChannels(int channelgroupid) {
        JsonObject params = new JsonObject();
        params.addProperty("channelgroupid", channelgroupid);
        JsonElement response = socket.callMethod("PVR.GetChannels", params);

        JsonArray channels = null;
        if (response instanceof JsonObject) {
            JsonObject result = (JsonObject) response;
            if (result.has("channels")) {
                channels = result.get("channels").getAsJsonArray();
            }
        }
        return channels;
    }

    public int getChannelID(int channelgroupid, String channelName) {
        JsonArray channels = this.getChannels(channelgroupid);
        if (channels instanceof JsonArray) {
            for (JsonElement x : channels) {
                JsonObject channel = (JsonObject) x;
                String label = channel.get("label").getAsString();
                if (StringUtils.equalsIgnoreCase(label, channelName)) {
                    return channel.get("channelid").getAsInt();
                }
            }
        }
        return 0;
    }

    public synchronized void playPVR(int channelid) {
        JsonObject item = new JsonObject();
        item.addProperty("channelid", channelid);

        JsonObject params = new JsonObject();
        params.add("item", item);
        socket.callMethod("Player.Open", params);
    }

    public synchronized void showNotification(String message) {
        JsonObject params = new JsonObject();
        params.addProperty("title", "openHAB");
        params.addProperty("message", message);
        socket.callMethod("GUI.ShowNotification", params);
    }

    public boolean checkConnection() {
        if (!socket.isConnected()) {
            LOGGER.debug("checkConnection: try to connect to kodi {}", wsUri.toString());
            try {
                socket.open();
                return socket.isConnected();
            } catch (Throwable t) {
                LOGGER.error("exception during connect to {}", wsUri.toString(), t);
                try {
                    socket.close();
                } catch (Exception e) {
                }
                return false;
            }
        } else {
            // Ping kodi with the get version command. This prevents the idle
            // timeout on the websocket
            return !getVersion().isEmpty();
        }
    }

    public String getConnectionName() {
        return wsUri.toString();
    }

    public String getVersion() {
        if (socket.isConnected()) {
            String[] props = { "version", "name" };

            JsonObject params = new JsonObject();
            params.add("properties", getJsonArray(props));

            JsonElement response = socket.callMethod("Application.GetProperties", params);
            if (response instanceof JsonObject) {
                JsonObject result = (JsonObject) response;
                if (result.has("version")) {
                    JsonObject version = result.get("version").getAsJsonObject();
                    int major = version.get("major").getAsInt();
                    int minor = version.get("minor").getAsInt();
                    String revision = version.get("revision").getAsString();
                    return String.format("%d.%d (%s)", major, minor, revision);
                }
            }
        }
        return "";
    }

    public void input(String key) {
        socket.callMethod("Input." + key);
    }

    public void inputText(String text) {
        JsonObject params = new JsonObject();
        params.addProperty("text", text);
        socket.callMethod("Input.SendText", params);
    }

    public void playNotificationSoundURI(String uri) {
        playURI(uri);
    }

    public void sendSystemCommand(String command) {
        String method = "System." + command;
        socket.callMethod(method);
    }

}<|MERGE_RESOLUTION|>--- conflicted
+++ resolved
@@ -30,11 +30,7 @@
  */
 public class KodiConnection implements KodiClientSocketEventListener {
 
-<<<<<<< HEAD
-    private static final Logger LOGGER = LoggerFactory.getLogger(KodiConnection.class);
-=======
-    private final Logger logger = LoggerFactory.getLogger(KodiConnection.class);
->>>>>>> cab8ac08
+    private final Logger LOGGER = LoggerFactory.getLogger(KodiConnection.class);
 
     private static final int VOLUMESTEP = 10;
 
