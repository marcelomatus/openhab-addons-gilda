# Lutron Binding 

<<<<<<< HEAD
This binding integrates with [Lutron](http://www.lutron.com) light control systems.  For Grafik Eye 3x/4x binding through the GRX-PRG or GRX-CI-PRG - see farther below.
=======
This binding integrates with [Lutron](http://www.lutron.com) light control systems. 

For Grafik Eye 3x/4x binding through the GRX-PRG or GRX-CI-PRG - see farther below.
>>>>>>> 9408c813

**Note:** while the integration protocol should be largely similar with other Lutron systems such as Homeworks QS, this binding has only been tested with RadioRA 2.

## Supported Things

This binding currently supports the following thing types:

* dimmer
* switch
* keypad
* occupancysensor

## Discovery

Discovery is supported for RadioRA 2. Discovered RadioRA 2 main repeaters will use the default lutron/integration
credentials. This can be changed in the main repeater thing configuration.

**Note:** discovery of devices paired with a bridge should work on systems other than Radio RA 2; however, the bridge itself will need to be manually added as bridge discovery is only supported for Radio RA 2.

## Binding Configuration

This binding does not require any special configuration.

## Thing Configuration

The bridge requires the IP address of the bridge as well as the telnet username and password to log in to the bridge.

```
Thing lutron:ipbridge:radiora2 [ ipAddress="192.168.1.2", user="lutron", password="integration" ]
```

Each Lutron thing requires the integration ID of the corresponding item in the Lutron system. The integration IDs can be retrieved from the integration report generated by the Lutron software. Dimmers can optionally be configured to specify a fade in and fade out time in seconds. In the thing file, this looks e.g. like

```
Thing lutron:dimmer:livingroom (lutron:ipbridge:radiora2) [ integrationId=8, fadeInTime=0.5, fadeOutTime=5 ]
```

## Channels

The following channels are supported:

| Thing Type      | Channel Type ID   | Item Type    | Description                                  |
|-----------------|-------------------|--------------|--------------------------------------------- |
| dimmer          | lightlevel        | Dimmer       | Increase/decrease the light level            |
| switch          | switchstatus      | Switch       | On/off status of the switch                  |
| occupancysensor | occupancystatus   | Switch       | Occupancy status                             |
| keypad          | button1           | Switch       | Button to trigger a scene or rule            |
| keypad          | button2           | Switch       | Button to trigger a scene or rule            |
| keypad          | button3           | Switch       | Button to trigger a scene or rule            |
| keypad          | button4           | Switch       | Button to trigger a scene or rule            |
| keypad          | button5           | Switch       | Button to trigger a scene or rule            |
| keypad          | button6           | Switch       | Button to trigger a scene or rule            |
| keypad          | button7           | Switch       | Button to trigger a scene or rule            |
| keypad          | buttontopraise    | Switch       | Button to trigger a scene or rule            |
| keypad          | buttontoplower    | Switch       | Button to trigger a scene or rule            |
| keypad          | buttonbottomraise | Switch       | Button to trigger a scene or rule            |
| keypad          | buttonbottomlower | Switch       | Button to trigger a scene or rule            |
| keypad          | led1              | Switch       | LED indicator for the associated button      |
| keypad          | led2              | Switch       | LED indicator for the associated button      |
| keypad          | led3              | Switch       | LED indicator for the associated button      |
| keypad          | led4              | Switch       | LED indicator for the associated button      |
| keypad          | led5              | Switch       | LED indicator for the associated button      |
| keypad          | led6              | Switch       | LED indicator for the associated button      |
| keypad          | led7              | Switch       | LED indicator for the associated button      |

Currently there is only one keypad thing type to cover all keypads. Not all channels will be available on all keypads.

## Binding Configuration

This binding does not require any special configuration.

## Full Example

demo.Things:

```
lutron:dimmer:theater (lutron:ipbridge:radiora2) [ integrationId=8, fadeOutTime=2 ]
lutron:occupancysensor:theater (lutron:ipbridge:radiora2) [ integrationId=9 ]
lutron:keypad:theater (lutron:ipbridge:radiora2) [ integrationId=10 ]
```

demo.items:

```
Dimmer TheaterLights { channel="lutron:dimmer:theater:lightlevel" }
Switch TheaterMotion { channel="lutron:occupancysensor:theater:occupancystatus" }
Switch TheaterScene1 { channel="lutron:keypad:theater:button1" }
Switch TheaterScene2 { channel="lutron:keypad:theater:button2" }
```



# Lutron Grafik Eye 3x/4x binding via GRX-PRG or GRX-CI-PRG
<<<<<<< HEAD
=======

>>>>>>> 9408c813
This lutron binding will also work with Grafik Eye 3x/4x systems in conjuction with the GRX-PRG or GRX-CI-PRG interfaces.  Please see [RS232ProtocolCommandSet](http://www.lutron.com/TechnicalDocumentLibrary/RS232ProtocolCommandSet.040196d.pdf) for more information.

## Supported Things

1-8 Grafik Eye 3x/4x System(s) through the interface

## Discovery

This binding does not support discovery of the GRX-PRG or GRX-CI-PRG.  You will need to specify them directly.

## Thing Configuration

The bridge requires the IP address/Host name of the bridge.  Optionally, you may specify the username (defaults to 'nwk') and retryPolling (in seconds) to retry connections if the connection fails (defaults to 10 seconds). This bridge does support two way communication with the Grafik Eye units (if a scene is selected or a zone changed on the unit or via a keypad, that information is immediately available in openhab).

```
lutron:prgbridge:home [ ipAddress="192.168.1.51", user="nwk", retryPolling=10 ]
```

The Grafik Eye thing requires the control unit address (1-8).  Optionally you may specify the default fade time (when raising/lowering zones or setting zone intensities) and polling time (in seconds) to refresh the state from the Grafik Eye (defaults to 30 seconds).  If any of the zones control a QED shade (via the SG/SO-SVCN/SVCI keypad), those zones
<<<<<<< HEAD
should be listed (comma separated list) in the shadeZones
=======
should be listed (comma separated list) in the shadeZones.
>>>>>>> 9408c813

```
lutron:grafikeye:home (lutron:prgbridge:home) [ controlUnit=1, fade=10, polling=30, shadeZones="2,3,4" ]
```

## Channels

### Bridge channels

| Channel Type ID   | Readonly | Item Type    | Description                                                    |
|-------------------|----------|--------------|--------------------------------------------------------------- |
| zonelowerstop     | No       | Switch       | Stops zone lowering on all control units                       |
| zoneraisestop     | No       | Switch       | Stops zone raising on all control units                        |
| timeclock         | No       | DateTime     | Current time on the PRG                                        |
| schedule          | No       | Number       | Current Schedule (0=Disabled, 1=Weekday, 2=Weekend)            |
| sunrise           | Yes      | DateTime     | Time of Sunrise                                                |
| sunset            | Yes      | DateTime     | Time of Sunset                                                 |
| ssstart           | No       | Switch       | Starts the Super Sequence                                      |
| sspause           | No       | Switch       | Pauses the Super Sequence                                      |
| ssresume          | No       | Switch       | Resumes the Super Sequence                                     |
| ssstatus          | Yes      | String       | Status of the Super Sequence (R=Running, S=Stopped)            |
| ssnextstep        | Yes      | Number       | Next sequence number in the Super Sequence                     |
| ssnextminute      | Yes      | Number       | How many minutes until the next step in the Super Sequence     |
| ssnextsecond      | Yes      | Number       | How many seconds until the next step in the Super Sequence     |
| buttonpress       | Yes      | String       | Last keypad button pressed (see Appendix A) in protocol guide  |


### Grafik Eye channels

| Channel Type ID   | Readonly | Item Type     | Description                                                    |
|-------------------|----------|---------------|--------------------------------------------------------------- |
| scene             | No       | Number        | The current scene                                              |
| scenelock         | No       | Switch        | Locks/unlocks the current scene                                |
| sceneseq          | No       | Switch        | Starts/Stops the scene sequence                                |
| zonelock          | No       | Switch        | Locks/unlocks the zones                                        |
| zonefade          | No       | Number        | The seconds to fade from one intensity to the next             |
| zonelowerX        | No       | Switch        | Lowers the specified zone                                      |
| zoneraiseX        | No       | Switch        | Raises the specified zone                                      |
| zoneintensityX    | No       | Number        | Specifies the zone intensity                                   |
| zoneshadeX        | No       | Rollershutter | Specifies the shade zone                                       |

### Notes
<<<<<<< HEAD
=======

>>>>>>> 9408c813
* The "buttonpress" channel reports which keypad button was pressed.  DIP switch 6 must be set on the interface for this to be reported.  The "buttonpress" channel is only useful in rules to take action when a specific button (on a specific keypad) has been pressed.
* Sunset/sunrise will only be available if configured via the Liasion software
* scenelock, sceneseq, zonelock cannot be determined from the API and will default to OFF on startup
* Replace the "X" on zonelowerX, zoneraiseX, etc with the zone in question.  "zonelower1" will affect zone 1.  Specifying a zone larger than you have will have no effect (such as using zonelower8 on a Grafik Eye 3506 which only has 6 zones).
* The zonefade value will only be used when zonelower/zonereaise/zoneintensity is issued. 
* zoneshade does not support PercentType nor StopMoveType.Move and those commands will be ignored
* zoneintensity can be used on a shade zone if the intensity is from 0 to 5 and should be used if wanting to set a QED preset: 0=Stop, 1=Open, 2=Close, 3=Preset 1, 4=Preset 2, 5=Preset 3 
* If you started a zonelower or zoneraise, the only way to the action is by executing an all zone stop on the bridge (i.e. zonelowerstop or zoneraisestop).  The PRG API does not provide a way to stop the lowering/raising of any specific zone.
 

## Full Example

demo.Things:

```
lutron:prgbridge:home [ ipAddress="192.168.1.51", user="nwk", retryPolling=10 ]
lutron:grafikeye:home (lutron:prgbridge:home) [ controlUnit=1, fade=10, polling=10 ] ```

demo.items:

```
String Prg_ButtonPress "Last Button Press [%s]" { channel = "lutron:prgbridge:home:buttonpress" }
Switch Prg_ZoneLowerStop "Zone Lower Stop" { channel = "lutron:prgbridge:home:zonelowerstop",autoupdate="false" }
Switch Prg_ZoneRaiseStop "Zone Raise Stop" { channel = "lutron:prgbridge:home:zoneraisestop",autoupdate="false" }
DateTime Prg_Time "Current Time: [%1$tF %1$tr]" { channel="lutron:prgbridge:home:timeclock" }
Number Prg_Schedule "Schedule [%s]" { channel="lutron:prgbridge:home:schedule" }
DateTime Prg_Sunrise "Sunrise [%1$tF %1$tr]" { channel="lutron:prgbridge:home:sunrise" }
DateTime Prg_Sunset "Sunset [%1$tF %1$tr]" { channel="lutron:prgbridge:home:sunset" }
Switch Prg_Start "Super Schedule Start" { channel="lutron:prgbridge:home:ssstart", autoupdate="false"  }
Switch Prg_Pause "Super Schedule Pause" { channel="lutron:prgbridge:home:sspause", autoupdate="false"  }
Switch Prg_Resume "Super Schedule Resume" { channel="lutron:prgbridge:home:ssresume", autoupdate="false"  }
String Prg_Status "Super Schedule Status [%s]" { channel="lutron:prgbridge:home:ssstatus" }
Number Prg_NextStep "Super Schedule Next Step [%s]" { channel="lutron:prgbridge:home:ssnextstep" }
Number Prg_NextMinute "Super Schedule Next Step Minutes [%s]" { channel="lutron:prgbridge:home:ssnextminute" }
Number Prg_NextSecond "Super Schedule Next Step Seconds [%s]" { channel="lutron:prgbridge:home:ssnextsecond" }

Number Grx_Scene "Scene [%s]" { channel="lutron:grafikeye:home:scene" }
Switch Grx_SceneLock "Scene Lock" { channel="lutron:grafikeye:home:scenelock" }
Switch Grx_SceneSeq "Scene Sequence" { channel="lutron:grafikeye:home:sceneseq" }
Switch Grx_ZoneLock "Zone Lock" { channel="lutron:grafikeye:home:zonelock" }
Switch Grx_ZoneLower1 "Zone 1 Lower" { channel="lutron:grafikeye:home:zonelower1" }
Switch Grx_ZoneLower2 "Zone 2 Lower" { channel="lutron:grafikeye:home:zonelower2" }
Switch Grx_ZoneLower3 "Zone 3 Lower" { channel="lutron:grafikeye:home:zonelower3" }
Switch Grx_ZoneLower4 "Zone 4 Lower" { channel="lutron:grafikeye:home:zonelower4" }
Switch Grx_ZoneLower5 "Zone 5 Lower" { channel="lutron:grafikeye:home:zonelower5" }
Switch Grx_ZoneLower6 "Zone 6 Lower" { channel="lutron:grafikeye:home:zonelower6" }
Switch Grx_ZoneLower7 "Zone 7 Lower" { channel="lutron:grafikeye:home:zonelower7" }
Switch Grx_ZoneLower8 "Zone 8 Lower" { channel="lutron:grafikeye:home:zonelower8" }
Switch Grx_ZoneRaise1 "Zone 1 Raise" { channel="lutron:grafikeye:home:zoneraise1" }
Switch Grx_ZoneRaise2 "Zone 2 Raise" { channel="lutron:grafikeye:home:zoneraise2" }
Switch Grx_ZoneRaise3 "Zone 3 Raise" { channel="lutron:grafikeye:home:zoneraise3" }
Switch Grx_ZoneRaise4 "Zone 4 Raise" { channel="lutron:grafikeye:home:zoneraise4" }
Switch Grx_ZoneRaise5 "Zone 5 Raise" { channel="lutron:grafikeye:home:zoneraise5" }
Switch Grx_ZoneRaise6 "Zone 6 Raise" { channel="lutron:grafikeye:home:zoneraise6" }
Switch Grx_ZoneRaise7 "Zone 7 Raise" { channel="lutron:grafikeye:home:zoneraise7" }
Switch Grx_ZoneRaise8 "Zone 8 Raise" { channel="lutron:grafikeye:home:zoneraise8" }
Number Grx_ZoneFade "Zone Fade [%s sec]" { channel="lutron:grafikeye:home:zonefade" }
Dimmer Grx_ZoneIntensity1 "Zone 1 Intensity [%d %%]" { channel="lutron:grafikeye:home:zoneintensity1" }
Dimmer Grx_ZoneIntensity2 "Zone 2 Intensity [%d %%]" { channel="lutron:grafikeye:home:zoneintensity2" }
Dimmer Grx_ZoneIntensity3 "Zone 3 Intensity [%d %%]" { channel="lutron:grafikeye:home:zoneintensity3" }
Dimmer Grx_ZoneIntensity4 "Zone 4 Intensity [%d %%]" { channel="lutron:grafikeye:home:zoneintensity4" }
Dimmer Grx_ZoneIntensity5 "Zone 5 Intensity [%d %%]" { channel="lutron:grafikeye:home:zoneintensity5" }
Dimmer Grx_ZoneIntensity6 "Zone 6 Intensity [%d %%]" { channel="lutron:grafikeye:home:zoneintensity6" }
Dimmer Grx_ZoneIntensity7 "Zone 7 Intensity [%d %%]" { channel="lutron:grafikeye:home:zoneintensity7" }
Dimmer Grx_ZoneIntensity8 "Zone 8 Intensity [%d %%]" { channel="lutron:grafikeye:home:zoneintensity8" }
Rollershutter Grx_ZoneShade1 "Zone 1 Shade" { channel="lutron:grafikeye:home:zoneshade1" }
Rollershutter Grx_ZoneShade2 "Zone 2 Shade" { channel="lutron:grafikeye:home:zoneshade2" }
Rollershutter Grx_ZoneShade3 "Zone 3 Shade" { channel="lutron:grafikeye:home:zoneshade3" }
Rollershutter Grx_ZoneShade4 "Zone 4 Shade" { channel="lutron:grafikeye:home:zoneshade4" }
Rollershutter Grx_ZoneShade5 "Zone 5 Shade" { channel="lutron:grafikeye:home:zoneshade5" }
Rollershutter Grx_ZoneShade6 "Zone 6 Shade" { channel="lutron:grafikeye:home:zoneshade6" }
Rollershutter Grx_ZoneShade7 "Zone 7 Shade" { channel="lutron:grafikeye:home:zoneshade7" }
Rollershutter Grx_ZoneShade8 "Zone 8 Shade" { channel="lutron:grafikeye:home:zoneshade8" }
```
<|MERGE_RESOLUTION|>--- conflicted
+++ resolved
@@ -1,12 +1,8 @@
 # Lutron Binding 
 
-<<<<<<< HEAD
-This binding integrates with [Lutron](http://www.lutron.com) light control systems.  For Grafik Eye 3x/4x binding through the GRX-PRG or GRX-CI-PRG - see farther below.
-=======
 This binding integrates with [Lutron](http://www.lutron.com) light control systems. 
 
 For Grafik Eye 3x/4x binding through the GRX-PRG or GRX-CI-PRG - see farther below.
->>>>>>> 9408c813
 
 **Note:** while the integration protocol should be largely similar with other Lutron systems such as Homeworks QS, this binding has only been tested with RadioRA 2.
 
@@ -100,10 +96,7 @@
 
 
 # Lutron Grafik Eye 3x/4x binding via GRX-PRG or GRX-CI-PRG
-<<<<<<< HEAD
-=======
-
->>>>>>> 9408c813
+
 This lutron binding will also work with Grafik Eye 3x/4x systems in conjuction with the GRX-PRG or GRX-CI-PRG interfaces.  Please see [RS232ProtocolCommandSet](http://www.lutron.com/TechnicalDocumentLibrary/RS232ProtocolCommandSet.040196d.pdf) for more information.
 
 ## Supported Things
@@ -123,11 +116,7 @@
 ```
 
 The Grafik Eye thing requires the control unit address (1-8).  Optionally you may specify the default fade time (when raising/lowering zones or setting zone intensities) and polling time (in seconds) to refresh the state from the Grafik Eye (defaults to 30 seconds).  If any of the zones control a QED shade (via the SG/SO-SVCN/SVCI keypad), those zones
-<<<<<<< HEAD
-should be listed (comma separated list) in the shadeZones
-=======
 should be listed (comma separated list) in the shadeZones.
->>>>>>> 9408c813
 
 ```
 lutron:grafikeye:home (lutron:prgbridge:home) [ controlUnit=1, fade=10, polling=30, shadeZones="2,3,4" ]
@@ -170,10 +159,7 @@
 | zoneshadeX        | No       | Rollershutter | Specifies the shade zone                                       |
 
 ### Notes
-<<<<<<< HEAD
-=======
-
->>>>>>> 9408c813
+
 * The "buttonpress" channel reports which keypad button was pressed.  DIP switch 6 must be set on the interface for this to be reported.  The "buttonpress" channel is only useful in rules to take action when a specific button (on a specific keypad) has been pressed.
 * Sunset/sunrise will only be available if configured via the Liasion software
 * scenelock, sceneseq, zonelock cannot be determined from the API and will default to OFF on startup
