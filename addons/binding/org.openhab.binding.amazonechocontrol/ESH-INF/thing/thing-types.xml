<?xml version="1.0" encoding="UTF-8"?>
<thing:thing-descriptions
	xmlns:thing="http://eclipse.org/smarthome/schemas/thing-description/v1.0.0"
	xmlns:xsi="http://www.w3.org/2001/XMLSchema-instance" bindingId="amazonechocontrol"
	xsi:schemaLocation="http://eclipse.org/smarthome/schemas/thing-description/v1.0.0 http://eclipse.org/smarthome/schemas/thing-description-1.0.0.xsd">
	<bridge-type id="account">
		<label>Amazon Account</label>
		<description>Amazon Account where the amazon echo devices are registered.</description>
	</bridge-type>
	<thing-type id="echo">
		<supported-bridge-type-refs>
			<bridge-type-ref id="account" />
		</supported-bridge-type-refs>
		<label>Amazon Echo</label>
		<description>Amazon Echo device (Amazon Echo, Amazon Echo Dot, Amazon Echo Plus...)</description>
		<channels>
			<channel id="player" typeId="player" />
			<channel id="mediaProgress" typeId="mediaProgress" />
			<channel id="mediaProgressTime" typeId="mediaProgressTime" />
			<channel id="mediaLength" typeId="mediaLength" />
			<channel id="volume" typeId="volume" />
			<channel id="shuffle" typeId="shuffle" />
			<channel id="imageUrl" typeId="imageUrl" />
			<channel id="title" typeId="title" />
			<channel id="subtitle1" typeId="subtitle1" />
			<channel id="subtitle2" typeId="subtitle2" />
			<channel id="providerDisplayName" typeId="providerDisplayName" />
			<channel id="musicProviderId" typeId="musicProviderId" />
			<channel id="playMusicVoiceCommand" typeId="playMusicVoiceCommand" />
			<channel id="startCommand" typeId="startCommand" />
			<channel id="radioStationId" typeId="radioStationId" />
			<channel id="radio" typeId="radio" />
			<channel id="amazonMusicTrackId" typeId="amazonMusicTrackId" />
			<channel id="amazonMusicPlayListId" typeId="amazonMusicPlayListId" />
			<channel id="amazonMusic" typeId="amazonMusic" />
			<channel id="textToSpeech" typeId="textToSpeech" />
			<channel id="textToSpeechVolume" typeId="textToSpeechVolume" />
			<channel id="remind" typeId="remind" />
			<channel id="playAlarmSound" typeId="playAlarmSound" />
			<channel id="startRoutine" typeId="startRoutine" />
			<channel id="bluetoothMAC" typeId="bluetoothMAC" />
			<channel id="bluetooth" typeId="bluetooth" />
			<channel id="bluetoothDeviceName" typeId="bluetoothDeviceName" />
			<channel id="lastVoiceCommand" typeId="lastVoiceCommand" />
			<channel id="notificationVolume" typeId="notificationVolume" />
			<channel id="ascendingAlarm" typeId="ascendingAlarm" />
			<channel id="announcement" typeId="announcement" />
		</channels>
		<representation-property>serialNumber</representation-property>
		<config-description>
			<parameter name="serialNumber" type="text" required="true">
				<label>Serial Number</label>
				<description>The serial number of the device from the Alexa app</description>
			</parameter>
		</config-description>
	</thing-type>
	<thing-type id="echospot">
		<supported-bridge-type-refs>
			<bridge-type-ref id="account" />
		</supported-bridge-type-refs>
		<label>Amazon Echo Spot</label>
		<description>Amazon Echo Spot device</description>
		<channels>
			<channel id="player" typeId="player" />
			<channel id="mediaProgress" typeId="mediaProgress" />
			<channel id="mediaProgressTime" typeId="mediaProgressTime" />
			<channel id="mediaLength" typeId="mediaLength" />
			<channel id="volume" typeId="volume" />
			<channel id="shuffle" typeId="shuffle" />
			<channel id="imageUrl" typeId="imageUrl" />
			<channel id="title" typeId="title" />
			<channel id="subtitle1" typeId="subtitle1" />
			<channel id="subtitle2" typeId="subtitle2" />
			<channel id="providerDisplayName" typeId="providerDisplayName" />
			<channel id="musicProviderId" typeId="musicProviderId" />
			<channel id="playMusicVoiceCommand" typeId="playMusicVoiceCommand" />
			<channel id="startCommand" typeId="startCommand" />
			<channel id="radioStationId" typeId="radioStationId" />
			<channel id="radio" typeId="radio" />
			<channel id="amazonMusicTrackId" typeId="amazonMusicTrackId" />
			<channel id="amazonMusicPlayListId" typeId="amazonMusicPlayListId" />
			<channel id="amazonMusic" typeId="amazonMusic" />
			<channel id="textToSpeech" typeId="textToSpeech" />
			<channel id="textToSpeechVolume" typeId="textToSpeechVolume" />
			<channel id="remind" typeId="remind" />
			<channel id="playAlarmSound" typeId="playAlarmSound" />
			<channel id="startRoutine" typeId="startRoutine" />
			<channel id="bluetoothMAC" typeId="bluetoothMAC" />
			<channel id="bluetooth" typeId="bluetooth" />
			<channel id="bluetoothDeviceName" typeId="bluetoothDeviceName" />
			<channel id="lastVoiceCommand" typeId="lastVoiceCommand" />
			<channel id="notificationVolume" typeId="notificationVolume" />
			<channel id="ascendingAlarm" typeId="ascendingAlarm" />
<<<<<<< HEAD
            <channel id="announcement" typeId="announcement" />
=======
			<channel id="announcement" typeId="announcement" />
>>>>>>> e1bb43b4
		</channels>
		<representation-property>serialNumber</representation-property>
		<config-description>
			<parameter name="serialNumber" type="text" required="true">
				<label>Serial Number</label>
				<description>The serial number of the device from the Alexa app</description>
			</parameter>
		</config-description>
	</thing-type>
	<thing-type id="echoshow">
		<supported-bridge-type-refs>
			<bridge-type-ref id="account" />
		</supported-bridge-type-refs>
		<label>Amazon Echo Show</label>
		<description>Amazon Echo Show device</description>
		<channels>
			<channel id="player" typeId="player" />
			<channel id="mediaProgress" typeId="mediaProgress" />
			<channel id="mediaProgressTime" typeId="mediaProgressTime" />
			<channel id="mediaLength" typeId="mediaLength" />
			<channel id="volume" typeId="volume" />
			<channel id="shuffle" typeId="shuffle" />
			<channel id="imageUrl" typeId="imageUrl" />
			<channel id="title" typeId="title" />
			<channel id="subtitle1" typeId="subtitle1" />
			<channel id="subtitle2" typeId="subtitle2" />
			<channel id="providerDisplayName" typeId="providerDisplayName" />
			<channel id="musicProviderId" typeId="musicProviderId" />
			<channel id="playMusicVoiceCommand" typeId="playMusicVoiceCommand" />
			<channel id="startCommand" typeId="startCommand" />
			<channel id="radioStationId" typeId="radioStationId" />
			<channel id="radio" typeId="radio" />
			<channel id="amazonMusicTrackId" typeId="amazonMusicTrackId" />
			<channel id="amazonMusicPlayListId" typeId="amazonMusicPlayListId" />
			<channel id="amazonMusic" typeId="amazonMusic" />
			<channel id="textToSpeech" typeId="textToSpeech" />
			<channel id="textToSpeechVolume" typeId="textToSpeechVolume" />
			<channel id="remind" typeId="remind" />
			<channel id="playAlarmSound" typeId="playAlarmSound" />
			<channel id="startRoutine" typeId="startRoutine" />
			<channel id="bluetoothMAC" typeId="bluetoothMAC" />
			<channel id="bluetooth" typeId="bluetooth" />
			<channel id="bluetoothDeviceName" typeId="bluetoothDeviceName" />
			<channel id="lastVoiceCommand" typeId="lastVoiceCommand" />
			<channel id="notificationVolume" typeId="notificationVolume" />
			<channel id="ascendingAlarm" typeId="ascendingAlarm" />
<<<<<<< HEAD
            <channel id="announcement" typeId="announcement" />
=======
			<channel id="announcement" typeId="announcement" />
>>>>>>> e1bb43b4
		</channels>
		<representation-property>serialNumber</representation-property>
		<config-description>
			<parameter name="serialNumber" type="text" required="true">
				<label>Serial Number</label>
				<description>The serial number of the device from the Alexa app</description>
			</parameter>
		</config-description>
	</thing-type>
	<thing-type id="wha">
		<supported-bridge-type-refs>
			<bridge-type-ref id="account" />
		</supported-bridge-type-refs>
		<label>Amazon Echo Whole House Audio Control</label>
		<description>Amazon Multiroom Music</description>
		<channels>
			<channel id="player" typeId="player" />
			<channel id="mediaProgressTime" typeId="mediaProgressTime" />
			<channel id="mediaProgress" typeId="mediaProgress" />
			<channel id="mediaLength" typeId="mediaLength" />
			<channel id="shuffle" typeId="shuffle" />
			<channel id="imageUrl" typeId="imageUrl" />
			<channel id="title" typeId="title" />
			<channel id="subtitle1" typeId="subtitle1" />
			<channel id="subtitle2" typeId="subtitle2" />
			<channel id="providerDisplayName" typeId="providerDisplayName" />
			<channel id="radioStationId" typeId="radioStationId" />
			<channel id="radio" typeId="radio" />
			<channel id="amazonMusicTrackId" typeId="amazonMusicTrackId" />
			<channel id="amazonMusicPlayListId" typeId="amazonMusicPlayListId" />
			<channel id="amazonMusic" typeId="amazonMusic" />
		</channels>
		<representation-property>serialNumber</representation-property>
		<config-description>
			<parameter name="serialNumber" type="text" required="true">
				<label>Serial Number</label>
				<description>The serial number of the device from the Alexa app</description>
			</parameter>
		</config-description>
	</thing-type>

	<thing-type id="flashbriefingprofile">
		<supported-bridge-type-refs>
			<bridge-type-ref id="account" />
		</supported-bridge-type-refs>
		<label>Flash Briefing Profile</label>
		<description>Store and load a flash briefing configuration</description>
		<channels>
			<channel id="save" typeId="save" />
			<channel id="active" typeId="active" />
			<channel id="playOnDevice" typeId="playOnDevice" />
		</channels>
	</thing-type>
	<channel-type id="save">
		<item-type>Switch</item-type>
		<label>Save</label>
		<description>Save the current flash briefing configuration (Write only)</description>
	</channel-type>
	<channel-type id="active">
		<item-type>Switch</item-type>
		<label>Active</label>
		<description>Activate this flash briefing configuration</description>
	</channel-type>
	<channel-type id="playOnDevice" advanced="true">
		<item-type>String</item-type>
		<label>Play On Device</label>
		<description>Plays the briefing on the device (serial number or name, write only)</description>
	</channel-type>
	<channel-type id="bluetoothDeviceName" advanced="true">
		<item-type>String</item-type>
		<label>Bluetooth device</label>
		<description>Connected bluetooth device</description>
		<state readOnly="true" />
	</channel-type>
	<channel-type id="radioStationId" advanced="true">
		<item-type>String</item-type>
		<label>TuneIn Radio station id</label>
		<description>Id of the radio station</description>
	</channel-type>
	<channel-type id="remind" advanced="true">
		<item-type>String</item-type>
		<label>Remind</label>
		<description>Speak the reminder and send a notification to the Alexa app</description>
	</channel-type>
	<channel-type id="startRoutine" advanced="true">
		<item-type>String</item-type>
		<label>Start a routine</label>
		<description>The command which must be spoken to active the routing without the preceding "Alexa," (Write Only)
		</description>
	</channel-type>
	<channel-type id="playAlarmSound" advanced="true">
		<item-type>String</item-type>
		<label>Alarm Sound</label>
		<description>Plays an alarm sound</description>
	</channel-type>
	<channel-type id="amazonMusicTrackId" advanced="true">
		<item-type>String</item-type>
		<label>Amazon music track id</label>
		<description>Id of the amazon music track</description>
	</channel-type>
	<channel-type id="amazonMusic" advanced="true">
		<item-type>Switch</item-type>
		<label>Amazon music</label>
		<description>Amazon Music turned on</description>
	</channel-type>
	<channel-type id="amazonMusicPlayListId" advanced="true">
		<item-type>String</item-type>
		<label>Amazon music play list id</label>
		<description>Amazon Music play list id (Write only, no current state)</description>
	</channel-type>
	<channel-type id="amazonMusicPlayListIdLastUsed" advanced="true">
		<item-type>String</item-type>
		<label>Amazon music last selected playlist id</label>
		<description>Id of the playlist which was started with openHAB</description>
	</channel-type>
	<channel-type id="providerDisplayName" advanced="true">
		<item-type>String</item-type>
		<label>Provider Name</label>
		<description>Name of music provider</description>
		<state readOnly="true" />
	</channel-type>
	<channel-type id="bluetoothMAC">
		<item-type>String</item-type>
		<label>Bluetooth connection</label>
		<description>MAC-Address of the bluetooth connected device</description>
	</channel-type>
	<channel-type id="imageUrl" advanced="true">
		<item-type>String</item-type>
		<label>Image url</label>
		<description>Url of the album image or radio station logo</description>
		<state readOnly="true" />
	</channel-type>
	<channel-type id="title">
		<item-type>String</item-type>
		<label>Title</label>
		<description>Title</description>
		<state readOnly="true" />
	</channel-type>
	<channel-type id="subtitle1" advanced="true">
		<item-type>String</item-type>
		<label>Subtitle 1</label>
		<description>Subtitle 1</description>
		<state readOnly="true" />
	</channel-type>
	<channel-type id="subtitle2" advanced="true">
		<item-type>String</item-type>
		<label>Subtitle 2</label>
		<description>Subtitle 2</description>
		<state readOnly="true" />
	</channel-type>
	<channel-type id="radio" advanced="true">
		<item-type>Switch</item-type>
		<label>TuneIn radio</label>
		<description>Radio turned on</description>
	</channel-type>
	<channel-type id="bluetooth" advanced="true">
		<item-type>Switch</item-type>
		<label>Bluetooth Connection</label>
		<description>Connect to last used device</description>
	</channel-type>
	<channel-type id="loop">
		<item-type>Switch</item-type>
		<label>Loop</label>
		<description>Loop</description>
	</channel-type>
	<channel-type id="shuffle">
		<item-type>Switch</item-type>
		<label>Shuffle</label>
		<description>Shuffle play</description>
	</channel-type>
	<channel-type id="player">
		<item-type>Player</item-type>
		<label>Player</label>
		<description>Music Player</description>
	</channel-type>
	<channel-type id="volume">
		<item-type>Dimmer</item-type>
		<label>Volume</label>
		<description>Volume of the sound</description>
	</channel-type>
	<channel-type id="musicProviderId">
		<item-type>String</item-type>
		<label>Music provider</label>
		<description>Music provider</description>
	</channel-type>
	<channel-type id="playMusicVoiceCommand">
		<item-type>String</item-type>
		<label>Music voice command</label>
		<description>Voice command as text. E.g. 'Yesterday from the Beatles' (Write only)</description>
	</channel-type>
	<channel-type id="textToSpeech" advanced="true">
		<item-type>String</item-type>
		<label>Speak</label>
		<description>Speak the text (Write only)</description>
	</channel-type>
	<channel-type id="textToSpeechVolume" advanced="true">
		<item-type>Dimmer</item-type>
		<label>Speak volume</label>
		<description>Volume of the Speak channel. If 0, the current volume will be used.</description>
	</channel-type>
	<channel-type id="lastVoiceCommand" advanced="true">
		<item-type>String</item-type>
		<label>Last voice command</label>
		<description>Last voice command spoken to the device. Writing to the channel starts voice output.</description>
		<state readOnly="false" />
	</channel-type>
	<channel-type id="mediaProgress" advanced="false">
		<item-type>Dimmer</item-type>
		<label>Media progress</label>
		<description>Media progress in percent</description>
		<state readOnly="false" />
	</channel-type>
	<channel-type id="mediaProgressTime" advanced="true">
		<item-type>Number:Time</item-type>
		<label>Media play time</label>
		<description>Media play time</description>
		<state readOnly="false" pattern="%d %unit%" />
	</channel-type>
	<channel-type id="mediaLength" advanced="true">
		<item-type>Number:Time</item-type>
		<label>Media length</label>
		<description>Media length</description>
		<state readOnly="true" pattern="%d %unit%" />
	</channel-type>
	<channel-type id="startCommand">
		<item-type>String</item-type>
		<label>Start</label>
		<description>Start information (Write only)</description>
		<state pattern="String" readOnly="false">
			<options>
				<option value="Weather">Weather</option>
				<option value="Traffic">Traffic</option>
				<option value="GoodMorning">Good morning</option>
				<option value="SingASong">Song</option>
				<option value="TellStory">Story</option>
				<option value="FlashBriefing">Flash briefing</option>
			</options>
		</state>
	</channel-type>
<<<<<<< HEAD
    <channel-type id="announcement" advanced="true">
        <item-type>String</item-type>
        <label>Announcement (USA only)</label>
        <description>Push Announcement Notification (Write only, not supported in all amazon domains)</description>
    </channel-type>
=======
	<channel-type id="announcement" advanced="true">
		<item-type>String</item-type>
		<label>Announcement (USA only)</label>
		<description>Push Announcement Notification (Write only, not supported in all amazon domains)</description>
	</channel-type>
>>>>>>> e1bb43b4
	<channel-type id="notificationVolume" advanced="true">
		<item-type>Dimmer</item-type>
		<label>Notification volume</label>
		<description>Notification volume</description>
		<state readOnly="false" />
	</channel-type>
	<channel-type id="ascendingAlarm" advanced="true">
		<item-type>Switch</item-type>
		<label>Ascending alarm</label>
		<description>Ascending alarm up to the configured volume</description>
		<state readOnly="false" />
	</channel-type>
</thing:thing-descriptions>
<|MERGE_RESOLUTION|>--- conflicted
+++ resolved
@@ -1,414 +1,398 @@
-<?xml version="1.0" encoding="UTF-8"?>
-<thing:thing-descriptions
-	xmlns:thing="http://eclipse.org/smarthome/schemas/thing-description/v1.0.0"
-	xmlns:xsi="http://www.w3.org/2001/XMLSchema-instance" bindingId="amazonechocontrol"
-	xsi:schemaLocation="http://eclipse.org/smarthome/schemas/thing-description/v1.0.0 http://eclipse.org/smarthome/schemas/thing-description-1.0.0.xsd">
-	<bridge-type id="account">
-		<label>Amazon Account</label>
-		<description>Amazon Account where the amazon echo devices are registered.</description>
-	</bridge-type>
-	<thing-type id="echo">
-		<supported-bridge-type-refs>
-			<bridge-type-ref id="account" />
-		</supported-bridge-type-refs>
-		<label>Amazon Echo</label>
-		<description>Amazon Echo device (Amazon Echo, Amazon Echo Dot, Amazon Echo Plus...)</description>
-		<channels>
-			<channel id="player" typeId="player" />
-			<channel id="mediaProgress" typeId="mediaProgress" />
-			<channel id="mediaProgressTime" typeId="mediaProgressTime" />
-			<channel id="mediaLength" typeId="mediaLength" />
-			<channel id="volume" typeId="volume" />
-			<channel id="shuffle" typeId="shuffle" />
-			<channel id="imageUrl" typeId="imageUrl" />
-			<channel id="title" typeId="title" />
-			<channel id="subtitle1" typeId="subtitle1" />
-			<channel id="subtitle2" typeId="subtitle2" />
-			<channel id="providerDisplayName" typeId="providerDisplayName" />
-			<channel id="musicProviderId" typeId="musicProviderId" />
-			<channel id="playMusicVoiceCommand" typeId="playMusicVoiceCommand" />
-			<channel id="startCommand" typeId="startCommand" />
-			<channel id="radioStationId" typeId="radioStationId" />
-			<channel id="radio" typeId="radio" />
-			<channel id="amazonMusicTrackId" typeId="amazonMusicTrackId" />
-			<channel id="amazonMusicPlayListId" typeId="amazonMusicPlayListId" />
-			<channel id="amazonMusic" typeId="amazonMusic" />
-			<channel id="textToSpeech" typeId="textToSpeech" />
-			<channel id="textToSpeechVolume" typeId="textToSpeechVolume" />
-			<channel id="remind" typeId="remind" />
-			<channel id="playAlarmSound" typeId="playAlarmSound" />
-			<channel id="startRoutine" typeId="startRoutine" />
-			<channel id="bluetoothMAC" typeId="bluetoothMAC" />
-			<channel id="bluetooth" typeId="bluetooth" />
-			<channel id="bluetoothDeviceName" typeId="bluetoothDeviceName" />
-			<channel id="lastVoiceCommand" typeId="lastVoiceCommand" />
-			<channel id="notificationVolume" typeId="notificationVolume" />
-			<channel id="ascendingAlarm" typeId="ascendingAlarm" />
-			<channel id="announcement" typeId="announcement" />
-		</channels>
-		<representation-property>serialNumber</representation-property>
-		<config-description>
-			<parameter name="serialNumber" type="text" required="true">
-				<label>Serial Number</label>
-				<description>The serial number of the device from the Alexa app</description>
-			</parameter>
-		</config-description>
-	</thing-type>
-	<thing-type id="echospot">
-		<supported-bridge-type-refs>
-			<bridge-type-ref id="account" />
-		</supported-bridge-type-refs>
-		<label>Amazon Echo Spot</label>
-		<description>Amazon Echo Spot device</description>
-		<channels>
-			<channel id="player" typeId="player" />
-			<channel id="mediaProgress" typeId="mediaProgress" />
-			<channel id="mediaProgressTime" typeId="mediaProgressTime" />
-			<channel id="mediaLength" typeId="mediaLength" />
-			<channel id="volume" typeId="volume" />
-			<channel id="shuffle" typeId="shuffle" />
-			<channel id="imageUrl" typeId="imageUrl" />
-			<channel id="title" typeId="title" />
-			<channel id="subtitle1" typeId="subtitle1" />
-			<channel id="subtitle2" typeId="subtitle2" />
-			<channel id="providerDisplayName" typeId="providerDisplayName" />
-			<channel id="musicProviderId" typeId="musicProviderId" />
-			<channel id="playMusicVoiceCommand" typeId="playMusicVoiceCommand" />
-			<channel id="startCommand" typeId="startCommand" />
-			<channel id="radioStationId" typeId="radioStationId" />
-			<channel id="radio" typeId="radio" />
-			<channel id="amazonMusicTrackId" typeId="amazonMusicTrackId" />
-			<channel id="amazonMusicPlayListId" typeId="amazonMusicPlayListId" />
-			<channel id="amazonMusic" typeId="amazonMusic" />
-			<channel id="textToSpeech" typeId="textToSpeech" />
-			<channel id="textToSpeechVolume" typeId="textToSpeechVolume" />
-			<channel id="remind" typeId="remind" />
-			<channel id="playAlarmSound" typeId="playAlarmSound" />
-			<channel id="startRoutine" typeId="startRoutine" />
-			<channel id="bluetoothMAC" typeId="bluetoothMAC" />
-			<channel id="bluetooth" typeId="bluetooth" />
-			<channel id="bluetoothDeviceName" typeId="bluetoothDeviceName" />
-			<channel id="lastVoiceCommand" typeId="lastVoiceCommand" />
-			<channel id="notificationVolume" typeId="notificationVolume" />
-			<channel id="ascendingAlarm" typeId="ascendingAlarm" />
-<<<<<<< HEAD
-            <channel id="announcement" typeId="announcement" />
-=======
-			<channel id="announcement" typeId="announcement" />
->>>>>>> e1bb43b4
-		</channels>
-		<representation-property>serialNumber</representation-property>
-		<config-description>
-			<parameter name="serialNumber" type="text" required="true">
-				<label>Serial Number</label>
-				<description>The serial number of the device from the Alexa app</description>
-			</parameter>
-		</config-description>
-	</thing-type>
-	<thing-type id="echoshow">
-		<supported-bridge-type-refs>
-			<bridge-type-ref id="account" />
-		</supported-bridge-type-refs>
-		<label>Amazon Echo Show</label>
-		<description>Amazon Echo Show device</description>
-		<channels>
-			<channel id="player" typeId="player" />
-			<channel id="mediaProgress" typeId="mediaProgress" />
-			<channel id="mediaProgressTime" typeId="mediaProgressTime" />
-			<channel id="mediaLength" typeId="mediaLength" />
-			<channel id="volume" typeId="volume" />
-			<channel id="shuffle" typeId="shuffle" />
-			<channel id="imageUrl" typeId="imageUrl" />
-			<channel id="title" typeId="title" />
-			<channel id="subtitle1" typeId="subtitle1" />
-			<channel id="subtitle2" typeId="subtitle2" />
-			<channel id="providerDisplayName" typeId="providerDisplayName" />
-			<channel id="musicProviderId" typeId="musicProviderId" />
-			<channel id="playMusicVoiceCommand" typeId="playMusicVoiceCommand" />
-			<channel id="startCommand" typeId="startCommand" />
-			<channel id="radioStationId" typeId="radioStationId" />
-			<channel id="radio" typeId="radio" />
-			<channel id="amazonMusicTrackId" typeId="amazonMusicTrackId" />
-			<channel id="amazonMusicPlayListId" typeId="amazonMusicPlayListId" />
-			<channel id="amazonMusic" typeId="amazonMusic" />
-			<channel id="textToSpeech" typeId="textToSpeech" />
-			<channel id="textToSpeechVolume" typeId="textToSpeechVolume" />
-			<channel id="remind" typeId="remind" />
-			<channel id="playAlarmSound" typeId="playAlarmSound" />
-			<channel id="startRoutine" typeId="startRoutine" />
-			<channel id="bluetoothMAC" typeId="bluetoothMAC" />
-			<channel id="bluetooth" typeId="bluetooth" />
-			<channel id="bluetoothDeviceName" typeId="bluetoothDeviceName" />
-			<channel id="lastVoiceCommand" typeId="lastVoiceCommand" />
-			<channel id="notificationVolume" typeId="notificationVolume" />
-			<channel id="ascendingAlarm" typeId="ascendingAlarm" />
-<<<<<<< HEAD
-            <channel id="announcement" typeId="announcement" />
-=======
-			<channel id="announcement" typeId="announcement" />
->>>>>>> e1bb43b4
-		</channels>
-		<representation-property>serialNumber</representation-property>
-		<config-description>
-			<parameter name="serialNumber" type="text" required="true">
-				<label>Serial Number</label>
-				<description>The serial number of the device from the Alexa app</description>
-			</parameter>
-		</config-description>
-	</thing-type>
-	<thing-type id="wha">
-		<supported-bridge-type-refs>
-			<bridge-type-ref id="account" />
-		</supported-bridge-type-refs>
-		<label>Amazon Echo Whole House Audio Control</label>
-		<description>Amazon Multiroom Music</description>
-		<channels>
-			<channel id="player" typeId="player" />
-			<channel id="mediaProgressTime" typeId="mediaProgressTime" />
-			<channel id="mediaProgress" typeId="mediaProgress" />
-			<channel id="mediaLength" typeId="mediaLength" />
-			<channel id="shuffle" typeId="shuffle" />
-			<channel id="imageUrl" typeId="imageUrl" />
-			<channel id="title" typeId="title" />
-			<channel id="subtitle1" typeId="subtitle1" />
-			<channel id="subtitle2" typeId="subtitle2" />
-			<channel id="providerDisplayName" typeId="providerDisplayName" />
-			<channel id="radioStationId" typeId="radioStationId" />
-			<channel id="radio" typeId="radio" />
-			<channel id="amazonMusicTrackId" typeId="amazonMusicTrackId" />
-			<channel id="amazonMusicPlayListId" typeId="amazonMusicPlayListId" />
-			<channel id="amazonMusic" typeId="amazonMusic" />
-		</channels>
-		<representation-property>serialNumber</representation-property>
-		<config-description>
-			<parameter name="serialNumber" type="text" required="true">
-				<label>Serial Number</label>
-				<description>The serial number of the device from the Alexa app</description>
-			</parameter>
-		</config-description>
-	</thing-type>
-
-	<thing-type id="flashbriefingprofile">
-		<supported-bridge-type-refs>
-			<bridge-type-ref id="account" />
-		</supported-bridge-type-refs>
-		<label>Flash Briefing Profile</label>
-		<description>Store and load a flash briefing configuration</description>
-		<channels>
-			<channel id="save" typeId="save" />
-			<channel id="active" typeId="active" />
-			<channel id="playOnDevice" typeId="playOnDevice" />
-		</channels>
-	</thing-type>
-	<channel-type id="save">
-		<item-type>Switch</item-type>
-		<label>Save</label>
-		<description>Save the current flash briefing configuration (Write only)</description>
-	</channel-type>
-	<channel-type id="active">
-		<item-type>Switch</item-type>
-		<label>Active</label>
-		<description>Activate this flash briefing configuration</description>
-	</channel-type>
-	<channel-type id="playOnDevice" advanced="true">
-		<item-type>String</item-type>
-		<label>Play On Device</label>
-		<description>Plays the briefing on the device (serial number or name, write only)</description>
-	</channel-type>
-	<channel-type id="bluetoothDeviceName" advanced="true">
-		<item-type>String</item-type>
-		<label>Bluetooth device</label>
-		<description>Connected bluetooth device</description>
-		<state readOnly="true" />
-	</channel-type>
-	<channel-type id="radioStationId" advanced="true">
-		<item-type>String</item-type>
-		<label>TuneIn Radio station id</label>
-		<description>Id of the radio station</description>
-	</channel-type>
-	<channel-type id="remind" advanced="true">
-		<item-type>String</item-type>
-		<label>Remind</label>
-		<description>Speak the reminder and send a notification to the Alexa app</description>
-	</channel-type>
-	<channel-type id="startRoutine" advanced="true">
-		<item-type>String</item-type>
-		<label>Start a routine</label>
-		<description>The command which must be spoken to active the routing without the preceding "Alexa," (Write Only)
-		</description>
-	</channel-type>
-	<channel-type id="playAlarmSound" advanced="true">
-		<item-type>String</item-type>
-		<label>Alarm Sound</label>
-		<description>Plays an alarm sound</description>
-	</channel-type>
-	<channel-type id="amazonMusicTrackId" advanced="true">
-		<item-type>String</item-type>
-		<label>Amazon music track id</label>
-		<description>Id of the amazon music track</description>
-	</channel-type>
-	<channel-type id="amazonMusic" advanced="true">
-		<item-type>Switch</item-type>
-		<label>Amazon music</label>
-		<description>Amazon Music turned on</description>
-	</channel-type>
-	<channel-type id="amazonMusicPlayListId" advanced="true">
-		<item-type>String</item-type>
-		<label>Amazon music play list id</label>
-		<description>Amazon Music play list id (Write only, no current state)</description>
-	</channel-type>
-	<channel-type id="amazonMusicPlayListIdLastUsed" advanced="true">
-		<item-type>String</item-type>
-		<label>Amazon music last selected playlist id</label>
-		<description>Id of the playlist which was started with openHAB</description>
-	</channel-type>
-	<channel-type id="providerDisplayName" advanced="true">
-		<item-type>String</item-type>
-		<label>Provider Name</label>
-		<description>Name of music provider</description>
-		<state readOnly="true" />
-	</channel-type>
-	<channel-type id="bluetoothMAC">
-		<item-type>String</item-type>
-		<label>Bluetooth connection</label>
-		<description>MAC-Address of the bluetooth connected device</description>
-	</channel-type>
-	<channel-type id="imageUrl" advanced="true">
-		<item-type>String</item-type>
-		<label>Image url</label>
-		<description>Url of the album image or radio station logo</description>
-		<state readOnly="true" />
-	</channel-type>
-	<channel-type id="title">
-		<item-type>String</item-type>
-		<label>Title</label>
-		<description>Title</description>
-		<state readOnly="true" />
-	</channel-type>
-	<channel-type id="subtitle1" advanced="true">
-		<item-type>String</item-type>
-		<label>Subtitle 1</label>
-		<description>Subtitle 1</description>
-		<state readOnly="true" />
-	</channel-type>
-	<channel-type id="subtitle2" advanced="true">
-		<item-type>String</item-type>
-		<label>Subtitle 2</label>
-		<description>Subtitle 2</description>
-		<state readOnly="true" />
-	</channel-type>
-	<channel-type id="radio" advanced="true">
-		<item-type>Switch</item-type>
-		<label>TuneIn radio</label>
-		<description>Radio turned on</description>
-	</channel-type>
-	<channel-type id="bluetooth" advanced="true">
-		<item-type>Switch</item-type>
-		<label>Bluetooth Connection</label>
-		<description>Connect to last used device</description>
-	</channel-type>
-	<channel-type id="loop">
-		<item-type>Switch</item-type>
-		<label>Loop</label>
-		<description>Loop</description>
-	</channel-type>
-	<channel-type id="shuffle">
-		<item-type>Switch</item-type>
-		<label>Shuffle</label>
-		<description>Shuffle play</description>
-	</channel-type>
-	<channel-type id="player">
-		<item-type>Player</item-type>
-		<label>Player</label>
-		<description>Music Player</description>
-	</channel-type>
-	<channel-type id="volume">
-		<item-type>Dimmer</item-type>
-		<label>Volume</label>
-		<description>Volume of the sound</description>
-	</channel-type>
-	<channel-type id="musicProviderId">
-		<item-type>String</item-type>
-		<label>Music provider</label>
-		<description>Music provider</description>
-	</channel-type>
-	<channel-type id="playMusicVoiceCommand">
-		<item-type>String</item-type>
-		<label>Music voice command</label>
-		<description>Voice command as text. E.g. 'Yesterday from the Beatles' (Write only)</description>
-	</channel-type>
-	<channel-type id="textToSpeech" advanced="true">
-		<item-type>String</item-type>
-		<label>Speak</label>
-		<description>Speak the text (Write only)</description>
-	</channel-type>
-	<channel-type id="textToSpeechVolume" advanced="true">
-		<item-type>Dimmer</item-type>
-		<label>Speak volume</label>
-		<description>Volume of the Speak channel. If 0, the current volume will be used.</description>
-	</channel-type>
-	<channel-type id="lastVoiceCommand" advanced="true">
-		<item-type>String</item-type>
-		<label>Last voice command</label>
-		<description>Last voice command spoken to the device. Writing to the channel starts voice output.</description>
-		<state readOnly="false" />
-	</channel-type>
-	<channel-type id="mediaProgress" advanced="false">
-		<item-type>Dimmer</item-type>
-		<label>Media progress</label>
-		<description>Media progress in percent</description>
-		<state readOnly="false" />
-	</channel-type>
-	<channel-type id="mediaProgressTime" advanced="true">
-		<item-type>Number:Time</item-type>
-		<label>Media play time</label>
-		<description>Media play time</description>
-		<state readOnly="false" pattern="%d %unit%" />
-	</channel-type>
-	<channel-type id="mediaLength" advanced="true">
-		<item-type>Number:Time</item-type>
-		<label>Media length</label>
-		<description>Media length</description>
-		<state readOnly="true" pattern="%d %unit%" />
-	</channel-type>
-	<channel-type id="startCommand">
-		<item-type>String</item-type>
-		<label>Start</label>
-		<description>Start information (Write only)</description>
-		<state pattern="String" readOnly="false">
-			<options>
-				<option value="Weather">Weather</option>
-				<option value="Traffic">Traffic</option>
-				<option value="GoodMorning">Good morning</option>
-				<option value="SingASong">Song</option>
-				<option value="TellStory">Story</option>
-				<option value="FlashBriefing">Flash briefing</option>
-			</options>
-		</state>
-	</channel-type>
-<<<<<<< HEAD
-    <channel-type id="announcement" advanced="true">
-        <item-type>String</item-type>
-        <label>Announcement (USA only)</label>
-        <description>Push Announcement Notification (Write only, not supported in all amazon domains)</description>
-    </channel-type>
-=======
-	<channel-type id="announcement" advanced="true">
-		<item-type>String</item-type>
-		<label>Announcement (USA only)</label>
-		<description>Push Announcement Notification (Write only, not supported in all amazon domains)</description>
-	</channel-type>
->>>>>>> e1bb43b4
-	<channel-type id="notificationVolume" advanced="true">
-		<item-type>Dimmer</item-type>
-		<label>Notification volume</label>
-		<description>Notification volume</description>
-		<state readOnly="false" />
-	</channel-type>
-	<channel-type id="ascendingAlarm" advanced="true">
-		<item-type>Switch</item-type>
-		<label>Ascending alarm</label>
-		<description>Ascending alarm up to the configured volume</description>
-		<state readOnly="false" />
-	</channel-type>
-</thing:thing-descriptions>
+<?xml version="1.0" encoding="UTF-8"?>
+<thing:thing-descriptions
+	xmlns:thing="http://eclipse.org/smarthome/schemas/thing-description/v1.0.0"
+	xmlns:xsi="http://www.w3.org/2001/XMLSchema-instance" bindingId="amazonechocontrol"
+	xsi:schemaLocation="http://eclipse.org/smarthome/schemas/thing-description/v1.0.0 http://eclipse.org/smarthome/schemas/thing-description-1.0.0.xsd">
+	<bridge-type id="account">
+		<label>Amazon Account</label>
+		<description>Amazon Account where the amazon echo devices are registered.</description>
+	</bridge-type>
+	<thing-type id="echo">
+		<supported-bridge-type-refs>
+			<bridge-type-ref id="account" />
+		</supported-bridge-type-refs>
+		<label>Amazon Echo</label>
+		<description>Amazon Echo device (Amazon Echo, Amazon Echo Dot, Amazon Echo Plus...)</description>
+		<channels>
+			<channel id="player" typeId="player" />
+			<channel id="mediaProgress" typeId="mediaProgress" />
+			<channel id="mediaProgressTime" typeId="mediaProgressTime" />
+			<channel id="mediaLength" typeId="mediaLength" />
+			<channel id="volume" typeId="volume" />
+			<channel id="shuffle" typeId="shuffle" />
+			<channel id="imageUrl" typeId="imageUrl" />
+			<channel id="title" typeId="title" />
+			<channel id="subtitle1" typeId="subtitle1" />
+			<channel id="subtitle2" typeId="subtitle2" />
+			<channel id="providerDisplayName" typeId="providerDisplayName" />
+			<channel id="musicProviderId" typeId="musicProviderId" />
+			<channel id="playMusicVoiceCommand" typeId="playMusicVoiceCommand" />
+			<channel id="startCommand" typeId="startCommand" />
+			<channel id="radioStationId" typeId="radioStationId" />
+			<channel id="radio" typeId="radio" />
+			<channel id="amazonMusicTrackId" typeId="amazonMusicTrackId" />
+			<channel id="amazonMusicPlayListId" typeId="amazonMusicPlayListId" />
+			<channel id="amazonMusic" typeId="amazonMusic" />
+			<channel id="textToSpeech" typeId="textToSpeech" />
+			<channel id="textToSpeechVolume" typeId="textToSpeechVolume" />
+			<channel id="remind" typeId="remind" />
+			<channel id="playAlarmSound" typeId="playAlarmSound" />
+			<channel id="startRoutine" typeId="startRoutine" />
+			<channel id="bluetoothMAC" typeId="bluetoothMAC" />
+			<channel id="bluetooth" typeId="bluetooth" />
+			<channel id="bluetoothDeviceName" typeId="bluetoothDeviceName" />
+			<channel id="lastVoiceCommand" typeId="lastVoiceCommand" />
+			<channel id="notificationVolume" typeId="notificationVolume" />
+			<channel id="ascendingAlarm" typeId="ascendingAlarm" />
+			<channel id="announcement" typeId="announcement" />
+		</channels>
+		<representation-property>serialNumber</representation-property>
+		<config-description>
+			<parameter name="serialNumber" type="text" required="true">
+				<label>Serial Number</label>
+				<description>The serial number of the device from the Alexa app</description>
+			</parameter>
+		</config-description>
+	</thing-type>
+	<thing-type id="echospot">
+		<supported-bridge-type-refs>
+			<bridge-type-ref id="account" />
+		</supported-bridge-type-refs>
+		<label>Amazon Echo Spot</label>
+		<description>Amazon Echo Spot device</description>
+		<channels>
+			<channel id="player" typeId="player" />
+			<channel id="mediaProgress" typeId="mediaProgress" />
+			<channel id="mediaProgressTime" typeId="mediaProgressTime" />
+			<channel id="mediaLength" typeId="mediaLength" />
+			<channel id="volume" typeId="volume" />
+			<channel id="shuffle" typeId="shuffle" />
+			<channel id="imageUrl" typeId="imageUrl" />
+			<channel id="title" typeId="title" />
+			<channel id="subtitle1" typeId="subtitle1" />
+			<channel id="subtitle2" typeId="subtitle2" />
+			<channel id="providerDisplayName" typeId="providerDisplayName" />
+			<channel id="musicProviderId" typeId="musicProviderId" />
+			<channel id="playMusicVoiceCommand" typeId="playMusicVoiceCommand" />
+			<channel id="startCommand" typeId="startCommand" />
+			<channel id="radioStationId" typeId="radioStationId" />
+			<channel id="radio" typeId="radio" />
+			<channel id="amazonMusicTrackId" typeId="amazonMusicTrackId" />
+			<channel id="amazonMusicPlayListId" typeId="amazonMusicPlayListId" />
+			<channel id="amazonMusic" typeId="amazonMusic" />
+			<channel id="textToSpeech" typeId="textToSpeech" />
+			<channel id="textToSpeechVolume" typeId="textToSpeechVolume" />
+			<channel id="remind" typeId="remind" />
+			<channel id="playAlarmSound" typeId="playAlarmSound" />
+			<channel id="startRoutine" typeId="startRoutine" />
+			<channel id="bluetoothMAC" typeId="bluetoothMAC" />
+			<channel id="bluetooth" typeId="bluetooth" />
+			<channel id="bluetoothDeviceName" typeId="bluetoothDeviceName" />
+			<channel id="lastVoiceCommand" typeId="lastVoiceCommand" />
+			<channel id="notificationVolume" typeId="notificationVolume" />
+			<channel id="ascendingAlarm" typeId="ascendingAlarm" />
+			<channel id="announcement" typeId="announcement" />
+		</channels>
+		<representation-property>serialNumber</representation-property>
+		<config-description>
+			<parameter name="serialNumber" type="text" required="true">
+				<label>Serial Number</label>
+				<description>The serial number of the device from the Alexa app</description>
+			</parameter>
+		</config-description>
+	</thing-type>
+	<thing-type id="echoshow">
+		<supported-bridge-type-refs>
+			<bridge-type-ref id="account" />
+		</supported-bridge-type-refs>
+		<label>Amazon Echo Show</label>
+		<description>Amazon Echo Show device</description>
+		<channels>
+			<channel id="player" typeId="player" />
+			<channel id="mediaProgress" typeId="mediaProgress" />
+			<channel id="mediaProgressTime" typeId="mediaProgressTime" />
+			<channel id="mediaLength" typeId="mediaLength" />
+			<channel id="volume" typeId="volume" />
+			<channel id="shuffle" typeId="shuffle" />
+			<channel id="imageUrl" typeId="imageUrl" />
+			<channel id="title" typeId="title" />
+			<channel id="subtitle1" typeId="subtitle1" />
+			<channel id="subtitle2" typeId="subtitle2" />
+			<channel id="providerDisplayName" typeId="providerDisplayName" />
+			<channel id="musicProviderId" typeId="musicProviderId" />
+			<channel id="playMusicVoiceCommand" typeId="playMusicVoiceCommand" />
+			<channel id="startCommand" typeId="startCommand" />
+			<channel id="radioStationId" typeId="radioStationId" />
+			<channel id="radio" typeId="radio" />
+			<channel id="amazonMusicTrackId" typeId="amazonMusicTrackId" />
+			<channel id="amazonMusicPlayListId" typeId="amazonMusicPlayListId" />
+			<channel id="amazonMusic" typeId="amazonMusic" />
+			<channel id="textToSpeech" typeId="textToSpeech" />
+			<channel id="textToSpeechVolume" typeId="textToSpeechVolume" />
+			<channel id="remind" typeId="remind" />
+			<channel id="playAlarmSound" typeId="playAlarmSound" />
+			<channel id="startRoutine" typeId="startRoutine" />
+			<channel id="bluetoothMAC" typeId="bluetoothMAC" />
+			<channel id="bluetooth" typeId="bluetooth" />
+			<channel id="bluetoothDeviceName" typeId="bluetoothDeviceName" />
+			<channel id="lastVoiceCommand" typeId="lastVoiceCommand" />
+			<channel id="notificationVolume" typeId="notificationVolume" />
+			<channel id="ascendingAlarm" typeId="ascendingAlarm" />
+			<channel id="announcement" typeId="announcement" />
+		</channels>
+		<representation-property>serialNumber</representation-property>
+		<config-description>
+			<parameter name="serialNumber" type="text" required="true">
+				<label>Serial Number</label>
+				<description>The serial number of the device from the Alexa app</description>
+			</parameter>
+		</config-description>
+	</thing-type>
+	<thing-type id="wha">
+		<supported-bridge-type-refs>
+			<bridge-type-ref id="account" />
+		</supported-bridge-type-refs>
+		<label>Amazon Echo Whole House Audio Control</label>
+		<description>Amazon Multiroom Music</description>
+		<channels>
+			<channel id="player" typeId="player" />
+			<channel id="mediaProgressTime" typeId="mediaProgressTime" />
+			<channel id="mediaProgress" typeId="mediaProgress" />
+			<channel id="mediaLength" typeId="mediaLength" />
+			<channel id="shuffle" typeId="shuffle" />
+			<channel id="imageUrl" typeId="imageUrl" />
+			<channel id="title" typeId="title" />
+			<channel id="subtitle1" typeId="subtitle1" />
+			<channel id="subtitle2" typeId="subtitle2" />
+			<channel id="providerDisplayName" typeId="providerDisplayName" />
+			<channel id="radioStationId" typeId="radioStationId" />
+			<channel id="radio" typeId="radio" />
+			<channel id="amazonMusicTrackId" typeId="amazonMusicTrackId" />
+			<channel id="amazonMusicPlayListId" typeId="amazonMusicPlayListId" />
+			<channel id="amazonMusic" typeId="amazonMusic" />
+		</channels>
+		<representation-property>serialNumber</representation-property>
+		<config-description>
+			<parameter name="serialNumber" type="text" required="true">
+				<label>Serial Number</label>
+				<description>The serial number of the device from the Alexa app</description>
+			</parameter>
+		</config-description>
+	</thing-type>
+
+	<thing-type id="flashbriefingprofile">
+		<supported-bridge-type-refs>
+			<bridge-type-ref id="account" />
+		</supported-bridge-type-refs>
+		<label>Flash Briefing Profile</label>
+		<description>Store and load a flash briefing configuration</description>
+		<channels>
+			<channel id="save" typeId="save" />
+			<channel id="active" typeId="active" />
+			<channel id="playOnDevice" typeId="playOnDevice" />
+		</channels>
+	</thing-type>
+	<channel-type id="save">
+		<item-type>Switch</item-type>
+		<label>Save</label>
+		<description>Save the current flash briefing configuration (Write only)</description>
+	</channel-type>
+	<channel-type id="active">
+		<item-type>Switch</item-type>
+		<label>Active</label>
+		<description>Activate this flash briefing configuration</description>
+	</channel-type>
+	<channel-type id="playOnDevice" advanced="true">
+		<item-type>String</item-type>
+		<label>Play On Device</label>
+		<description>Plays the briefing on the device (serial number or name, write only)</description>
+	</channel-type>
+	<channel-type id="bluetoothDeviceName" advanced="true">
+		<item-type>String</item-type>
+		<label>Bluetooth device</label>
+		<description>Connected bluetooth device</description>
+		<state readOnly="true" />
+	</channel-type>
+	<channel-type id="radioStationId" advanced="true">
+		<item-type>String</item-type>
+		<label>TuneIn Radio station id</label>
+		<description>Id of the radio station</description>
+	</channel-type>
+	<channel-type id="remind" advanced="true">
+		<item-type>String</item-type>
+		<label>Remind</label>
+		<description>Speak the reminder and send a notification to the Alexa app</description>
+	</channel-type>
+	<channel-type id="startRoutine" advanced="true">
+		<item-type>String</item-type>
+		<label>Start a routine</label>
+		<description>The command which must be spoken to active the routing without the preceding "Alexa," (Write Only)
+		</description>
+	</channel-type>
+	<channel-type id="playAlarmSound" advanced="true">
+		<item-type>String</item-type>
+		<label>Alarm Sound</label>
+		<description>Plays an alarm sound</description>
+	</channel-type>
+	<channel-type id="amazonMusicTrackId" advanced="true">
+		<item-type>String</item-type>
+		<label>Amazon music track id</label>
+		<description>Id of the amazon music track</description>
+	</channel-type>
+	<channel-type id="amazonMusic" advanced="true">
+		<item-type>Switch</item-type>
+		<label>Amazon music</label>
+		<description>Amazon Music turned on</description>
+	</channel-type>
+	<channel-type id="amazonMusicPlayListId" advanced="true">
+		<item-type>String</item-type>
+		<label>Amazon music play list id</label>
+		<description>Amazon Music play list id (Write only, no current state)</description>
+	</channel-type>
+	<channel-type id="amazonMusicPlayListIdLastUsed" advanced="true">
+		<item-type>String</item-type>
+		<label>Amazon music last selected playlist id</label>
+		<description>Id of the playlist which was started with openHAB</description>
+	</channel-type>
+	<channel-type id="providerDisplayName" advanced="true">
+		<item-type>String</item-type>
+		<label>Provider Name</label>
+		<description>Name of music provider</description>
+		<state readOnly="true" />
+	</channel-type>
+	<channel-type id="bluetoothMAC">
+		<item-type>String</item-type>
+		<label>Bluetooth connection</label>
+		<description>MAC-Address of the bluetooth connected device</description>
+	</channel-type>
+	<channel-type id="imageUrl" advanced="true">
+		<item-type>String</item-type>
+		<label>Image url</label>
+		<description>Url of the album image or radio station logo</description>
+		<state readOnly="true" />
+	</channel-type>
+	<channel-type id="title">
+		<item-type>String</item-type>
+		<label>Title</label>
+		<description>Title</description>
+		<state readOnly="true" />
+	</channel-type>
+	<channel-type id="subtitle1" advanced="true">
+		<item-type>String</item-type>
+		<label>Subtitle 1</label>
+		<description>Subtitle 1</description>
+		<state readOnly="true" />
+	</channel-type>
+	<channel-type id="subtitle2" advanced="true">
+		<item-type>String</item-type>
+		<label>Subtitle 2</label>
+		<description>Subtitle 2</description>
+		<state readOnly="true" />
+	</channel-type>
+	<channel-type id="radio" advanced="true">
+		<item-type>Switch</item-type>
+		<label>TuneIn radio</label>
+		<description>Radio turned on</description>
+	</channel-type>
+	<channel-type id="bluetooth" advanced="true">
+		<item-type>Switch</item-type>
+		<label>Bluetooth Connection</label>
+		<description>Connect to last used device</description>
+	</channel-type>
+	<channel-type id="loop">
+		<item-type>Switch</item-type>
+		<label>Loop</label>
+		<description>Loop</description>
+	</channel-type>
+	<channel-type id="shuffle">
+		<item-type>Switch</item-type>
+		<label>Shuffle</label>
+		<description>Shuffle play</description>
+	</channel-type>
+	<channel-type id="player">
+		<item-type>Player</item-type>
+		<label>Player</label>
+		<description>Music Player</description>
+	</channel-type>
+	<channel-type id="volume">
+		<item-type>Dimmer</item-type>
+		<label>Volume</label>
+		<description>Volume of the sound</description>
+	</channel-type>
+	<channel-type id="musicProviderId">
+		<item-type>String</item-type>
+		<label>Music provider</label>
+		<description>Music provider</description>
+	</channel-type>
+	<channel-type id="playMusicVoiceCommand">
+		<item-type>String</item-type>
+		<label>Music voice command</label>
+		<description>Voice command as text. E.g. 'Yesterday from the Beatles' (Write only)</description>
+	</channel-type>
+	<channel-type id="textToSpeech" advanced="true">
+		<item-type>String</item-type>
+		<label>Speak</label>
+		<description>Speak the text (Write only)</description>
+	</channel-type>
+	<channel-type id="textToSpeechVolume" advanced="true">
+		<item-type>Dimmer</item-type>
+		<label>Speak volume</label>
+		<description>Volume of the Speak channel. If 0, the current volume will be used.</description>
+	</channel-type>
+	<channel-type id="lastVoiceCommand" advanced="true">
+		<item-type>String</item-type>
+		<label>Last voice command</label>
+		<description>Last voice command spoken to the device. Writing to the channel starts voice output.</description>
+		<state readOnly="false" />
+	</channel-type>
+	<channel-type id="mediaProgress" advanced="false">
+		<item-type>Dimmer</item-type>
+		<label>Media progress</label>
+		<description>Media progress in percent</description>
+		<state readOnly="false" />
+	</channel-type>
+	<channel-type id="mediaProgressTime" advanced="true">
+		<item-type>Number:Time</item-type>
+		<label>Media play time</label>
+		<description>Media play time</description>
+		<state readOnly="false" pattern="%d %unit%" />
+	</channel-type>
+	<channel-type id="mediaLength" advanced="true">
+		<item-type>Number:Time</item-type>
+		<label>Media length</label>
+		<description>Media length</description>
+		<state readOnly="true" pattern="%d %unit%" />
+	</channel-type>
+	<channel-type id="startCommand">
+		<item-type>String</item-type>
+		<label>Start</label>
+		<description>Start information (Write only)</description>
+		<state pattern="String" readOnly="false">
+			<options>
+				<option value="Weather">Weather</option>
+				<option value="Traffic">Traffic</option>
+				<option value="GoodMorning">Good morning</option>
+				<option value="SingASong">Song</option>
+				<option value="TellStory">Story</option>
+				<option value="FlashBriefing">Flash briefing</option>
+			</options>
+		</state>
+	</channel-type>
+	<channel-type id="announcement" advanced="true">
+		<item-type>String</item-type>
+		<label>Announcement (USA only)</label>
+		<description>Push Announcement Notification (Write only, not supported in all amazon domains)</description>
+	</channel-type>
+	<channel-type id="notificationVolume" advanced="true">
+		<item-type>Dimmer</item-type>
+		<label>Notification volume</label>
+		<description>Notification volume</description>
+		<state readOnly="false" />
+	</channel-type>
+	<channel-type id="ascendingAlarm" advanced="true">
+		<item-type>Switch</item-type>
+		<label>Ascending alarm</label>
+		<description>Ascending alarm up to the configured volume</description>
+		<state readOnly="false" />
+	</channel-type>
+</thing:thing-descriptions>