/**
 * Copyright (c) 2014-2014 openHAB UG (haftungsbeschraenkt) and others.
 *
 * All rights reserved. This program and the accompanying materials
 * are made available under the terms of the Eclipse Public License v1.0
 * which accompanies this distribution, and is available at
 * http://www.eclipse.org/legal/epl-v10.html
 */
package org.openhab.binding.max.internal.handler;

import static org.openhab.binding.max.MaxBinding.CHANNEL_MODE;
import static org.openhab.binding.max.MaxBinding.CHANNEL_SETTEMP;

import java.io.BufferedReader;
import java.io.IOException;
import java.io.InputStreamReader;
import java.io.OutputStreamWriter;
import java.net.ConnectException;
import java.net.Socket;
import java.net.UnknownHostException;
import java.util.ArrayList;
import java.util.HashSet;
import java.util.List;
import java.util.concurrent.ArrayBlockingQueue;
import java.util.concurrent.CopyOnWriteArrayList;
import java.util.concurrent.ScheduledFuture;
import java.util.concurrent.TimeUnit;

import org.eclipse.smarthome.core.library.types.DecimalType;
import org.eclipse.smarthome.core.library.types.OnOffType;
import org.eclipse.smarthome.core.library.types.StringType;
import org.eclipse.smarthome.core.thing.Bridge;
import org.eclipse.smarthome.core.thing.ChannelUID;
import org.eclipse.smarthome.core.thing.ThingStatus;
import org.eclipse.smarthome.core.thing.binding.BaseBridgeHandler;
import org.eclipse.smarthome.core.types.Command;
import org.eclipse.smarthome.core.types.RefreshType;
import org.openhab.binding.max.config.MaxCubeBridgeConfiguration;
import org.openhab.binding.max.internal.Utils;
import org.openhab.binding.max.internal.message.C_Message;
import org.openhab.binding.max.internal.message.Device;
import org.openhab.binding.max.internal.message.DeviceConfiguration;
import org.openhab.binding.max.internal.message.DeviceInformation;
import org.openhab.binding.max.internal.message.HeatingThermostat;
import org.openhab.binding.max.internal.message.L_Message;
import org.openhab.binding.max.internal.message.M_Message;
import org.openhab.binding.max.internal.message.Message;
import org.openhab.binding.max.internal.message.MessageProcessor;
import org.openhab.binding.max.internal.message.MessageType;
import org.openhab.binding.max.internal.message.S_Command;
import org.openhab.binding.max.internal.message.S_Message;
import org.openhab.binding.max.internal.message.SendCommand;
import org.openhab.binding.max.internal.message.ThermostatModeType;
import org.slf4j.Logger;
import org.slf4j.LoggerFactory;

/**
 * {@link MaxCubeBridgeHandler} is the handler for a MAX! Cube and connects it
 * to the framework. All {@link MaxDevicesHandler}s use the {@link MaxCubeBridgeHandler} to execute the actual commands.
 * 
 * @author Marcel Verpaalen - Initial contribution OH2 version
 * @author Andreas Heil (info@aheil.de) - OH1 version
 * @author Bernd Michael Helm (bernd.helm at helmundwalter.de) - Exclusive mode
 * 
 */
public class MaxCubeBridgeHandler extends BaseBridgeHandler {
<<<<<<< HEAD
    // TODO: optional configuration to get the actual temperature on a
    // configured interval by changing the valve / temp setting

    public MaxCubeBridgeHandler(Bridge br) {
        super(br);
    }

    private Logger logger = LoggerFactory.getLogger(MaxCubeBridgeHandler.class);

    /** The refresh interval which is used to poll given MAX!Cube */
    private long refreshInterval = 10000;
    ScheduledFuture<?> refreshJob;

    private ArrayList<Device> devices = new ArrayList<Device>();
    private HashSet<String> lastActiveDevices = new HashSet<String>();

    /** MAX! Thermostat default off temperature */
    private static final DecimalType DEFAULT_OFF_TEMPERATURE = new DecimalType(4.5);

    /** MAX! Thermostat default on temperature */
    private static final DecimalType DEFAULT_ON_TEMPERATURE = new DecimalType(30.5);

    private ArrayList<DeviceConfiguration> configurations = new ArrayList<DeviceConfiguration>();

    /** maximum queue size that we're allowing */
    private static final int MAX_COMMANDS = 50;
    private ArrayBlockingQueue<SendCommand> commandQueue = new ArrayBlockingQueue<SendCommand>(MAX_COMMANDS);

    private boolean connectionEstablished = false;

    private SendCommand lastCommandId = null;

    private String ipAddress;
    private int port;
    private boolean exclusive;
    private int maxRequestsPerConnection;
    private int requestCount = 0;

    MessageProcessor messageProcessor = new MessageProcessor();

    /**
     * Duty cycle of the cube
     */
    private int dutyCycle = 0;

    /**
     * The available memory slots of the cube
     */
    private int freeMemorySlots;

    /**
     * connection socket and reader/writer for execute method
     */
    private Socket socket = null;
    private BufferedReader reader = null;
    private OutputStreamWriter writer = null;

    private boolean previousOnline = false;

    private List<DeviceStatusListener> deviceStatusListeners = new CopyOnWriteArrayList<>();

    private ScheduledFuture<?> pollingJob;
    private Runnable pollingRunnable = new Runnable() {
        @Override
        public void run() {
            refreshData();
        }
    };
    private ScheduledFuture<?> sendCommandJob;
    private long sendCommandInterval = 5000;
    private Runnable sendCommandRunnable = new Runnable() {
        @Override
        public void run() {
            sendCommands();
        }
    };

    @Override
    public void handleCommand(ChannelUID channelUID, Command command) {
        if (command instanceof RefreshType) {
            logger.debug("Refresh command received.");
            refreshData();
        } else
            logger.warn("No bridge commands defined.");
    }

    @Override
    public void dispose() {
        logger.debug("Handler disposed.");
        if (pollingJob != null && !pollingJob.isCancelled()) {
            pollingJob.cancel(true);
            pollingJob = null;
        }
        if (sendCommandJob != null && !sendCommandJob.isCancelled()) {
            sendCommandJob.cancel(true);
            sendCommandJob = null;
        }

        clearDeviceList();
        connectionEstablished = false;

        socketClose();
        super.dispose();
    }

    @Override
    public void initialize() {
        logger.debug("Initializing MAX! Cube bridge handler.");

        MaxCubeBridgeConfiguration configuration = getConfigAs(MaxCubeBridgeConfiguration.class);
        port = configuration.port;
        ipAddress = configuration.ipAddress;
        refreshInterval = configuration.refreshInterval;
        exclusive = configuration.exclusive;
        maxRequestsPerConnection = configuration.maxRequestsPerConnection;
        logger.debug("Cube IP         {}.", ipAddress);
        logger.debug("Port            {}.", port);
        logger.debug("RefreshInterval {}.", refreshInterval);
        logger.debug("Exclusive mode  {}.", exclusive);
        logger.debug("Max Requests    {}.", maxRequestsPerConnection);

        startAutomaticRefresh();

        // workaround for issue #92: getHandler() returns NULL after
        // configuration update. :
        getThing().setHandler(this);
    }

    private synchronized void startAutomaticRefresh() {
        if (pollingJob == null || pollingJob.isCancelled()) {
            pollingJob = scheduler.scheduleAtFixedRate(pollingRunnable, 0, refreshInterval, TimeUnit.MILLISECONDS);
        }
        if (sendCommandJob == null || sendCommandJob.isCancelled()) {
            sendCommandJob = scheduler.scheduleAtFixedRate(sendCommandRunnable, 0, sendCommandInterval,
                    TimeUnit.MILLISECONDS);
        }
    }

    /**
     * Takes a command from the command queue and send it to {@link executeCommand} for execution.
     * 
     */
    private synchronized void sendCommands() {

        SendCommand sendCommand = commandQueue.poll();
        if (sendCommand != null) {
            executeCommand(sendCommand);
        }
    }

    /**
     * initiates read data from the maxCube bridge
     */
    private synchronized void refreshData() {

        try {
            refreshDeviceData();
            if (connectionEstablished) {
                updateStatus(ThingStatus.ONLINE);
                previousOnline = true;
                for (Device di : devices) {
                    if (lastActiveDevices != null && lastActiveDevices.contains(di.getSerialNumber())) {
                        for (DeviceStatusListener deviceStatusListener : deviceStatusListeners) {
                            try {
                                deviceStatusListener.onDeviceStateChanged(getThing().getUID(), di);
                            } catch (Exception e) {
                                logger.error("An exception occurred while calling the DeviceStatusListener", e);
                            }
                        }
                    }
                    // New device, not seen before, pass to Discovery
                    else {
                        for (DeviceStatusListener deviceStatusListener : deviceStatusListeners) {
                            try {
                                deviceStatusListener.onDeviceAdded(getThing(), di);
                                di.setUpdated(true);
                                deviceStatusListener.onDeviceStateChanged(getThing().getUID(), di);
                            } catch (Exception e) {
                                logger.error("An exception occurred while calling the DeviceStatusListener", e);
                            }
                            lastActiveDevices.add(di.getSerialNumber());
                        }
                    }
                }
            } else if (previousOnline)
                onConnectionLost();

        } catch (Exception e) {
            logger.debug("Exception occurred during execution: {}", e.getMessage(), e);
        }
    }

    public void onConnectionLost() {
        logger.info("Bridge connection lost. Updating thing status to OFFLINE.");
        previousOnline = false;
        updateStatus(ThingStatus.OFFLINE);
    }

    public void onConnection() {
        logger.info("Bridge connected. Updating thing status to ONLINE.");
        updateStatus(ThingStatus.ONLINE);
    }

    public boolean registerDeviceStatusListener(DeviceStatusListener deviceStatusListener) {
        if (deviceStatusListener == null) {
            throw new NullPointerException("It's not allowed to pass a null deviceStatusListener.");
        }
        boolean result = deviceStatusListeners.add(deviceStatusListener);
        if (result) {
            // onUpdate();
        }
        return result;
    }

    public boolean unregisterDeviceStatusListener(DeviceStatusListener deviceStatusListener) {
        boolean result = deviceStatusListeners.remove(deviceStatusListener);
        if (result) {
            // onUpdate();
        }
        return result;
    }

    public void clearDeviceList() {
        lastActiveDevices = new HashSet<String>();
    }

    /**
     * Processes device command and sends it to the MAX!Cube Lan Gateway.
     * 
     * @param serialNumber
     *            the serial number of the device as String
     * @param channelUID
     *            the ChannelUID used to send the command
     * @param command
     *            the command data
     */

    /**
     * Connects to the Max!Cube Lan gateway, reads and decodes the message this
     * updates device information for each connected Max!Cube device
     */
    private void refreshDeviceData() {
        Message message;

        for (String raw : getRawMessage()) {
            try {
                logger.trace("message block: '{}'", raw);

                if (this.messageProcessor.addReceivedLine(raw)) {
                    message = this.messageProcessor.pull();
                    message.debug(logger);
                    processMessage(message);
                }
            } catch (Exception e) {
                logger.info("Failed to process message received by MAX! protocol.");
                logger.debug(Utils.getStackTrace(e));
                this.messageProcessor.reset();
            }
        }

    }

    /**
     * Connects to the Max!Cube Lan gateway and returns the read data
     * corresponding Message.
     * 
     * @return the raw message text as ArrayList of String
     */
    private ArrayList<String> getRawMessage() {
        synchronized (MaxCubeBridgeHandler.class) {
            ArrayList<String> rawMessage = new ArrayList<String>();

            try {
                String raw = null;
                if (socket == null) {
                    this.socketConnect();
                } else {
                    if (maxRequestsPerConnection > 0 && requestCount >= maxRequestsPerConnection) {
                        logger.debug("maxRequestsPerConnection reached, reconnecting.");
                        socket.close();
                        this.socketConnect();
                        requestCount = 0;
                    } else {

                        /*
                         * if the connection is already open (this happens in
                         * exclusive mode), just send a "l:\r\n" to get the
                         * latest live informations note that "L:\r\n" or "l:\n"
                         * would not work.
                         */
                        logger.debug("Sending state request #{} to MAX! Cube", this.requestCount);
                        if (writer == null) {
                            logger.warn("Can't write to MAX! Cube");
                            this.socketConnect();
                        }
                        writer.write("l:" + '\r' + '\n');
                        writer.flush();
                        requestCount++;
                    }
                }

                boolean cont = true;
                while (cont) {
                    raw = reader.readLine();
                    if (raw == null) {
                        cont = false;
                        continue;
                    }
                    rawMessage.add(raw);
                    if (raw.startsWith("L:")) {
                        cont = false;
                        connectionEstablished = true;
                    }
                }

                if (!exclusive) {
                    socketClose();
                }
            } catch (ConnectException e) {
                logger.debug("Connection timed out on {} port {}", ipAddress, port);
                connectionEstablished = false;
                socketClose(); // reconnect on next execution
            } catch (UnknownHostException e) {
                logger.debug("Host error occurred during execution: {}", e.getMessage());
                connectionEstablished = false;
                socketClose(); // reconnect on next execution
            } catch (IOException e) {
                logger.debug("IO error occurred during execution: {}", e.getMessage());
                connectionEstablished = false;
                socketClose(); // reconnect on next execution
            } catch (Exception e) {
                logger.debug("Exception occurred during execution: {}", e.getMessage(), e);
                connectionEstablished = false;
                socketClose(); // reconnect on next execution
            }

            return rawMessage;
        }
    }

    /**
     * Processes the message
     * 
     * @param Message
     *            the decoded message data
     */
    private void processMessage(Message message) {

        if (message != null) {
            message.debug(logger);
            if (message.getType() == MessageType.M) {
                M_Message msg = (M_Message) message;
                for (DeviceInformation di : msg.devices) {
                    DeviceConfiguration c = null;
                    for (DeviceConfiguration conf : configurations) {
                        if (conf.getSerialNumber().equalsIgnoreCase(di.getSerialNumber())) {
                            c = conf;
                            break;
                        }
                    }

                    if (c != null) {
                        configurations.remove(c);
                    }

                    c = DeviceConfiguration.create(di);
                    configurations.add(c);

                    c.setRoomId(di.getRoomId());
                }
            } else if (message.getType() == MessageType.C) {
                DeviceConfiguration c = null;
                for (DeviceConfiguration conf : configurations) {
                    if (conf.getSerialNumber().equalsIgnoreCase(((C_Message) message).getSerialNumber())) {
                        c = conf;
                        break;
                    }
                }

                if (c == null) {
                    configurations.add(DeviceConfiguration.create(message));
                } else {
                    c.setValues((C_Message) message);
                }
            } else if (message.getType() == MessageType.L) {
                ((L_Message) message).updateDevices(devices, configurations);
                logger.trace("{} devices found.", devices.size());
            } else if (message.getType() == MessageType.S) {
                dutyCycle = ((S_Message) message).getDutyCycle();
                freeMemorySlots = ((S_Message) message).getFreeMemorySlots();
                if (((S_Message) message).isCommandDiscarded()) {
                    logger.info("Last Send Command discarded. Duty Cycle: {}, Free Memory Slots: {}", dutyCycle,
                            freeMemorySlots);
                } else
                    logger.debug("S message. Duty Cycle: {}, Free Memory Slots: {}", dutyCycle, freeMemorySlots);
            }
        }
    }

    private Device getDevice(String serialNumber, ArrayList<Device> devices) {
        for (Device device : devices) {
            if (device.getSerialNumber().toUpperCase().equals(serialNumber)) {
                return device;
            }
        }
        return null;
    }

    /**
     * Returns the MAX! Device decoded during the last refreshData
     * 
     * @param serialNumber
     *            the serial number of the device as String
     * @return device the {@link Device} information decoded in last refreshData
     */

    public Device getDevice(String serialNumber) {
        return getDevice(serialNumber, devices);
    }

    /**
     * Takes the device command and puts it on the command queue to be processed
     * by the MAX!Cube Lan Gateway. Note that if multiple commands for the same
     * item-channel combination are send prior that they are processed by the
     * Max!Cube, they will be removed from the queue as they would not be
     * meaningful. This will improve the behavior when using sliders in the GUI.
     * 
     * @param SendCommand
     *            the SendCommand containing the serial number of the device as
     *            String the channelUID used to send the command and the the
     *            command data
     */
    public synchronized void queueCommand(SendCommand sendCommand) {

        if (commandQueue.offer(sendCommand)) {
            if (lastCommandId != null) {
                if (lastCommandId.getKey().equals(sendCommand.getKey())) {
                    if (commandQueue.remove(lastCommandId))
                        logger.debug("Removed Command id {} ({}) from queue. Superceeded by {}", lastCommandId.getId(),
                                lastCommandId.getKey(), sendCommand.getId());
                }
            }
            lastCommandId = sendCommand;
            logger.debug("Command queued id {} ({}).", sendCommand.getId(), sendCommand.getKey());

        } else {
            logger.debug("Command queued full dropping command id {} ({}).", sendCommand.getId(), sendCommand.getKey());
        }

    }

    /**
     * Processes device command and sends it to the MAX!Cube Lan Gateway.
     * 
     * @param SendCommand
     *            the SendCommand containing the serial number of the device as
     *            String the channelUID used to send the command and the the
     *            command data
     */
    public void executeCommand(SendCommand sendCommand) {

        String serialNumber = sendCommand.getDeviceSerial();
        ChannelUID channelUID = sendCommand.getChannelUID();
        Command command = sendCommand.getCommand();

        // send command to MAX!Cube LAN Gateway
        HeatingThermostat device = (HeatingThermostat) getDevice(serialNumber, devices);

        if (device == null) {
            logger.debug("Cannot send command to device with serial number {}, device not listed.", serialNumber);
            return;
        }

        String rfAddress = device.getRFAddress();
        String commandString = null;

        // Temperature setting
        if (channelUID.getId().equals(CHANNEL_SETTEMP)) {

            if (command instanceof DecimalType || command instanceof OnOffType) {
                DecimalType decimalType = DEFAULT_OFF_TEMPERATURE;
                if (command instanceof DecimalType) {
                    decimalType = (DecimalType) command;
                } else if (command instanceof OnOffType) {
                    decimalType = OnOffType.ON.equals(command) ? DEFAULT_ON_TEMPERATURE : DEFAULT_OFF_TEMPERATURE;
                }

                S_Command cmd = new S_Command(rfAddress, device.getRoomId(), device.getMode(),
                        decimalType.doubleValue());
                commandString = cmd.getCommandString();
            }
            // Mode setting
        } else if (channelUID.getId().equals(CHANNEL_MODE)) {
            if (command instanceof StringType) {
                String commandContent = command.toString().trim().toUpperCase();
                S_Command cmd = null;
                ThermostatModeType commandThermoType = null;
                Double setTemp = Double.parseDouble(device.getTemperatureSetpoint().toString());
                if (commandContent.contentEquals(ThermostatModeType.AUTOMATIC.toString())) {
                    commandThermoType = ThermostatModeType.AUTOMATIC;
                    cmd = new S_Command(rfAddress, device.getRoomId(), commandThermoType, 0D);
                } else if (commandContent.contentEquals(ThermostatModeType.BOOST.toString())) {
                    commandThermoType = ThermostatModeType.BOOST;
                    cmd = new S_Command(rfAddress, device.getRoomId(), commandThermoType, setTemp);
                } else if (commandContent.contentEquals(ThermostatModeType.MANUAL.toString())) {
                    commandThermoType = ThermostatModeType.MANUAL;
                    cmd = new S_Command(rfAddress, device.getRoomId(), commandThermoType, setTemp);
                    logger.debug("updates to MANUAL mode with temperature '{}'", setTemp);
                } else {
                    logger.debug("Only updates to AUTOMATIC & BOOST & MANUAL supported, received value :'{}'",
                            commandContent);
                    return;
                }
                commandString = cmd.getCommandString();
            }
        }
        // Actual sending of the data to the Max!Cube Lan Gateway
        synchronized (MaxCubeBridgeHandler.class) {
            if (commandString != null) {
                try {
                    if (socket == null) {
                        this.socketConnect();
                    }
                    writer.write(commandString);
                    writer.flush();
                    String raw = reader.readLine();

                    try {
                        while (!this.messageProcessor.addReceivedLine(raw)) {
                            raw = reader.readLine();
                        }

                        Message message = this.messageProcessor.pull();
                        message.debug(logger);
                        processMessage(message);
                    } catch (Exception e) {
                        logger.info("Error while handling response from MAX! Cube lan gateway!");
                        logger.debug(Utils.getStackTrace(e));
                        this.messageProcessor.reset();
                    }

                    if (!exclusive) {
                        socketClose();
                    }

                } catch (UnknownHostException e) {
                    logger.warn("Cannot establish connection with MAX! Cube lan gateway while sending command to '{}'",
                            ipAddress);
                    logger.debug(Utils.getStackTrace(e));
                    socketClose(); // reconnect on next execution
                } catch (IOException e) {
                    logger.warn("Cannot write data from MAX! Cube lan gateway while connecting to '{}'", ipAddress);
                    logger.debug(Utils.getStackTrace(e));
                    socketClose(); // reconnect on next execution
                }
                logger.debug("Command {} ({}) sent to MAX! Cube at IP: {}", sendCommand.getId(), sendCommand.getKey(),
                        ipAddress);
                logger.trace("Command {} content: '{}'", sendCommand.getId(), commandString);
            } else {
                logger.debug("Null Command not sent to {}", ipAddress);
            }
        }
    }

    private boolean socketConnect() throws UnknownHostException, IOException {
        socket = new Socket(ipAddress, port);
        logger.debug("Open new connection... to {} port {}", ipAddress, port);
        reader = new BufferedReader(new InputStreamReader(socket.getInputStream()));
        writer = new OutputStreamWriter(socket.getOutputStream());
        return true;
    }

    private void socketClose() {
        try {
            socket.close();
        } catch (Exception e) {
        }
        socket = null;
    }
=======
	// TODO: optional configuration to get the actual temperature on a
	// configured interval by changing the valve / temp setting

	public MaxCubeBridgeHandler(Bridge br) {
		super(br);
	}

	private Logger logger = LoggerFactory.getLogger(MaxCubeBridgeHandler.class);

	/** The refresh interval which is used to poll given MAX!Cube */
	private long refreshInterval = 10000;
	ScheduledFuture<?> refreshJob;

	private ArrayList<Device> devices = new ArrayList<Device>();
	private HashSet<String> lastActiveDevices = new HashSet<String>();

	/** MAX! Thermostat default off temperature */
	private static final DecimalType DEFAULT_OFF_TEMPERATURE = new DecimalType(4.5);

	/** MAX! Thermostat default on temperature */
	private static final DecimalType DEFAULT_ON_TEMPERATURE = new DecimalType(30.5);

	private ArrayList<DeviceConfiguration> configurations = new ArrayList<DeviceConfiguration>();

	/** maximum queue size that we're allowing */
	private static final int MAX_COMMANDS = 50;
	private ArrayBlockingQueue<SendCommand> commandQueue = new ArrayBlockingQueue<SendCommand>(MAX_COMMANDS);

	private boolean connectionEstablished = false;

	private SendCommand lastCommandId = null;

	private String ipAddress;
	private int port;
	private boolean exclusive;
	private int maxRequestsPerConnection;
	private int requestCount = 0;

	MessageProcessor messageProcessor = new MessageProcessor();
	
	/**
	 * Duty cycle of the cube
	 */
	private int dutyCycle = 0;

	/**
	 * The available memory slots of the cube
	 */
	private int freeMemorySlots;

	/**
	 * connection socket and reader/writer for execute method
	 */
	private Socket socket = null;
	private BufferedReader reader = null;
	private OutputStreamWriter writer = null;

	private boolean previousOnline = false;

	private List<DeviceStatusListener> deviceStatusListeners = new CopyOnWriteArrayList<>();

	private ScheduledFuture<?> pollingJob;
	private Runnable pollingRunnable = new Runnable() {
		@Override
		public void run() {
			refreshData();
		}
	};
	private ScheduledFuture<?> sendCommandJob;
	private long sendCommandInterval = 5000;
	private Runnable sendCommandRunnable = new Runnable() {
		@Override
		public void run() {
			sendCommands();
		}
	};

	@Override
	public void handleCommand(ChannelUID channelUID, Command command) {
		if (command instanceof RefreshType) {
			logger.debug("Refresh command received.");
			refreshData();
		} else
			logger.warn("No bridge commands defined.");
	}

	@Override
	public void dispose() {
		logger.debug("Handler disposed.");
		if (pollingJob != null && !pollingJob.isCancelled()) {
			pollingJob.cancel(true);
			pollingJob = null;
		}
		if (sendCommandJob != null && !sendCommandJob.isCancelled()) {
			sendCommandJob.cancel(true);
			sendCommandJob = null;
		}

		clearDeviceList();
		connectionEstablished = false;

		socketClose();
		super.dispose();
	}

	@Override
	public void initialize() {
		logger.debug("Initializing MAX! Cube bridge handler.");

		MaxCubeBridgeConfiguration configuration = getConfigAs(MaxCubeBridgeConfiguration.class);
		port = configuration.port;
		ipAddress = configuration.ipAddress;
		refreshInterval = configuration.refreshInterval;
		exclusive = configuration.exclusive;
		maxRequestsPerConnection = configuration.maxRequestsPerConnection;
		logger.debug("Cube IP         {}.", ipAddress);
		logger.debug("Port            {}.", port);
		logger.debug("RefreshInterval {}.", refreshInterval);
		logger.debug("Exclusive mode  {}.", exclusive);
		logger.debug("Max Requests    {}.", maxRequestsPerConnection);

		startAutomaticRefresh();

		// workaround for issue #92: getHandler() returns NULL after
		// configuration update. :
		getThing().setHandler(this);
	}

	private synchronized void startAutomaticRefresh() {
		if (pollingJob == null || pollingJob.isCancelled()) {
			pollingJob = scheduler.scheduleAtFixedRate(pollingRunnable, 0, refreshInterval, TimeUnit.MILLISECONDS);
		}
		if (sendCommandJob == null || sendCommandJob.isCancelled()) {
			sendCommandJob = scheduler.scheduleAtFixedRate(sendCommandRunnable, 0, sendCommandInterval,
					TimeUnit.MILLISECONDS);
		}
	}

	/**
	 * Takes a command from the command queue and send it to
	 * {@link executeCommand} for execution.
	 * 
	 */
	private synchronized void sendCommands() {

		SendCommand sendCommand = commandQueue.poll();
		if (sendCommand != null) {
			executeCommand(sendCommand);
		}
	}

	/**
	 * initiates read data from the maxCube bridge
	 */
	private synchronized void refreshData() {

		try {
			refreshDeviceData();
			if (connectionEstablished) {
				updateStatus(ThingStatus.ONLINE);
				previousOnline = true;
				for (Device di : devices) {
					if (lastActiveDevices != null && lastActiveDevices.contains(di.getSerialNumber())) {
						for (DeviceStatusListener deviceStatusListener : deviceStatusListeners) {
							try {
								deviceStatusListener.onDeviceStateChanged(getThing().getUID(), di);
							} catch (Exception e) {
								logger.error("An exception occurred while calling the DeviceStatusListener", e);
							}
						}
					}
					// New device, not seen before, pass to Discovery
					else {
						for (DeviceStatusListener deviceStatusListener : deviceStatusListeners) {
							try {
								deviceStatusListener.onDeviceAdded(getThing(), di);
								di.setUpdated(true);
								deviceStatusListener.onDeviceStateChanged(getThing().getUID(), di);
							} catch (Exception e) {
								logger.error("An exception occurred while calling the DeviceStatusListener", e);
							}
							lastActiveDevices.add(di.getSerialNumber());
						}
					}
				}
			} else if (previousOnline)
				onConnectionLost();

		} catch (Exception e) {
			logger.debug("Exception occurred during execution: {}", e.getMessage(), e);
		}
	}

	public void onConnectionLost() {
		logger.info("Bridge connection lost. Updating thing status to OFFLINE.");
		previousOnline = false;
		updateStatus(ThingStatus.OFFLINE);
	}

	public void onConnection() {
		logger.info("Bridge connected. Updating thing status to ONLINE.");
		updateStatus(ThingStatus.ONLINE);
	}

	public boolean registerDeviceStatusListener(DeviceStatusListener deviceStatusListener) {
		if (deviceStatusListener == null) {
			throw new NullPointerException("It's not allowed to pass a null deviceStatusListener.");
		}
		boolean result = deviceStatusListeners.add(deviceStatusListener);
		if (result) {
			// onUpdate();
		}
		return result;
	}

	public boolean unregisterDeviceStatusListener(DeviceStatusListener deviceStatusListener) {
		boolean result = deviceStatusListeners.remove(deviceStatusListener);
		if (result) {
			// onUpdate();
		}
		return result;
	}

	public void clearDeviceList() {
		lastActiveDevices = new HashSet<String>();
	}

	/**
	 * Processes device command and sends it to the MAX!Cube Lan Gateway.
	 * 
	 * @param serialNumber
	 *            the serial number of the device as String
	 * @param channelUID
	 *            the ChannelUID used to send the command
	 * @param command
	 *            the command data
	 */

	/**
	 * Connects to the Max!Cube Lan gateway, reads and decodes the message this
	 * updates device information for each connected Max!Cube device
	 */
	private void refreshDeviceData() {
		Message message;
		
		for (String raw : getRawMessage()) {
			try {
				logger.trace("message block: '{}'", raw);
				
				if (this.messageProcessor.addReceivedLine(raw)) {
					message = this.messageProcessor.pull();
					message.debug(logger);
					processMessage(message);
				}
			} catch (Exception e) {
				logger.info("Failed to process message received by MAX! protocol.");
				logger.debug(Utils.getStackTrace(e));
				this.messageProcessor.reset();
			}
		}

	}

	/**
	 * Connects to the Max!Cube Lan gateway and returns the read data
	 * corresponding Message.
	 * 
	 * @return the raw message text as ArrayList of String
	 */
	private ArrayList<String> getRawMessage() {
		synchronized (MaxCubeBridgeHandler.class) {
			ArrayList<String> rawMessage = new ArrayList<String>();

			try {
				String raw = null;
				if (socket == null) {
					this.socketConnect();
				} else {
					if (maxRequestsPerConnection > 0 && requestCount >= maxRequestsPerConnection) {
						logger.debug("maxRequestsPerConnection reached, reconnecting.");
						socket.close();
						this.socketConnect();
						requestCount = 0;
					} else {

						/*
						 * if the connection is already open (this happens in
						 * exclusive mode), just send a "l:\r\n" to get the
						 * latest live informations note that "L:\r\n" or "l:\n"
						 * would not work.
						 */
						logger.debug("Sending state request #{} to MAX! Cube", this.requestCount);
						if (writer == null) {
							logger.warn("Can't write to MAX! Cube");
							this.socketConnect();
						}
						writer.write("l:" + '\r' + '\n');
						writer.flush();
						requestCount++;
					}
				}

				boolean cont = true;
				while (cont) {
					raw = reader.readLine();
					if (raw == null) {
						cont = false;
						continue;
					}
					rawMessage.add(raw);
					if (raw.startsWith("L:")) {
						cont = false;
						connectionEstablished = true;
					}
				}

				if (!exclusive) {
					socketClose();
				}
			} catch (ConnectException e) {
				logger.debug("Connection timed out on {} port {}", ipAddress, port);
				connectionEstablished = false;
				socketClose(); // reconnect on next execution
			} catch (UnknownHostException e) {
				logger.debug("Host error occurred during execution: {}", e.getMessage());
				connectionEstablished = false;
				socketClose(); // reconnect on next execution
			} catch (IOException e) {
				logger.debug("IO error occurred during execution: {}", e.getMessage());
				connectionEstablished = false;
				socketClose(); // reconnect on next execution
			} catch (Exception e) {
				logger.debug("Exception occurred during execution: {}", e.getMessage(), e);
				connectionEstablished = false;
				socketClose(); // reconnect on next execution
			}

			return rawMessage;
		}
	}

	/**
	 * Processes the message
	 * 
	 * @param Message
	 *            the decoded message data
	 */
	private void processMessage(Message message) {

		if (message != null) {
			message.debug(logger);
			if (message.getType() == MessageType.M) {
				M_Message msg = (M_Message) message;
				for (DeviceInformation di : msg.devices) {
					DeviceConfiguration c = null;
					for (DeviceConfiguration conf : configurations) {
						if (conf.getSerialNumber().equalsIgnoreCase(di.getSerialNumber())) {
							c = conf;
							break;
						}
					}

					if (c != null) {
						configurations.remove(c);
					}

					c = DeviceConfiguration.create(di);
					configurations.add(c);

					c.setRoomId(di.getRoomId());
				}
			} else if (message.getType() == MessageType.C) {
				DeviceConfiguration c = null;
				for (DeviceConfiguration conf : configurations) {
					if (conf.getSerialNumber().equalsIgnoreCase(((C_Message) message).getSerialNumber())) {
						c = conf;
						break;
					}
				}

				if (c == null) {
					configurations.add(DeviceConfiguration.create(message));
				} else {
					c.setValues((C_Message) message);
				}
			} else if (message.getType() == MessageType.L) {
				((L_Message) message).updateDevices(devices, configurations);
				logger.trace("{} devices found.", devices.size());
			} else if (message.getType() == MessageType.S) {
				dutyCycle = ((S_Message) message).getDutyCycle();
				freeMemorySlots = ((S_Message) message).getFreeMemorySlots();
				if (((S_Message) message).isCommandDiscarded()) {
					logger.info("Last Send Command discarded. Duty Cycle: {}, Free Memory Slots: {}", dutyCycle,
							freeMemorySlots);
				} else
					logger.debug("S message. Duty Cycle: {}, Free Memory Slots: {}", dutyCycle, freeMemorySlots);
			}
		}
	}

	private Device getDevice(String serialNumber, ArrayList<Device> devices) {
		for (Device device : devices) {
			if (device.getSerialNumber().toUpperCase().equals(serialNumber)) {
				return device;
			}
		}
		return null;
	}

	/**
	 * Returns the MAX! Device decoded during the last refreshData
	 * 
	 * @param serialNumber
	 *            the serial number of the device as String
	 * @return device the {@link Device} information decoded in last refreshData
	 */

	public Device getDevice(String serialNumber) {
		return getDevice(serialNumber, devices);
	}

	/**
	 * Takes the device command and puts it on the command queue to be processed
	 * by the MAX!Cube Lan Gateway. Note that if multiple commands for the same
	 * item-channel combination are send prior that they are processed by the
	 * Max!Cube, they will be removed from the queue as they would not be
	 * meaningful. This will improve the behavior when using sliders in the GUI.
	 * 
	 * @param SendCommand
	 *            the SendCommand containing the serial number of the device as
	 *            String the channelUID used to send the command and the the
	 *            command data
	 */
	public synchronized void queueCommand(SendCommand sendCommand) {

		if (commandQueue.offer(sendCommand)) {
			if (lastCommandId != null) {
				if (lastCommandId.getKey().equals(sendCommand.getKey())) {
					if (commandQueue.remove(lastCommandId))
						logger.debug("Removed Command id {} ({}) from queue. Superceeded by {}", lastCommandId.getId(),
								lastCommandId.getKey(), sendCommand.getId());
				}
			}
			lastCommandId = sendCommand;
			logger.debug("Command queued id {} ({}).", sendCommand.getId(), sendCommand.getKey());

		} else {
			logger.debug("Command queued full dropping command id {} ({}).", sendCommand.getId(), sendCommand.getKey());
		}

	}

	/**
	 * Processes device command and sends it to the MAX!Cube Lan Gateway.
	 * 
	 * @param SendCommand
	 *            the SendCommand containing the serial number of the device as
	 *            String the channelUID used to send the command and the the
	 *            command data
	 */
	public void executeCommand(SendCommand sendCommand) {

		String serialNumber = sendCommand.getDeviceSerial();
		ChannelUID channelUID = sendCommand.getChannelUID();
		Command command = sendCommand.getCommand();

		// send command to MAX!Cube LAN Gateway
		HeatingThermostat device = (HeatingThermostat) getDevice(serialNumber, devices);

		if (device == null) {
			logger.debug("Cannot send command to device with serial number {}, device not listed.", serialNumber);
			return;
		}

		String rfAddress = device.getRFAddress();
		String commandString = null;

		// Temperature setting
		if (channelUID.getId().equals(CHANNEL_SETTEMP)) {

			if (command instanceof DecimalType || command instanceof OnOffType) {
				DecimalType decimalType = DEFAULT_OFF_TEMPERATURE;
				if (command instanceof DecimalType) {
					decimalType = (DecimalType) command;
				} else if (command instanceof OnOffType) {
					decimalType = OnOffType.ON.equals(command) ? DEFAULT_ON_TEMPERATURE : DEFAULT_OFF_TEMPERATURE;
				}

				S_Command cmd = new S_Command(rfAddress, device.getRoomId(), device.getMode(),
						decimalType.doubleValue());
				commandString = cmd.getCommandString();
			}
			// Mode setting
		} else if (channelUID.getId().equals(CHANNEL_MODE)) {
			if (command instanceof StringType) {
				String commandContent = command.toString().trim().toUpperCase();
				S_Command cmd = null;
				ThermostatModeType commandThermoType = null;
				Double setTemp = Double.parseDouble(device.getTemperatureSetpoint().toString());
				if (commandContent.contentEquals(ThermostatModeType.AUTOMATIC.toString())) {
					commandThermoType = ThermostatModeType.AUTOMATIC;
					cmd = new S_Command(rfAddress, device.getRoomId(), commandThermoType, 0D);
				} else if (commandContent.contentEquals(ThermostatModeType.BOOST.toString())) {
					commandThermoType = ThermostatModeType.BOOST;
					cmd = new S_Command(rfAddress, device.getRoomId(), commandThermoType, setTemp);
				} else if (commandContent.contentEquals(ThermostatModeType.MANUAL.toString())) {
					commandThermoType = ThermostatModeType.MANUAL;
					cmd = new S_Command(rfAddress, device.getRoomId(), commandThermoType, setTemp);
					logger.debug("updates to MANUAL mode with temperature '{}'", setTemp);
				} else {
					logger.debug("Only updates to AUTOMATIC & BOOST & MANUAL supported, received value :'{}'",
							commandContent);
					return;
				}
				commandString = cmd.getCommandString();
			}
		}
		// Actual sending of the data to the Max!Cube Lan Gateway
		synchronized (MaxCubeBridgeHandler.class) {
			if (commandString != null) {
				try {
					if (socket == null) {
						this.socketConnect();
					}
					writer.write(commandString);
					writer.flush();
					String raw = reader.readLine();
					
					try {
						while (!this.messageProcessor.addReceivedLine(raw)) {
							raw = reader.readLine();
						}
					
						Message message = this.messageProcessor.pull();
						message.debug(logger);
						processMessage(message);
					} catch (Exception e) {
						logger.info("Error while handling response from MAX! Cube lan gateway!");
						logger.debug(Utils.getStackTrace(e));
						this.messageProcessor.reset();
					}
					
					
					if (!exclusive) {
						socketClose();
					}

				} catch (UnknownHostException e) {
					logger.warn("Cannot establish connection with MAX! Cube lan gateway while sending command to '{}'",
							ipAddress);
					logger.debug(Utils.getStackTrace(e));
					socketClose(); // reconnect on next execution
				} catch (IOException e) {
					logger.warn("Cannot write data from MAX! Cube lan gateway while connecting to '{}'", ipAddress);
					logger.debug(Utils.getStackTrace(e));
					socketClose(); // reconnect on next execution
				}
				logger.debug("Command {} ({}) sent to MAX! Cube at IP: {}", sendCommand.getId(), sendCommand.getKey(),
						ipAddress);
				logger.trace("Command {} content: '{}'", sendCommand.getId(), commandString);
			} else {
				logger.debug("Null Command not sent to {}", ipAddress);
			}
		}
	}

	private boolean socketConnect() throws UnknownHostException, IOException {
		socket = new Socket(ipAddress, port);
		logger.debug("Open new connection... to {} port {}", ipAddress, port);
		reader = new BufferedReader(new InputStreamReader(socket.getInputStream()));
		writer = new OutputStreamWriter(socket.getOutputStream());
		return true;
	}

	private void socketClose() {
		try {
			socket.close();
		} catch (Exception e) {
		}
		socket = null;
	}
>>>>>>> 8206524c

}<|MERGE_RESOLUTION|>--- conflicted
+++ resolved
@@ -1,5 +1,5 @@
 /**
- * Copyright (c) 2014-2014 openHAB UG (haftungsbeschraenkt) and others.
+ * Copyright (c) 2014-2015 openHAB UG (haftungsbeschraenkt) and others.
  *
  * All rights reserved. This program and the accompanying materials
  * are made available under the terms of the Eclipse Public License v1.0
@@ -14,7 +14,6 @@
 import java.io.BufferedReader;
 import java.io.IOException;
 import java.io.InputStreamReader;
-import java.io.OutputStreamWriter;
 import java.net.ConnectException;
 import java.net.Socket;
 import java.net.UnknownHostException;
@@ -25,6 +24,7 @@
 import java.util.concurrent.CopyOnWriteArrayList;
 import java.util.concurrent.ScheduledFuture;
 import java.util.concurrent.TimeUnit;
+import java.io.OutputStreamWriter;
 
 import org.eclipse.smarthome.core.library.types.DecimalType;
 import org.eclipse.smarthome.core.library.types.OnOffType;
@@ -41,6 +41,7 @@
 import org.openhab.binding.max.internal.message.Device;
 import org.openhab.binding.max.internal.message.DeviceConfiguration;
 import org.openhab.binding.max.internal.message.DeviceInformation;
+import org.openhab.binding.max.internal.message.H_Message;
 import org.openhab.binding.max.internal.message.HeatingThermostat;
 import org.openhab.binding.max.internal.message.L_Message;
 import org.openhab.binding.max.internal.message.M_Message;
@@ -64,7 +65,6 @@
  * 
  */
 public class MaxCubeBridgeHandler extends BaseBridgeHandler {
-<<<<<<< HEAD
     // TODO: optional configuration to get the actual temperature on a
     // configured interval by changing the valve / temp setting
 
@@ -644,588 +644,5 @@
         }
         socket = null;
     }
-=======
-	// TODO: optional configuration to get the actual temperature on a
-	// configured interval by changing the valve / temp setting
-
-	public MaxCubeBridgeHandler(Bridge br) {
-		super(br);
-	}
-
-	private Logger logger = LoggerFactory.getLogger(MaxCubeBridgeHandler.class);
-
-	/** The refresh interval which is used to poll given MAX!Cube */
-	private long refreshInterval = 10000;
-	ScheduledFuture<?> refreshJob;
-
-	private ArrayList<Device> devices = new ArrayList<Device>();
-	private HashSet<String> lastActiveDevices = new HashSet<String>();
-
-	/** MAX! Thermostat default off temperature */
-	private static final DecimalType DEFAULT_OFF_TEMPERATURE = new DecimalType(4.5);
-
-	/** MAX! Thermostat default on temperature */
-	private static final DecimalType DEFAULT_ON_TEMPERATURE = new DecimalType(30.5);
-
-	private ArrayList<DeviceConfiguration> configurations = new ArrayList<DeviceConfiguration>();
-
-	/** maximum queue size that we're allowing */
-	private static final int MAX_COMMANDS = 50;
-	private ArrayBlockingQueue<SendCommand> commandQueue = new ArrayBlockingQueue<SendCommand>(MAX_COMMANDS);
-
-	private boolean connectionEstablished = false;
-
-	private SendCommand lastCommandId = null;
-
-	private String ipAddress;
-	private int port;
-	private boolean exclusive;
-	private int maxRequestsPerConnection;
-	private int requestCount = 0;
-
-	MessageProcessor messageProcessor = new MessageProcessor();
-	
-	/**
-	 * Duty cycle of the cube
-	 */
-	private int dutyCycle = 0;
-
-	/**
-	 * The available memory slots of the cube
-	 */
-	private int freeMemorySlots;
-
-	/**
-	 * connection socket and reader/writer for execute method
-	 */
-	private Socket socket = null;
-	private BufferedReader reader = null;
-	private OutputStreamWriter writer = null;
-
-	private boolean previousOnline = false;
-
-	private List<DeviceStatusListener> deviceStatusListeners = new CopyOnWriteArrayList<>();
-
-	private ScheduledFuture<?> pollingJob;
-	private Runnable pollingRunnable = new Runnable() {
-		@Override
-		public void run() {
-			refreshData();
-		}
-	};
-	private ScheduledFuture<?> sendCommandJob;
-	private long sendCommandInterval = 5000;
-	private Runnable sendCommandRunnable = new Runnable() {
-		@Override
-		public void run() {
-			sendCommands();
-		}
-	};
-
-	@Override
-	public void handleCommand(ChannelUID channelUID, Command command) {
-		if (command instanceof RefreshType) {
-			logger.debug("Refresh command received.");
-			refreshData();
-		} else
-			logger.warn("No bridge commands defined.");
-	}
-
-	@Override
-	public void dispose() {
-		logger.debug("Handler disposed.");
-		if (pollingJob != null && !pollingJob.isCancelled()) {
-			pollingJob.cancel(true);
-			pollingJob = null;
-		}
-		if (sendCommandJob != null && !sendCommandJob.isCancelled()) {
-			sendCommandJob.cancel(true);
-			sendCommandJob = null;
-		}
-
-		clearDeviceList();
-		connectionEstablished = false;
-
-		socketClose();
-		super.dispose();
-	}
-
-	@Override
-	public void initialize() {
-		logger.debug("Initializing MAX! Cube bridge handler.");
-
-		MaxCubeBridgeConfiguration configuration = getConfigAs(MaxCubeBridgeConfiguration.class);
-		port = configuration.port;
-		ipAddress = configuration.ipAddress;
-		refreshInterval = configuration.refreshInterval;
-		exclusive = configuration.exclusive;
-		maxRequestsPerConnection = configuration.maxRequestsPerConnection;
-		logger.debug("Cube IP         {}.", ipAddress);
-		logger.debug("Port            {}.", port);
-		logger.debug("RefreshInterval {}.", refreshInterval);
-		logger.debug("Exclusive mode  {}.", exclusive);
-		logger.debug("Max Requests    {}.", maxRequestsPerConnection);
-
-		startAutomaticRefresh();
-
-		// workaround for issue #92: getHandler() returns NULL after
-		// configuration update. :
-		getThing().setHandler(this);
-	}
-
-	private synchronized void startAutomaticRefresh() {
-		if (pollingJob == null || pollingJob.isCancelled()) {
-			pollingJob = scheduler.scheduleAtFixedRate(pollingRunnable, 0, refreshInterval, TimeUnit.MILLISECONDS);
-		}
-		if (sendCommandJob == null || sendCommandJob.isCancelled()) {
-			sendCommandJob = scheduler.scheduleAtFixedRate(sendCommandRunnable, 0, sendCommandInterval,
-					TimeUnit.MILLISECONDS);
-		}
-	}
-
-	/**
-	 * Takes a command from the command queue and send it to
-	 * {@link executeCommand} for execution.
-	 * 
-	 */
-	private synchronized void sendCommands() {
-
-		SendCommand sendCommand = commandQueue.poll();
-		if (sendCommand != null) {
-			executeCommand(sendCommand);
-		}
-	}
-
-	/**
-	 * initiates read data from the maxCube bridge
-	 */
-	private synchronized void refreshData() {
-
-		try {
-			refreshDeviceData();
-			if (connectionEstablished) {
-				updateStatus(ThingStatus.ONLINE);
-				previousOnline = true;
-				for (Device di : devices) {
-					if (lastActiveDevices != null && lastActiveDevices.contains(di.getSerialNumber())) {
-						for (DeviceStatusListener deviceStatusListener : deviceStatusListeners) {
-							try {
-								deviceStatusListener.onDeviceStateChanged(getThing().getUID(), di);
-							} catch (Exception e) {
-								logger.error("An exception occurred while calling the DeviceStatusListener", e);
-							}
-						}
-					}
-					// New device, not seen before, pass to Discovery
-					else {
-						for (DeviceStatusListener deviceStatusListener : deviceStatusListeners) {
-							try {
-								deviceStatusListener.onDeviceAdded(getThing(), di);
-								di.setUpdated(true);
-								deviceStatusListener.onDeviceStateChanged(getThing().getUID(), di);
-							} catch (Exception e) {
-								logger.error("An exception occurred while calling the DeviceStatusListener", e);
-							}
-							lastActiveDevices.add(di.getSerialNumber());
-						}
-					}
-				}
-			} else if (previousOnline)
-				onConnectionLost();
-
-		} catch (Exception e) {
-			logger.debug("Exception occurred during execution: {}", e.getMessage(), e);
-		}
-	}
-
-	public void onConnectionLost() {
-		logger.info("Bridge connection lost. Updating thing status to OFFLINE.");
-		previousOnline = false;
-		updateStatus(ThingStatus.OFFLINE);
-	}
-
-	public void onConnection() {
-		logger.info("Bridge connected. Updating thing status to ONLINE.");
-		updateStatus(ThingStatus.ONLINE);
-	}
-
-	public boolean registerDeviceStatusListener(DeviceStatusListener deviceStatusListener) {
-		if (deviceStatusListener == null) {
-			throw new NullPointerException("It's not allowed to pass a null deviceStatusListener.");
-		}
-		boolean result = deviceStatusListeners.add(deviceStatusListener);
-		if (result) {
-			// onUpdate();
-		}
-		return result;
-	}
-
-	public boolean unregisterDeviceStatusListener(DeviceStatusListener deviceStatusListener) {
-		boolean result = deviceStatusListeners.remove(deviceStatusListener);
-		if (result) {
-			// onUpdate();
-		}
-		return result;
-	}
-
-	public void clearDeviceList() {
-		lastActiveDevices = new HashSet<String>();
-	}
-
-	/**
-	 * Processes device command and sends it to the MAX!Cube Lan Gateway.
-	 * 
-	 * @param serialNumber
-	 *            the serial number of the device as String
-	 * @param channelUID
-	 *            the ChannelUID used to send the command
-	 * @param command
-	 *            the command data
-	 */
-
-	/**
-	 * Connects to the Max!Cube Lan gateway, reads and decodes the message this
-	 * updates device information for each connected Max!Cube device
-	 */
-	private void refreshDeviceData() {
-		Message message;
-		
-		for (String raw : getRawMessage()) {
-			try {
-				logger.trace("message block: '{}'", raw);
-				
-				if (this.messageProcessor.addReceivedLine(raw)) {
-					message = this.messageProcessor.pull();
-					message.debug(logger);
-					processMessage(message);
-				}
-			} catch (Exception e) {
-				logger.info("Failed to process message received by MAX! protocol.");
-				logger.debug(Utils.getStackTrace(e));
-				this.messageProcessor.reset();
-			}
-		}
-
-	}
-
-	/**
-	 * Connects to the Max!Cube Lan gateway and returns the read data
-	 * corresponding Message.
-	 * 
-	 * @return the raw message text as ArrayList of String
-	 */
-	private ArrayList<String> getRawMessage() {
-		synchronized (MaxCubeBridgeHandler.class) {
-			ArrayList<String> rawMessage = new ArrayList<String>();
-
-			try {
-				String raw = null;
-				if (socket == null) {
-					this.socketConnect();
-				} else {
-					if (maxRequestsPerConnection > 0 && requestCount >= maxRequestsPerConnection) {
-						logger.debug("maxRequestsPerConnection reached, reconnecting.");
-						socket.close();
-						this.socketConnect();
-						requestCount = 0;
-					} else {
-
-						/*
-						 * if the connection is already open (this happens in
-						 * exclusive mode), just send a "l:\r\n" to get the
-						 * latest live informations note that "L:\r\n" or "l:\n"
-						 * would not work.
-						 */
-						logger.debug("Sending state request #{} to MAX! Cube", this.requestCount);
-						if (writer == null) {
-							logger.warn("Can't write to MAX! Cube");
-							this.socketConnect();
-						}
-						writer.write("l:" + '\r' + '\n');
-						writer.flush();
-						requestCount++;
-					}
-				}
-
-				boolean cont = true;
-				while (cont) {
-					raw = reader.readLine();
-					if (raw == null) {
-						cont = false;
-						continue;
-					}
-					rawMessage.add(raw);
-					if (raw.startsWith("L:")) {
-						cont = false;
-						connectionEstablished = true;
-					}
-				}
-
-				if (!exclusive) {
-					socketClose();
-				}
-			} catch (ConnectException e) {
-				logger.debug("Connection timed out on {} port {}", ipAddress, port);
-				connectionEstablished = false;
-				socketClose(); // reconnect on next execution
-			} catch (UnknownHostException e) {
-				logger.debug("Host error occurred during execution: {}", e.getMessage());
-				connectionEstablished = false;
-				socketClose(); // reconnect on next execution
-			} catch (IOException e) {
-				logger.debug("IO error occurred during execution: {}", e.getMessage());
-				connectionEstablished = false;
-				socketClose(); // reconnect on next execution
-			} catch (Exception e) {
-				logger.debug("Exception occurred during execution: {}", e.getMessage(), e);
-				connectionEstablished = false;
-				socketClose(); // reconnect on next execution
-			}
-
-			return rawMessage;
-		}
-	}
-
-	/**
-	 * Processes the message
-	 * 
-	 * @param Message
-	 *            the decoded message data
-	 */
-	private void processMessage(Message message) {
-
-		if (message != null) {
-			message.debug(logger);
-			if (message.getType() == MessageType.M) {
-				M_Message msg = (M_Message) message;
-				for (DeviceInformation di : msg.devices) {
-					DeviceConfiguration c = null;
-					for (DeviceConfiguration conf : configurations) {
-						if (conf.getSerialNumber().equalsIgnoreCase(di.getSerialNumber())) {
-							c = conf;
-							break;
-						}
-					}
-
-					if (c != null) {
-						configurations.remove(c);
-					}
-
-					c = DeviceConfiguration.create(di);
-					configurations.add(c);
-
-					c.setRoomId(di.getRoomId());
-				}
-			} else if (message.getType() == MessageType.C) {
-				DeviceConfiguration c = null;
-				for (DeviceConfiguration conf : configurations) {
-					if (conf.getSerialNumber().equalsIgnoreCase(((C_Message) message).getSerialNumber())) {
-						c = conf;
-						break;
-					}
-				}
-
-				if (c == null) {
-					configurations.add(DeviceConfiguration.create(message));
-				} else {
-					c.setValues((C_Message) message);
-				}
-			} else if (message.getType() == MessageType.L) {
-				((L_Message) message).updateDevices(devices, configurations);
-				logger.trace("{} devices found.", devices.size());
-			} else if (message.getType() == MessageType.S) {
-				dutyCycle = ((S_Message) message).getDutyCycle();
-				freeMemorySlots = ((S_Message) message).getFreeMemorySlots();
-				if (((S_Message) message).isCommandDiscarded()) {
-					logger.info("Last Send Command discarded. Duty Cycle: {}, Free Memory Slots: {}", dutyCycle,
-							freeMemorySlots);
-				} else
-					logger.debug("S message. Duty Cycle: {}, Free Memory Slots: {}", dutyCycle, freeMemorySlots);
-			}
-		}
-	}
-
-	private Device getDevice(String serialNumber, ArrayList<Device> devices) {
-		for (Device device : devices) {
-			if (device.getSerialNumber().toUpperCase().equals(serialNumber)) {
-				return device;
-			}
-		}
-		return null;
-	}
-
-	/**
-	 * Returns the MAX! Device decoded during the last refreshData
-	 * 
-	 * @param serialNumber
-	 *            the serial number of the device as String
-	 * @return device the {@link Device} information decoded in last refreshData
-	 */
-
-	public Device getDevice(String serialNumber) {
-		return getDevice(serialNumber, devices);
-	}
-
-	/**
-	 * Takes the device command and puts it on the command queue to be processed
-	 * by the MAX!Cube Lan Gateway. Note that if multiple commands for the same
-	 * item-channel combination are send prior that they are processed by the
-	 * Max!Cube, they will be removed from the queue as they would not be
-	 * meaningful. This will improve the behavior when using sliders in the GUI.
-	 * 
-	 * @param SendCommand
-	 *            the SendCommand containing the serial number of the device as
-	 *            String the channelUID used to send the command and the the
-	 *            command data
-	 */
-	public synchronized void queueCommand(SendCommand sendCommand) {
-
-		if (commandQueue.offer(sendCommand)) {
-			if (lastCommandId != null) {
-				if (lastCommandId.getKey().equals(sendCommand.getKey())) {
-					if (commandQueue.remove(lastCommandId))
-						logger.debug("Removed Command id {} ({}) from queue. Superceeded by {}", lastCommandId.getId(),
-								lastCommandId.getKey(), sendCommand.getId());
-				}
-			}
-			lastCommandId = sendCommand;
-			logger.debug("Command queued id {} ({}).", sendCommand.getId(), sendCommand.getKey());
-
-		} else {
-			logger.debug("Command queued full dropping command id {} ({}).", sendCommand.getId(), sendCommand.getKey());
-		}
-
-	}
-
-	/**
-	 * Processes device command and sends it to the MAX!Cube Lan Gateway.
-	 * 
-	 * @param SendCommand
-	 *            the SendCommand containing the serial number of the device as
-	 *            String the channelUID used to send the command and the the
-	 *            command data
-	 */
-	public void executeCommand(SendCommand sendCommand) {
-
-		String serialNumber = sendCommand.getDeviceSerial();
-		ChannelUID channelUID = sendCommand.getChannelUID();
-		Command command = sendCommand.getCommand();
-
-		// send command to MAX!Cube LAN Gateway
-		HeatingThermostat device = (HeatingThermostat) getDevice(serialNumber, devices);
-
-		if (device == null) {
-			logger.debug("Cannot send command to device with serial number {}, device not listed.", serialNumber);
-			return;
-		}
-
-		String rfAddress = device.getRFAddress();
-		String commandString = null;
-
-		// Temperature setting
-		if (channelUID.getId().equals(CHANNEL_SETTEMP)) {
-
-			if (command instanceof DecimalType || command instanceof OnOffType) {
-				DecimalType decimalType = DEFAULT_OFF_TEMPERATURE;
-				if (command instanceof DecimalType) {
-					decimalType = (DecimalType) command;
-				} else if (command instanceof OnOffType) {
-					decimalType = OnOffType.ON.equals(command) ? DEFAULT_ON_TEMPERATURE : DEFAULT_OFF_TEMPERATURE;
-				}
-
-				S_Command cmd = new S_Command(rfAddress, device.getRoomId(), device.getMode(),
-						decimalType.doubleValue());
-				commandString = cmd.getCommandString();
-			}
-			// Mode setting
-		} else if (channelUID.getId().equals(CHANNEL_MODE)) {
-			if (command instanceof StringType) {
-				String commandContent = command.toString().trim().toUpperCase();
-				S_Command cmd = null;
-				ThermostatModeType commandThermoType = null;
-				Double setTemp = Double.parseDouble(device.getTemperatureSetpoint().toString());
-				if (commandContent.contentEquals(ThermostatModeType.AUTOMATIC.toString())) {
-					commandThermoType = ThermostatModeType.AUTOMATIC;
-					cmd = new S_Command(rfAddress, device.getRoomId(), commandThermoType, 0D);
-				} else if (commandContent.contentEquals(ThermostatModeType.BOOST.toString())) {
-					commandThermoType = ThermostatModeType.BOOST;
-					cmd = new S_Command(rfAddress, device.getRoomId(), commandThermoType, setTemp);
-				} else if (commandContent.contentEquals(ThermostatModeType.MANUAL.toString())) {
-					commandThermoType = ThermostatModeType.MANUAL;
-					cmd = new S_Command(rfAddress, device.getRoomId(), commandThermoType, setTemp);
-					logger.debug("updates to MANUAL mode with temperature '{}'", setTemp);
-				} else {
-					logger.debug("Only updates to AUTOMATIC & BOOST & MANUAL supported, received value :'{}'",
-							commandContent);
-					return;
-				}
-				commandString = cmd.getCommandString();
-			}
-		}
-		// Actual sending of the data to the Max!Cube Lan Gateway
-		synchronized (MaxCubeBridgeHandler.class) {
-			if (commandString != null) {
-				try {
-					if (socket == null) {
-						this.socketConnect();
-					}
-					writer.write(commandString);
-					writer.flush();
-					String raw = reader.readLine();
-					
-					try {
-						while (!this.messageProcessor.addReceivedLine(raw)) {
-							raw = reader.readLine();
-						}
-					
-						Message message = this.messageProcessor.pull();
-						message.debug(logger);
-						processMessage(message);
-					} catch (Exception e) {
-						logger.info("Error while handling response from MAX! Cube lan gateway!");
-						logger.debug(Utils.getStackTrace(e));
-						this.messageProcessor.reset();
-					}
-					
-					
-					if (!exclusive) {
-						socketClose();
-					}
-
-				} catch (UnknownHostException e) {
-					logger.warn("Cannot establish connection with MAX! Cube lan gateway while sending command to '{}'",
-							ipAddress);
-					logger.debug(Utils.getStackTrace(e));
-					socketClose(); // reconnect on next execution
-				} catch (IOException e) {
-					logger.warn("Cannot write data from MAX! Cube lan gateway while connecting to '{}'", ipAddress);
-					logger.debug(Utils.getStackTrace(e));
-					socketClose(); // reconnect on next execution
-				}
-				logger.debug("Command {} ({}) sent to MAX! Cube at IP: {}", sendCommand.getId(), sendCommand.getKey(),
-						ipAddress);
-				logger.trace("Command {} content: '{}'", sendCommand.getId(), commandString);
-			} else {
-				logger.debug("Null Command not sent to {}", ipAddress);
-			}
-		}
-	}
-
-	private boolean socketConnect() throws UnknownHostException, IOException {
-		socket = new Socket(ipAddress, port);
-		logger.debug("Open new connection... to {} port {}", ipAddress, port);
-		reader = new BufferedReader(new InputStreamReader(socket.getInputStream()));
-		writer = new OutputStreamWriter(socket.getOutputStream());
-		return true;
-	}
-
-	private void socketClose() {
-		try {
-			socket.close();
-		} catch (Exception e) {
-		}
-		socket = null;
-	}
->>>>>>> 8206524c
 
 }