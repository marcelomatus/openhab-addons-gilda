/**
 * Copyright (c) 2014-2016 by the respective copyright holders.
 * All rights reserved. This program and the accompanying materials
 * are made available under the terms of the Eclipse Public License v1.0
 * which accompanies this distribution, and is available at
 * http://www.eclipse.org/legal/epl-v10.html
 */
package org.openhab.binding.insteonplm.handler;

import static org.openhab.binding.insteonplm.InsteonPLMBindingConstants.CHANNEL_1;

import java.io.IOException;
import java.util.Map;
import java.util.PriorityQueue;

import org.eclipse.smarthome.core.thing.Bridge;
import org.eclipse.smarthome.core.thing.ChannelUID;
import org.eclipse.smarthome.core.thing.Thing;
import org.eclipse.smarthome.core.thing.ThingStatus;
import org.eclipse.smarthome.core.thing.ThingStatusDetail;
import org.eclipse.smarthome.core.thing.binding.BaseBridgeHandler;
import org.eclipse.smarthome.core.types.Command;
import org.openhab.binding.insteonplm.internal.config.InsteonConfigProvider;
import org.openhab.binding.insteonplm.internal.config.InsteonPLMBridgeConfiguration;
import org.openhab.binding.insteonplm.internal.config.InsteonProduct;
import org.openhab.binding.insteonplm.internal.device.DeviceFeatureFactory;
import org.openhab.binding.insteonplm.internal.device.InsteonAddress;
import org.openhab.binding.insteonplm.internal.driver.IOStream;
import org.openhab.binding.insteonplm.internal.driver.MessageListener;
import org.openhab.binding.insteonplm.internal.driver.Port;
import org.openhab.binding.insteonplm.internal.driver.SerialIOStream;
import org.openhab.binding.insteonplm.internal.driver.TcpIOStream;
import org.openhab.binding.insteonplm.internal.driver.hub.HubIOStream;
import org.openhab.binding.insteonplm.internal.message.ExtendedInsteonMessage;
import org.openhab.binding.insteonplm.internal.message.FieldException;
import org.openhab.binding.insteonplm.internal.message.InsteonFlags;
import org.openhab.binding.insteonplm.internal.message.Message;
import org.openhab.binding.insteonplm.internal.message.MessageFactory;
import org.openhab.binding.insteonplm.internal.message.ModemMessageType;
<<<<<<< HEAD
import org.openhab.binding.insteonplm.internal.message.StandardInsteonMessages;
import org.openhab.binding.insteonplm.internal.utils.Utils.ParsingException;
=======
import org.openhab.binding.insteonplm.internal.message.modem.AllLinkRecordResponse;
import org.openhab.binding.insteonplm.internal.message.modem.BaseModemMessage;
import org.openhab.binding.insteonplm.internal.message.modem.GetFirstAllLinkingRecord;
import org.openhab.binding.insteonplm.internal.message.modem.GetIMInfo;
import org.openhab.binding.insteonplm.internal.message.modem.GetNextAllLinkingRecord;
import org.openhab.binding.insteonplm.internal.message.modem.StandardMessageReceived;
>>>>>>> 2902d391
import org.slf4j.Logger;
import org.slf4j.LoggerFactory;

import com.google.common.collect.Maps;

/**
 * The {@link InsteonPLMBridgeHandler} is responsible for dealing with talking to the serial
 * port, finding the insteon devices and co-ordinating calls with the internal things.
 *
 * @author David Bennett - Initial contribution
 */
public class InsteonPLMBridgeHandler extends BaseBridgeHandler implements MessageListener {
    private Logger logger = LoggerFactory.getLogger(InsteonPLMBridgeHandler.class);
    private DeviceFeatureFactory deviceFeatureFactory;
    private MessageFactory messageFactory;
    private IOStream ioStream;
    private Port port;
    private PriorityQueue<InsteonBridgeThingQEntry> messagesToSend = new PriorityQueue<>();
    private Thread messageQueueThread;
    private InsteonAddress modemAddress;
    private boolean doingLinking = false;
    private Map<InsteonAddress, InsteonNodeDetails> foundDevices = Maps.newHashMap();

    public InsteonPLMBridgeHandler(Bridge thing) {
        super(thing);
    }

    @Override
    public void handleCommand(ChannelUID channelUID, Command command) {
        if (channelUID.getId().equals(CHANNEL_1)) {
            // TODO: handle command

            // Note: if communication with thing fails for some reason,
            // indicate that by setting the status with detail information
            // updateStatus(ThingStatus.OFFLINE, ThingStatusDetail.COMMUNICATION_ERROR,
            // "Could not control device at IP address x.x.x.x");
        }
    }

    @Override
    public void initialize() {
        // Connect to the port.
        deviceFeatureFactory = new DeviceFeatureFactory();

        startupPort();
    }

    @Override
    public void dispose() {
        super.dispose();
        if (this.port != null) {
            this.port.stop();
        }
        this.port = null;
        if (this.ioStream != null) {
            this.ioStream.close();
        }
        this.ioStream = null;
        this.deviceFeatureFactory = null;
        this.messageFactory = null;
        this.messagesToSend.clear();
        this.messagesToSend = null;
        if (this.messageQueueThread != null) {
            this.messageQueueThread.interrupt();
        }
        this.messageQueueThread = null;
    }

    private void startupPort() {
        InsteonPLMBridgeConfiguration config = getConfigAs(InsteonPLMBridgeConfiguration.class);
        logger.error("config {}", config);

        switch (config.getPortType()) {
            case Hub:
                ioStream = new HubIOStream(config);
                break;
            case SerialPort:
                ioStream = new SerialIOStream(config);
                if (!ioStream.open()) {
                    updateStatus(ThingStatus.OFFLINE, ThingStatusDetail.COMMUNICATION_ERROR,
                            "Unable to open port " + config.getSerialPort());
                    return;
                }
                break;
            case Tcp:
                ioStream = new TcpIOStream(config);
                break;
            default:
                logger.error("Invalid type of port for insteon plm.");
                updateStatus(ThingStatus.OFFLINE, ThingStatusDetail.COMMUNICATION_ERROR, "Invalid type of port");
                return;
        }
        updateStatus(ThingStatus.OFFLINE, ThingStatusDetail.CONFIGURATION_PENDING, "Connecting to port");
        port = new Port(ioStream, messageFactory);
        port.addListener(this);
        modemAddress = null;
        if (port.start()) {
            updateStatus(ThingStatus.OFFLINE, ThingStatusDetail.CONFIGURATION_PENDING, "Port Started");
        } else {
            updateStatus(ThingStatus.OFFLINE, ThingStatusDetail.COMMUNICATION_ERROR,
                    "Unable to start communicating on " + config.getSerialPort());
        }

        // Start downloading the link db.
        try {
            port.writeMessage(new GetIMInfo());
        } catch (IOException e) {
            logger.error("error sending link record query ", e);
        }

    }

    @Override
    public void handleConfigurationUpdate(Map<String, Object> configurationParameters) {
        super.handleConfigurationUpdate(configurationParameters);
        // Stop the port then restart it to pick up the new configuration.
        if (this.port != null) {
            this.port.stop();
        }
        startupPort();
    }

    @Override
    public void processMessage(BaseModemMessage message) {
        // Got a message, go online. Yay!
        if (getThing().getStatus() != ThingStatus.ONLINE) {
            updateStatus(ThingStatus.ONLINE, ThingStatusDetail.NONE);
            messageQueueThread = new Thread(new RequestQueueReader());
            messageQueueThread.start();
        }
        Bridge bridge = getThing();
<<<<<<< HEAD

        ModemMessageType messageType;
        try {
            messageType = ModemMessageType.fromCommand(message.getByte("Cmd"));
        } catch (FieldException e1) {
            // TODO Auto-generated catch block
            logger.error("Unable to get modem message type from command {}", message);
            return;
        }
        try {
            if (doingLinking) {
                if (handleLinkingMessages(message)) {
                    return;
                }
            } else {
                switch (messageType) {
                    case GetImInfo:
                        // add the modem to the device list
                        modemAddress = new InsteonAddress(message.getAddress("IMAddress"));
                        logger.info("Found the modem address {}", modemAddress);
                        try {
                            port.writeMessage(messageFactory.makeMessage("GetFirstALLLinkRecord"));
                            doingLinking = true;
                        } catch (IOException e) {
                            logger.error("Unable to send first linking message", e);
                        }
                        return;
                    case ExtendedMessageReceived:
                        byte cmd1 = message.getByte("command1");
                        byte cmd2 = message.getByte("command2");
                        int cmd = cmd1 << 8 | cmd2;
                        InsteonAddress address = message.getAddress("fromAddress");
                        ExtendedInsteonMessage extendedMessage = ExtendedInsteonMessage.fromCmd(cmd);
                        if (extendedMessage != null) {
                            switch (extendedMessage) {
                                case ProductDataResponse:
                                    byte productKeyMsb = message.getByte("data2");
                                    byte productKeyMsb2 = message.getByte("data3");
                                    byte productKeyLsb = message.getByte("data4");
                                    byte deviceCategory = message.getByte("data5");
                                    byte deviceSubcategory = message.getByte("data6");
                                    InsteonNodeDetails details = foundDevices.get(address);
                                    if (details == null) {
                                        details = new InsteonNodeDetails();
                                        foundDevices.put(address, details);
                                    }
                                    details.setQueried(true);
                                    details.setDeviceCategory(deviceCategory);
                                    details.setDeviceSubcategory(deviceSubcategory);
                                    details.setProductKey(
                                            (productKeyMsb << 16) | (productKeyMsb2 << 8) | productKeyLsb);
                                    // Query the string details, product data request with a 0x02 is a string request.
                                    try {
                                        port.writeMessage(messageFactory.makeStandardMessage(new InsteonFlags(),
                                                StandardInsteonMessages.ProductDataRequest, (byte) 0x02, address));
                                    } catch (IOException e) {
                                        logger.error("Unable to write request for device text string", e);
                                    }

                                    logger.error("Details {}", details);
                                    // Lets see if we can find this device.
                                    InsteonProduct product = InsteonConfigProvider
                                            .getInsteonProduct(details.getProductKey());
                                    if (product != null) {
                                        logger.error("Found insteon product {} {}", product.getModel(),
                                                product.getThingTypeUID());
                                    }
                                    return;
                                case DeviceTextStringResponse:
                                    StringBuilder builder = new StringBuilder();

                                    for (int i = 1; i < 15; i++) {
                                        builder.append((char) message.getByte("userData" + i));
                                    }
                                    logger.error("Received device desc {}", builder.toString());
                                    break;
                                default:
                                    break;
                            }
                        }
                        break;
                    default:
                        break;
                }
            }
        } catch (FieldException e) {
            logger.error("Unable to parse modem message", e);
        }

        try {
            if (messageType == ModemMessageType.ExtendedMessageReceived
                    || messageType == ModemMessageType.StandardMessageReceived) {
                InsteonAddress fromAddress = message.getAddress("fromAddress");
                InsteonAddress toAddress = message.getAddress("toAddress");

=======
        switch (message.getMessageType()) {
            case StandardMessageReceived:
                StandardMessageReceived messReceived = (StandardMessageReceived) message;
                // Go and find the device to send this message to.
>>>>>>> 2902d391
                // Send the message to all the handlers. This is a little inefficent, leave it for now.
                for (Thing thing : bridge.getThings()) {
                    if (thing.getHandler() instanceof InsteonThingHandler) {
                        InsteonThingHandler handler = (InsteonThingHandler) thing.getHandler();
                        // Only send on messages to that specific thing.
                        if (messReceived.getFromAddress().equals(handler.getAddress())
                                || messReceived.getToAddress().equals(handler.getAddress())) {
                            try {
                                handler.handleMessage(messReceived);
                            } catch (FieldException e) {
                                logger.error("Error handling message {}", message, e);
                            }
                        }
                    }
                }
                break;
            case GetImInfo:
                GetIMInfo info = (GetIMInfo) message;
                // add the modem to the device list
                modemAddress = info.getModemAddress();
                logger.info("Found the modem address {}", modemAddress);
                try {
                    port.writeMessage(new GetFirstAllLinkingRecord());
                    doingLinking = true;
                } catch (IOException e) {
                    logger.error("Unable to send first linking message");
                }
                return;
            case AllLinkRecordResponse:
                AllLinkRecordResponse response = (AllLinkRecordResponse) message;
                // Found a device msg.getAddress("LinkAddr")
                logger.error("Found device {}", response.getAddress());
                // Send a request for the next one.
                try {
                    port.writeMessage(new GetNextAllLinkingRecord());
                } catch (IOException e) {
                    logger.error("Unable to send next all link record");
                }
                return;
            case PureNack:
                // Explicit nack.
                logger.info("Pure nack recieved.");
                break;
            case GetFirstAllLinkRecord:
            case GetNextAllLinkRecord:
                if (message.isNack()) {
                    logger.debug("got all link records.");
                    doingLinking = false;
                }
                return;
            default:
                logger.warn("Unhandled insteon message {}", message.getMessageType());
                break;
        }
    }

    private boolean handleLinkingMessages(Message message) throws FieldException {
        switch (ModemMessageType.fromCommand(message.getByte("Cmd"))) {
            case AllLinkRecordResponse:
                InsteonAddress address = message.getAddress("LinkAddr");
                // Found a device msg.getAddress("LinkAddr")
                logger.error("Found device {}", address);
                if (!foundDevices.containsKey(address)) {
                    foundDevices.put(address, new InsteonNodeDetails());
                }
                // Send a request for the next one.
                try {
                    port.writeMessage(messageFactory.makeMessage("GetNextALLLinkRecord"));
                } catch (IOException e) {
                    logger.error("Unable to send next all link record");
                }
                return true;
            case PureNack:
                // Explicit nack.
                logger.info("Pure nack recieved.");
                break;
            case GetFirstAllLinkRecord:
            case GetNextAllLinkRecord:
                if (message.getByte("ACK/NACK") == ModemMessageType.PureNack.getCommand()) {
                    logger.debug("got all link records.");
                    doingLinking = false;
                    // Now request the details for the various devices we found.
                    for (InsteonAddress key : foundDevices.keySet()) {
                        InsteonNodeDetails details = foundDevices.get(key);
                        if (!details.isQueried()) {
                            try {
                                port.writeMessage(messageFactory.makeStandardMessage(new InsteonFlags(),
                                        StandardInsteonMessages.ProductDataRequest, (byte) 0x00, key));
                            } catch (IOException e) {
                                logger.error("Error trying to query product data for {}", key);

                            }
                        }
                    }
                }
                return true;
            default:
                break;
        }
        return false;
    }

    private void startLinking() {

    }

    private void handleAllLinkDatabaseResponse(Message message) {
        // Pull the data out of the all link record.

    }

    /** Gets the thing associated with this address. */
    public InsteonThingHandler getDevice(InsteonAddress a) {
        for (Thing thing : getBridge().getThings()) {
            if (thing.getHandler() instanceof InsteonThingHandler) {
                InsteonThingHandler handler = (InsteonThingHandler) thing.getHandler();
                if (handler.getAddress().equals(a)) {
                    return handler;
                }
            }
        }
        return null;
    }

    public void startScan() {
        // Create a message to query the modem for devices.
    }

    /** The factory to make device features. */
    public DeviceFeatureFactory getDeviceFeatureFactory() {
        return deviceFeatureFactory;
    }

    /** The message factory to use when making messages. */
    public MessageFactory getMessageFactory() {
        return messageFactory;
    }

    /**
     * Add device to global request queue.
     *
     * @param dev the device to add
     * @param time the time when the queue should be processed
     */
    public void addThingToSendingQueue(InsteonThingHandler handler, long time) {
        synchronized (messagesToSend) {
            // See if we can find the entry first.
            for (InsteonBridgeThingQEntry entry : messagesToSend) {
                if (entry.getThingHandler() == handler) {
                    long expTime = entry.getExpirationTime();
                    if (expTime > time) {
                        entry.setExpirationTime(time);
                    }
                    messagesToSend.remove(entry);
                    messagesToSend.add(entry);
                    messagesToSend.notify();
                    logger.trace("updating request for device {} in {} msec", handler.getAddress(),
                            time - System.currentTimeMillis());
                    return;
                }
            }
            logger.trace("scheduling request for device {} in {} msec", handler.getAddress(),
                    time - System.currentTimeMillis());
            InsteonBridgeThingQEntry entry = new InsteonBridgeThingQEntry(handler, time);
            // add the queue back in after (maybe) having modified
            // the expiration time
            messagesToSend.add(entry);
            messagesToSend.notify();
        }
    }

    class RequestQueueReader implements Runnable {
        @Override
        public void run() {
            logger.debug("starting request queue thread");
            // Run while we are online.
            while (getThing().getStatus() == ThingStatus.ONLINE) {
                InsteonBridgeThingQEntry entry = messagesToSend.peek();
                try {
                    if (messagesToSend.size() > 0) {
                        long now = System.currentTimeMillis();
                        long expTime = entry.getExpirationTime();
                        if (expTime > now) {
                            //
                            // The head of the queue is not up for processing yet, wait().
                            //
                            logger.trace("request queue head: {} must wait for {} msec",
                                    entry.getThingHandler().getAddress(), expTime - now);
                            //
                            // note that the wait() can also return because of changes to
                            // the queue, not just because the time expired!
                            //
                            continue;
                        }
                        //
                        // The head of the queue has expired and can be processed!
                        //
                        entry = messagesToSend.poll(); // remove front element
                        long nextExp = entry.getThingHandler().processRequestQueue(now);
                        if (nextExp > 0) {
                            InsteonBridgeThingQEntry newEntry = new InsteonBridgeThingQEntry(entry.getThingHandler(),
                                    nextExp);
                            messagesToSend.add(newEntry);
                            logger.trace("device queue for {} rescheduled in {} msec",
                                    entry.getThingHandler().getAddress(), nextExp - now);
                        } else {
                            // remove from hash since queue is no longer scheduled
                            logger.debug("device queue for {} is empty!", entry.getThingHandler().getAddress());
                        }
                    }
                    logger.trace("waiting for request queues to fill");
                    messagesToSend.wait();
                } catch (InterruptedException e) {
                    logger.error("request queue thread got interrupted, breaking..", e);
                    break;
                }
            }
            logger.error("exiting request queue thread");
        }
    }
}<|MERGE_RESOLUTION|>--- conflicted
+++ resolved
@@ -31,23 +31,17 @@
 import org.openhab.binding.insteonplm.internal.driver.SerialIOStream;
 import org.openhab.binding.insteonplm.internal.driver.TcpIOStream;
 import org.openhab.binding.insteonplm.internal.driver.hub.HubIOStream;
-import org.openhab.binding.insteonplm.internal.message.ExtendedInsteonMessage;
 import org.openhab.binding.insteonplm.internal.message.FieldException;
 import org.openhab.binding.insteonplm.internal.message.InsteonFlags;
 import org.openhab.binding.insteonplm.internal.message.Message;
-import org.openhab.binding.insteonplm.internal.message.MessageFactory;
-import org.openhab.binding.insteonplm.internal.message.ModemMessageType;
-<<<<<<< HEAD
 import org.openhab.binding.insteonplm.internal.message.StandardInsteonMessages;
-import org.openhab.binding.insteonplm.internal.utils.Utils.ParsingException;
-=======
 import org.openhab.binding.insteonplm.internal.message.modem.AllLinkRecordResponse;
 import org.openhab.binding.insteonplm.internal.message.modem.BaseModemMessage;
 import org.openhab.binding.insteonplm.internal.message.modem.GetFirstAllLinkingRecord;
 import org.openhab.binding.insteonplm.internal.message.modem.GetIMInfo;
 import org.openhab.binding.insteonplm.internal.message.modem.GetNextAllLinkingRecord;
+import org.openhab.binding.insteonplm.internal.message.modem.SendInsteonMessage;
 import org.openhab.binding.insteonplm.internal.message.modem.StandardMessageReceived;
->>>>>>> 2902d391
 import org.slf4j.Logger;
 import org.slf4j.LoggerFactory;
 
@@ -62,7 +56,6 @@
 public class InsteonPLMBridgeHandler extends BaseBridgeHandler implements MessageListener {
     private Logger logger = LoggerFactory.getLogger(InsteonPLMBridgeHandler.class);
     private DeviceFeatureFactory deviceFeatureFactory;
-    private MessageFactory messageFactory;
     private IOStream ioStream;
     private Port port;
     private PriorityQueue<InsteonBridgeThingQEntry> messagesToSend = new PriorityQueue<>();
@@ -107,7 +100,7 @@
         }
         this.ioStream = null;
         this.deviceFeatureFactory = null;
-        this.messageFactory = null;
+
         this.messagesToSend.clear();
         this.messagesToSend = null;
         if (this.messageQueueThread != null) {
@@ -141,7 +134,7 @@
                 return;
         }
         updateStatus(ThingStatus.OFFLINE, ThingStatusDetail.CONFIGURATION_PENDING, "Connecting to port");
-        port = new Port(ioStream, messageFactory);
+        port = new Port(ioStream);
         port.addListener(this);
         modemAddress = null;
         if (port.start()) {
@@ -179,108 +172,59 @@
             messageQueueThread.start();
         }
         Bridge bridge = getThing();
-<<<<<<< HEAD
-
-        ModemMessageType messageType;
-        try {
-            messageType = ModemMessageType.fromCommand(message.getByte("Cmd"));
-        } catch (FieldException e1) {
-            // TODO Auto-generated catch block
-            logger.error("Unable to get modem message type from command {}", message);
-            return;
-        }
-        try {
-            if (doingLinking) {
-                if (handleLinkingMessages(message)) {
-                    return;
-                }
-            } else {
-                switch (messageType) {
-                    case GetImInfo:
-                        // add the modem to the device list
-                        modemAddress = new InsteonAddress(message.getAddress("IMAddress"));
-                        logger.info("Found the modem address {}", modemAddress);
-                        try {
-                            port.writeMessage(messageFactory.makeMessage("GetFirstALLLinkRecord"));
-                            doingLinking = true;
-                        } catch (IOException e) {
-                            logger.error("Unable to send first linking message", e);
-                        }
-                        return;
-                    case ExtendedMessageReceived:
-                        byte cmd1 = message.getByte("command1");
-                        byte cmd2 = message.getByte("command2");
-                        int cmd = cmd1 << 8 | cmd2;
-                        InsteonAddress address = message.getAddress("fromAddress");
-                        ExtendedInsteonMessage extendedMessage = ExtendedInsteonMessage.fromCmd(cmd);
-                        if (extendedMessage != null) {
-                            switch (extendedMessage) {
-                                case ProductDataResponse:
-                                    byte productKeyMsb = message.getByte("data2");
-                                    byte productKeyMsb2 = message.getByte("data3");
-                                    byte productKeyLsb = message.getByte("data4");
-                                    byte deviceCategory = message.getByte("data5");
-                                    byte deviceSubcategory = message.getByte("data6");
-                                    InsteonNodeDetails details = foundDevices.get(address);
-                                    if (details == null) {
-                                        details = new InsteonNodeDetails();
-                                        foundDevices.put(address, details);
-                                    }
-                                    details.setQueried(true);
-                                    details.setDeviceCategory(deviceCategory);
-                                    details.setDeviceSubcategory(deviceSubcategory);
-                                    details.setProductKey(
-                                            (productKeyMsb << 16) | (productKeyMsb2 << 8) | productKeyLsb);
-                                    // Query the string details, product data request with a 0x02 is a string request.
-                                    try {
-                                        port.writeMessage(messageFactory.makeStandardMessage(new InsteonFlags(),
-                                                StandardInsteonMessages.ProductDataRequest, (byte) 0x02, address));
-                                    } catch (IOException e) {
-                                        logger.error("Unable to write request for device text string", e);
-                                    }
-
-                                    logger.error("Details {}", details);
-                                    // Lets see if we can find this device.
-                                    InsteonProduct product = InsteonConfigProvider
-                                            .getInsteonProduct(details.getProductKey());
-                                    if (product != null) {
-                                        logger.error("Found insteon product {} {}", product.getModel(),
-                                                product.getThingTypeUID());
-                                    }
-                                    return;
-                                case DeviceTextStringResponse:
-                                    StringBuilder builder = new StringBuilder();
-
-                                    for (int i = 1; i < 15; i++) {
-                                        builder.append((char) message.getByte("userData" + i));
-                                    }
-                                    logger.error("Received device desc {}", builder.toString());
-                                    break;
-                                default:
-                                    break;
-                            }
-                        }
-                        break;
-                    default:
-                        break;
-                }
-            }
-        } catch (FieldException e) {
-            logger.error("Unable to parse modem message", e);
-        }
-
-        try {
-            if (messageType == ModemMessageType.ExtendedMessageReceived
-                    || messageType == ModemMessageType.StandardMessageReceived) {
-                InsteonAddress fromAddress = message.getAddress("fromAddress");
-                InsteonAddress toAddress = message.getAddress("toAddress");
-
-=======
         switch (message.getMessageType()) {
             case StandardMessageReceived:
                 StandardMessageReceived messReceived = (StandardMessageReceived) message;
+                if (!foundDevices.containsKey(messReceived.getFromAddress())) {
+                    InsteonNodeDetails details = new InsteonNodeDetails();
+                    foundDevices.put(messReceived.getFromAddress(), details);
+                    // Send a product request.
+                    try {
+                        port.writeMessage(new SendInsteonMessage(messReceived.getFromAddress(), new InsteonFlags(),
+                                StandardInsteonMessages.ProductDataRequest, (byte) 0x00));
+                    } catch (IOException e) {
+                        logger.error("Error sending message to get data for {}", messReceived.getFromAddress());
+                    }
+                }
+                if (messReceived.getCmd1() == StandardInsteonMessages.ProductDataRequest) {
+                    if (messReceived.getCmd2() == 0) {
+                        byte productKeyMsb = messReceived.getData()[2];
+                        byte productKeyMsb2 = messReceived.getData()[3];
+                        byte productKeyLsb = messReceived.getData()[4];
+                        byte deviceCategory = messReceived.getData()[5];
+                        byte deviceSubcategory = messReceived.getData()[6];
+                        InsteonNodeDetails details = foundDevices.get(messReceived.getFromAddress());
+                        details.setQueried(true);
+                        details.setDeviceCategory(deviceCategory);
+                        details.setDeviceSubcategory(deviceSubcategory);
+                        details.setProductKey((productKeyMsb << 16) | (productKeyMsb2 << 8) | productKeyLsb);
+                        // Query the string details, product data request with a 0x02 is a string request.
+                        try {
+                            port.writeMessage(new SendInsteonMessage(messReceived.getFromAddress(), new InsteonFlags(),
+                                    StandardInsteonMessages.ProductDataRequest, (byte) 0x02));
+                        } catch (IOException e) {
+                            logger.error("Unable to write request for device text string", e);
+                        }
+
+                        logger.error("Details {}", details);
+                        // Lets see if we can find this device.
+                        InsteonProduct product = InsteonConfigProvider.getInsteonProduct(details.getProductKey());
+                        if (product != null) {
+                            logger.error("Found insteon product {} {}", product.getModel(), product.getThingTypeUID());
+                        }
+                        return;
+                    } else if (messReceived.getCmd2() == 0x02) {
+                        StringBuilder builder = new StringBuilder();
+
+                        for (int i = 1; i < 15; i++) {
+                            builder.append((char) messReceived.getData()[i]);
+                        }
+                        logger.error("Received device desc {}", builder.toString());
+                        return;
+                    }
+                }
+
                 // Go and find the device to send this message to.
->>>>>>> 2902d391
                 // Send the message to all the handlers. This is a little inefficent, leave it for now.
                 for (Thing thing : bridge.getThings()) {
                     if (thing.getHandler() instanceof InsteonThingHandler) {
@@ -296,7 +240,9 @@
                         }
                     }
                 }
-                break;
+
+                break;
+
             case GetImInfo:
                 GetIMInfo info = (GetIMInfo) message;
                 // add the modem to the device list
@@ -316,6 +262,8 @@
                 // Send a request for the next one.
                 try {
                     port.writeMessage(new GetNextAllLinkingRecord());
+                    port.writeMessage(new SendInsteonMessage(response.getAddress(), new InsteonFlags(),
+                            StandardInsteonMessages.ProductDataRequest, (byte) 0x00));
                 } catch (IOException e) {
                     logger.error("Unable to send next all link record");
                 }
@@ -324,6 +272,7 @@
                 // Explicit nack.
                 logger.info("Pure nack recieved.");
                 break;
+
             case GetFirstAllLinkRecord:
             case GetNextAllLinkRecord:
                 if (message.isNack()) {
@@ -335,52 +284,6 @@
                 logger.warn("Unhandled insteon message {}", message.getMessageType());
                 break;
         }
-    }
-
-    private boolean handleLinkingMessages(Message message) throws FieldException {
-        switch (ModemMessageType.fromCommand(message.getByte("Cmd"))) {
-            case AllLinkRecordResponse:
-                InsteonAddress address = message.getAddress("LinkAddr");
-                // Found a device msg.getAddress("LinkAddr")
-                logger.error("Found device {}", address);
-                if (!foundDevices.containsKey(address)) {
-                    foundDevices.put(address, new InsteonNodeDetails());
-                }
-                // Send a request for the next one.
-                try {
-                    port.writeMessage(messageFactory.makeMessage("GetNextALLLinkRecord"));
-                } catch (IOException e) {
-                    logger.error("Unable to send next all link record");
-                }
-                return true;
-            case PureNack:
-                // Explicit nack.
-                logger.info("Pure nack recieved.");
-                break;
-            case GetFirstAllLinkRecord:
-            case GetNextAllLinkRecord:
-                if (message.getByte("ACK/NACK") == ModemMessageType.PureNack.getCommand()) {
-                    logger.debug("got all link records.");
-                    doingLinking = false;
-                    // Now request the details for the various devices we found.
-                    for (InsteonAddress key : foundDevices.keySet()) {
-                        InsteonNodeDetails details = foundDevices.get(key);
-                        if (!details.isQueried()) {
-                            try {
-                                port.writeMessage(messageFactory.makeStandardMessage(new InsteonFlags(),
-                                        StandardInsteonMessages.ProductDataRequest, (byte) 0x00, key));
-                            } catch (IOException e) {
-                                logger.error("Error trying to query product data for {}", key);
-
-                            }
-                        }
-                    }
-                }
-                return true;
-            default:
-                break;
-        }
-        return false;
     }
 
     private void startLinking() {
@@ -412,11 +315,6 @@
     /** The factory to make device features. */
     public DeviceFeatureFactory getDeviceFeatureFactory() {
         return deviceFeatureFactory;
-    }
-
-    /** The message factory to use when making messages. */
-    public MessageFactory getMessageFactory() {
-        return messageFactory;
     }
 
     /**
