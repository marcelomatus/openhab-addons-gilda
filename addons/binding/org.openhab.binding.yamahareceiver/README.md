# Yamaha Receiver Binding

This binding connects openHAB with Yamaha Receivers of product line CX-A5000, RX-A30xx, RX-A20xx, RX-A10xx, RX-Vxxx, RX-Z7, DSP-Z7, RX-S600, RX-S601D, HTR-xxxx.

If your hardware is on the list but still does not work, please fill a bug report!

## Supported Things

Thing | Type | Description
--------|------|------
yamahaAV | Bridge | Yamaha Receiver hardware
zone | Thing | Zones of your receiver


## Discovery

Just use the auto discovery feature to detect your hardware. Initially a thing for the main zone will be created. This will trigger a zone detection internally and all available additional zones will appear as new things.


## Thing Configuration

To manually add a receiver and its zones a `things/yamahareceiver.things` file could look like this:

```
Bridge yamahareceiver:yamahaAV:ReceiverID "Yamaha Receiver Bridge Name" [host="a.b.c.d", refreshInterval=20] {
    Thing zone ZoneID1 "Main Zone Thing Name" @ "location" [zone="Main_Zone", volumeDbMin=-81, volumeDbMax=12]
    Thing zone ZoneID2 "Zone 2 Thing Name" @ "location" [zone="Zone_2"]
    Thing zone ZoneID3 "Zone 3 Thing Name" @ "location" [zone="Zone_3"]
    Thing zone ZoneID4 "Zone 4 Thing Name" @ "location" [zone="Zone_4"]
}
```

Configuration parameters for Bridge `yamahaAV`:

Parameter | Required | Default | Description
--------|------|------|------
`host` | yes | N/A | The IP address of the AVR to control
`port` | no | 80 | The API port of the AVR to control
`refreshInterval` | no | 60 | Refresh interval in seconds
`albumUrl` | no | embedded image URL | When the album image is not provided by the Yamaha input source, you can specify the default image URL to apply
`inputMapping` | no | "" (empty string) | Some Yamaha models return different input values on status update than required in the change input commands. See [below](#input-values) for details

Configruation parameters for Thing `zone`:

Parameter | Required | Default | Description
--------|------|------|------
`zone` | yes | / | The zone can be Main_Zone, Zone_2, Zone_3, Zone_4 depending on your device
`volumeRelativeChangeFactor` | no | 2 | Relative volume change in percent
`volumeDbMin` | no | -80 | Lowest volume in dB
`volumeDbMax` | no | 12 | Highest volume in dB


## Channels

<<<<<<< HEAD
The implemented channels for the `yamahaAV` bridge are:
=======
### Yamaha Receiver Thing

The implemented channels for the AVR thing are:
>>>>>>> 3484c35f

| Channel             | openHAB Type | Comment                                                                                                                                                                                                     |
|---------------------|--------------|-------------------------------------------------------------------------------------------------------------------------------------------------------------------------------------------------------------|
| `power`             | `Switch`     | Switches the AVR ON or OFF. Your receiver has to be in network standby for this to work.                                                                                                                    |
| `party_mode`        | `Switch`     | Switches the party mode. May not be supported on all models.                                                                                                                                                |
| `party_mode_mute`   | `Switch`     | Switches the mute ON or OFF when in party mode. Write only (state updates are not available). Applicable only when party mode is on. May not be supported on all models.                                    |
| `party_mode_volume` | `Dimmer`     | Increase or decrease volume when in party mode. Write only (state updates are not available). INCREASE / DECREASE commands only. Applicable only when party mode is on. May not be supported on all models. |

### Yamaha Zone Thing

<<<<<<< HEAD
The implemented channels for a `zone` thing are grouped in three groups.
=======
The implemented channels for a zone thing are grouped in three groups. These are the zones supported: `Main_Zone`, `Zone_2`, `Zone_3`, `Zone_4`.
>>>>>>> 3484c35f

Zone control channels are:

| Channel                                       | openHAB Type | Comment                                                                                                                                                                                                                                                                                                                                                                                                                                 |
|-----------------------------------------------|--------------|-----------------------------------------------------------------------------------------------------------------------------------------------------------------------------------------------------------------------------------------------------------------------------------------------------------------------------------------------------------------------------------------------------------------------------------------|
| `zone_channels#power`                         | `Switch`     | Switches the zone ON or OFF. Your receiver has to be in network standby for this to work.                                                                                                                                                                                                                                                                                                                                               |
| `zone_channels#mute`                          | `Switch`     | Mute or Unmute the receiver.                                                                                                                                                                                                                                                                                                                                                                                                            |
| `zone_channels#volume`                        | `Dimmer`     | Set's the receivers volume as percentage.                                                                                                                                                                                                                                                                                                                                                                                               |
| `zone_channels#volumeDB`                      | `Number`     | Set's the receivers volume in dB.                                                                                                                                                                                                                                                                                                                                                                                                       |
| `zone_channels#input`                         | `String`     | Set's the input selection, depends on your receiver's real inputs. Examples: HDMI1, HDMI2, AV4, TUNER, NET RADIO, etc.                                                                                                                                                                                                                                                                                                                  |
| `zone_channels#surroundProgram`               | `String`     | Set's the surround mode. Examples: `2ch Stereo`, `7ch Stereo`, `Hall in Munic`, `Straight`, `Surround Decoder`.                                                                                                                                                                                                                                                                                                                         |
| `zone_channels#scene`                         | `String`     | Sets the scene. Examples: `Scene 1`, `Scene 2`, `Scene 3`, `Scene 4`. Write only (state updates are not available). May not be supported on all models (e.g. RX-V3900).                                                                                                                                                                                                                                                                 |
| `zone_channels#dialogueLevel`                 | `Number`     | Set's the receivers dialogue level. May not be supported on all models.                                                                                                                                                                                                                                                                                                                                                                 |
| `playback_channels#preset`                    | `Number`     | Set a preset. Not supported by `Spotify` input. For `NET RADIO` input there is no way to get current preset (tested on RX-S601D, RX-V3900), so the preset is write only. For RX-V3900 the presets are alphanumeric `A1`,`A2`,`B1`,`B2` thus you need to use numbers grater than 100 that represent these presets as follows: 101, 102, 201, 202.                                                                                        |
| `playback_channels#playback`                  | `String`     | Set a play mode or get the current play mode. Values supported: `Previous`, `Play`, `Pause`, `Stop`, `Next`. Applies for inputs which support playback (`Spotify`, `SERVER`, `NET RADIO`, `Bluetooth`). Note that some values may not be supported on certain input type and AVR model combination. For `Spotify` and `Bluetooth` all values work, but for `NET RADIO` input only `Play` and `Stop` are supported (tested on RX-S601D). |
| `playback_channels#playback_station`          | `String`     | Get the current played station (radio). Applies to `TUNER` and `NET RADIO` inputs only.                                                                                                                                                                                                                                                                                                                                                 |
| `playback_channels#playback_artist`           | `String`     | Get the current played artist.                                                                                                                                                                                                                                                                                                                                                                                                          |
| `playback_channels#playback_album`            | `String`     | Get the current played album.                                                                                                                                                                                                                                                                                                                                                                                                           |
| `playback_channels#playback_song`             | `String`     | Get the current played song.                                                                                                                                                                                                                                                                                                                                                                                                            |
| `playback_channels#playback_song_image_url`   | `String`     | Get the current played song image URL. Applies to `Spotify` and `NET RADIO` inputs only.                                                                                                                                                                                                                                                                                                                                                |
| `playback_channels#tuner_band`                | `String`     | Set the band (FM or DAB) for tuner input when device supports DAB+ (e.g. RX-S601D). Values supported: `FM`, `DAB`. Applies to `TUNER` input only.                                                                                                                                                                                                                                                                                       |
| `navigation_channels#navigation_menu`         | `String`     | Select or display the full or relative path to an item.                                                                                                                                                                                                                                                                                                                                                                                 |
| `navigation_channels#navigation_current_item` | `Number`     | Get the current item of the current menu.                                                                                                                                                                                                                                                                                                                                                                                               |
| `navigation_channels#navigation_total_items`  | `Number`     | Get the total count items in the current menu.                                                                                                                                                                                                                                                                                                                                                                                          |
| `navigation_channels#navigation_level`        | `Number`     | Get the current menu level.                                                                                                                                                                                                                                                                                                                                                                                                             |
| `navigation_channels#navigation_updown`       |              | Move the cursor up or down.                                                                                                                                                                                                                                                                                                                                                                                                             |
| `navigation_channels#navigation_leftright`    |              | Move the cursor to the left or right.                                                                                                                                                                                                                                                                                                                                                                                                   |
| `navigation_channels#navigation_select`       |              | Select the current item.                                                                                                                                                                                                                                                                                                                                                                                                                |
| `navigation_channels#navigation_back`         |              | Navigate to the parent menu.                                                                                                                                                                                                                                                                                                                                                                                                            |
| `navigation_channels#navigation_backtoroot`   |              | Navigate back to the root menu.                                                                                                                                                                                                                                                                                                                                                                                                         |

Navigation is not supported by Spotify input.

## Example

### Basic Setup

##### For auto linking with Paper UI

Link the items to the channels of your preferred zone (here `Main_Zone`) in PaperUI after you've saved your items file.

Items:

```
Switch      Yamaha_Power           "Power [%s]"                <switch>
Dimmer      Yamaha_Volume          "Volume [%.1f %%]"          <soundvolume>
Switch      Yamaha_Mute            "Mute [%s]"                 <soundvolume_mute>
String      Yamaha_Input           "Input [%s]"                <video>
String      Yamaha_Surround        "Surround [%s]"             <video>
String      Yamaha_Scene           "Scene []"                  <video>
Number      Yamaha_Dialogue_Level  "Dialogue Level [%d]"       <soundvolume>
```

##### For manually linking

Replace the UPNP UDN (here: `96a40ba9`) with the real UDN provided by your UPNP discovery.
Also replace the zone name with your preferred zone (here `Main_Zone`).

Items:

```
Switch      Yamaha_Power           "Power [%s]"                <switch>             { channel="yamahareceiver:zone:96a40ba9:Main_Zone:zone_channels#power" }
Dimmer      Yamaha_Volume          "Volume [%.1f %%]"          <soundvolume>        { channel="yamahareceiver:zone:96a40ba9:Main_Zone:zone_channels#volume" }
Switch      Yamaha_Mute            "Mute [%s]"                 <soundvolume_mute>   { channel="yamahareceiver:zone:96a40ba9:Main_Zone:zone_channels#mute" }
String      Yamaha_Input           "Input [%s]"                <video>              { channel="yamahareceiver:zone:96a40ba9:Main_Zone:zone_channels#input" }
String      Yamaha_Surround        "Surround [%s]"             <video>              { channel="yamahareceiver:zone:96a40ba9:Main_Zone:zone_channels#surroundProgram" }
String      Yamaha_Scene           "Scene []"                  <video>              { channel="yamahareceiver:zone:96a40ba9:Main_Zone:zone_channels#scene" }
Switch      Yamaha_Dialogue_Level  "Dialogue Level [%d]"       <soundvolume>        { channel="yamahareceiver:zone:96a40ba9:Main_Zone:zone_channels#dialogueLevel" }

Switch      Yamaha_PartyMode       "Party mode [%s]"           <switch>             { channel="yamahareceiver:yamahaAV:96a40ba9:party_mode" }
Switch      Yamaha_PartyModeMute   "Party mode mute [%s]"      <soundvolume_mute>   { channel="yamahareceiver:yamahaAV:96a40ba9:party_mode_mute" }
Dimmer      Yamaha_PartyModeVolume "Party mode volume []"      <soundvolume>        { channel="yamahareceiver:yamahaAV:96a40ba9:party_mode_volume" }
```

Sitemap:

```
Switch      item=Yamaha_Power
Switch      item=Yamaha_Mute
Slider      item=Yamaha_Volume
Selection   item=Yamaha_Input            mappings=[HDMI1="Kodi",HDMI2="PC",AUDIO1="TV",TUNER="Tuner",Spotify="Spotify",Bluetooth="Bluetooth","NET RADIO"="NetRadio",SERVER="Server",Straight="Straight"]
Selection   item=Yamaha_Surround         mappings=["2ch Stereo"="2ch Stereo","5ch Stereo"="5ch Stereo","Chamber"="Chamber","Sci-Fi"="Sci-Fi","Adventure"="Adventure"]
Switch      item=Yamaha_Scene            mappings=["Scene 1"="Kodi","Scene 2"="TV","Scene 3"="NET","Scene 4"="Radio"]
Setpoint    item=Yamaha_Dialogue_Level   minValue=0 maxValue=2 step=1

Switch      item=Yamaha_PartyMode
Switch      item=Yamaha_PartyModeMute
Switch      item=Yamaha_PartyModeVolume  mappings=[DECREASE="-", INCREASE="+"]
```

Note: Some input values for `Yamaha_Input` might not be supported on your model. Make sure to adjust these values. 

### Playback

Items:

```
String      Yamaha_Playback                 "[]"                    <video>              { channel="yamahareceiver:zone:96a40ba9:Main_Zone:playback_channels#playback" }
String      Yamaha_Playback_Station         "Station [%s]"          <video>              { channel="yamahareceiver:zone:96a40ba9:Main_Zone:playback_channels#playback_station" }
String      Yamaha_Playback_Artist          "Artist [%s]"           <video>              { channel="yamahareceiver:zone:96a40ba9:Main_Zone:playback_channels#playback_artist" }
String      Yamaha_Playback_Album           "Album [%s]"            <video>              { channel="yamahareceiver:zone:96a40ba9:Main_Zone:playback_channels#playback_album" }
String      Yamaha_Playback_Song            "Song [%s]"             <video>              { channel="yamahareceiver:zone:96a40ba9:Main_Zone:playback_channels#playback_song" }
String      Yamaha_Playback_Song_Image      "[]"                    <video>              { channel="yamahareceiver:zone:96a40ba9:Main_Zone:playback_channels#playback_song_image_url" }
```

Sitemap:

```
Switch      item=Yamaha_Playback            mappings=["Previous"="⏮", "Play"="►", "Pause"="⏸", "Stop"="⏹", "Next"="⏭"]    visibility=[Yamaha_Input=="Spotify", Yamaha_Input=="NET RADIO", Yamaha_Input=="Bluetooth"]
Text        item=Yamaha_Playback_Station    visibility=[Yamaha_Input=="TUNER", Yamaha_Input=="NET RADIO"]
Text        item=Yamaha_Playback_Artist
Text        item=Yamaha_Playback_Album
Text        item=Yamaha_Playback_Song
Image       item=Yamaha_Playback_Song_Image visibility=[Yamaha_Input=="Spotify", Yamaha_Input=="NET RADIO", Yamaha_Input=="Bluetooth"]
```

Note the `visiblility` rules - you may need to adjust to your particular AVR model supported inputs and features.

### DAB Tuner (dual band)

Items:

```
Number      Yamaha_Preset               "Preset [%d]"               <video>              { channel="yamahareceiver:zone:96a40ba9:Main_Zone:playback_channels#preset"}
String      Yamaha_Tuner_Band           "Band [%s]"                 <video>              { channel="yamahareceiver:zone:96a40ba9:Main_Zone:playback_channels#tuner_band" }
String      Yamaha_Input_Ex
```

The synthetic `Yamaha_Input_Ex` will be calculated by a rule (see below) and will drive sitemap visibility (see below).

Rules:
```
rule "Yamaha_Input_Ex"
when
	Item Yamaha_Input changed or
	Item Yamaha_Tuner_Band changed	
then
	var String input = "" + Yamaha_Input.state
	if (Yamaha_Input.state == "TUNER" && Yamaha_Tuner_Band.state !== NULL) {
		input = input + "_" + Yamaha_Tuner_Band.state
	}
	Yamaha_Input_Ex.postUpdate(input)
end
```

When the input is `TUNER` the `Yamaha_Input_Ex` item will have a value of either `TUNER_FM` or `TUNER_DAB` depending on the chosen tuner band,
otherwise it will be the same as input (`Yamaha_Input`).

Sitemap:

```
Selection   item=Yamaha_Tuner_Band    mappings=[FM="FM",DAB="DAB+"]          visibility=[Yamaha_Input=="TUNER"]
Selection   item=Yamaha_Preset        mappings=[2="Radio Krakow",3="PR Trojka",5="RadioZet",8="Radio Chillizet",12="RMF Classic",13="RMF MAXXX"]     visibility=[Yamaha_Input_Ex=="TUNER_FM"]
Selection   item=Yamaha_Preset        mappings=[1="FM-1",2="FM-2",3="FM-3"]  visibility=[Yamaha_Input_Ex=="TUNER_DAB"]
```

Notice how we have two preset mappings that each is meant for FM and DAB+ bands respectively. This enables to have different channel names per band.

## Debugging and troubleshooting

Enabling detailed logging may help troubleshoot your configuration (or trace bugs in the binding itself). 

Add the following lines to the logger configuration file (`userdata\etc\org.ops4j.pax.logging.cfg`):
```
log4j2.logger.yamaha.name = org.openhab.binding.yamahareceiver
log4j2.logger.yamaha.level = TRACE
```

Depending on the desired details choose from levels: `TRACE`, `DEBUG`, `INFO`. 

The `openhab.log` will contain internal workings of the binding:

```
2017-10-08 12:11:36.848 [TRACE] [al.protocol.xml.DeviceInformationXML] - Found feature Main_Zone
2017-10-08 12:11:36.853 [TRACE] [al.protocol.xml.DeviceInformationXML] - Adding zone: Main_Zone
2017-10-08 12:11:36.857 [TRACE] [al.protocol.xml.DeviceInformationXML] - Found feature Zone_2
2017-10-08 12:11:36.862 [TRACE] [al.protocol.xml.DeviceInformationXML] - Adding zone: Zone_2
2017-10-08 12:11:36.867 [TRACE] [al.protocol.xml.DeviceInformationXML] - Found feature DAB
2017-10-08 12:11:36.873 [TRACE] [al.protocol.xml.DeviceInformationXML] - Found feature Spotify
2017-10-08 12:11:36.974 [TRACE] [internal.protocol.xml.ZoneControlXML] - Zone Main_Zone state - power: true, input: AUDIO1, mute: false, surroundProgram: 5ch Stereo, volume: 45.652172
```

## Model specific behavior

### Input values

Certain AVR models in the XML protocol require different values for the input (i.e. `HDMI1` vs `HDMI_1`). 
On top of that some AVR models during status updates report different value than sent in the command (i.e. return `HDMI_1` for `HDMI1` command).

To account for all variations a Yamaha thing setting got introduced: `Input mapping`. 
This allows to map the input value reported by the AVR after status update to the desired canonical value. 

Use the PaperUI to customize the setting for your particular AVR: `PaperUI > Configuration > Things > Edit > Yamaha Receiver XXX > Input mapping`.
For example, if your AVR returns `HDMI_1` for command `HDMI1` you can create such mapping list:

`HDMI_1=HDMI1,HDMI 1=HDMI1,HDMI_2=HDMI2,HDMI 2=HDMI2`
  
If you unsure what mapping to apply, enable trace logging (see section earlier) and you should see what is going on:

```
2017-12-28 20:43:40.933 [TRACE] [rnal.protocol.xml.XMLProtocolService] - Zone Main_Zone - inputs: InputDto{param='Spotify', writable=true}, InputDto{param='JUKE', writable=true}, InputDto{param='AirPlay', writable=true}, InputDto{param='MusicCast Link', writable=true}, InputDto{param='SERVER', writable=true}, InputDto{param='NET RADIO', writable=true}, InputDto{param='Bluetooth', writable=true}, InputDto{param='USB', writable=true}, InputDto{param='iPod (USB)', writable=false}, InputDto{param='TUNER', writable=true}, InputDto{param='HDMI1', writable=true}, InputDto{param='HDMI2', writable=true}, InputDto{param='HDMI3', writable=true}, InputDto{param='HDMI4', writable=true}, InputDto{param='HDMI5', writable=true}, InputDto{param='HDMI6', writable=true}, InputDto{param='AV1', writable=true}, InputDto{param='AV2', writable=true}, InputDto{param='AV3', writable=true}, InputDto{param='AUDIO1', writable=true}, InputDto{param='AUDIO2', writable=true}, InputDto{param='AUDIO3', writable=true}, InputDto{param='AUX', writable=true}
2017-12-28 20:43:40.935 [TRACE] [ernal.protocol.xml.InputConverterXML] - Converting from state name Spotify to Spotify - as per no conversion rule
2017-12-28 20:43:40.937 [TRACE] [ernal.protocol.xml.InputConverterXML] - Converting from state name JUKE to JUKE - as per legacy mapping
2017-12-28 20:43:40.939 [TRACE] [ernal.protocol.xml.InputConverterXML] - Converting from state name AirPlay to AIRPLAY - as per legacy mapping
2017-12-28 20:43:40.941 [TRACE] [ernal.protocol.xml.InputConverterXML] - Converting from state name MusicCast Link to MUSICCAST_LINK - as per legacy mapping
2017-12-28 20:43:40.943 [TRACE] [ernal.protocol.xml.InputConverterXML] - Converting from state name SERVER to SERVER - as per legacy mapping
2017-12-28 20:43:40.944 [TRACE] [ernal.protocol.xml.InputConverterXML] - Converting from state name NET RADIO to NET RADIO - as per no conversion rule
2017-12-28 20:43:40.946 [TRACE] [ernal.protocol.xml.InputConverterXML] - Converting from state name Bluetooth to Bluetooth - as per no conversion rule
2017-12-28 20:43:40.950 [TRACE] [ernal.protocol.xml.InputConverterXML] - Converting from state name Spotify to Spotify - as per no conversion rule
2017-12-28 20:43:40.951 [TRACE] [ernal.protocol.xml.InputConverterXML] - Converting from state name USB to USB - as per legacy mapping
2017-12-28 20:43:40.953 [TRACE] [ernal.protocol.xml.InputConverterXML] - Converting from state name TUNER to TUNER - as per legacy mapping
2017-12-28 20:43:40.953 [TRACE] [internal.protocol.xml.ZoneControlXML] - Zone Main_Zone state - power: true, input: Spotify, mute: false, surroundProgram: 5ch Stereo, volume: 35.869564
2017-12-28 20:43:40.954 [TRACE] [ernal.protocol.xml.InputConverterXML] - Converting from state name HDMI1 to HDMI1 - as per user defined mapping
2017-12-28 20:43:40.956 [TRACE] [ernal.protocol.xml.InputConverterXML] - Converting from state name HDMI2 to HDMI2 - as per user defined mapping
2017-12-28 20:43:40.958 [TRACE] [ernal.protocol.xml.InputConverterXML] - Converting from state name HDMI3 to HDMI3 - as per user defined mapping
2017-12-28 20:43:40.960 [TRACE] [ernal.protocol.xml.InputConverterXML] - Converting from state name HDMI4 to HDMI4 - as per user defined mapping
2017-12-28 20:43:40.962 [TRACE] [ernal.protocol.xml.InputConverterXML] - Converting from state name HDMI5 to HDMI5 - as per user defined mapping
2017-12-28 20:43:40.964 [TRACE] [ernal.protocol.xml.InputConverterXML] - Converting from state name HDMI6 to HDMI6 - as per user defined mapping
2017-12-28 20:43:40.965 [TRACE] [ernal.protocol.xml.InputConverterXML] - Converting from state name AV1 to AV1 - as per legacy mapping
2017-12-28 20:43:40.967 [TRACE] [ernal.protocol.xml.InputConverterXML] - Converting from state name AV2 to AV2 - as per legacy mapping
2017-12-28 20:43:40.975 [TRACE] [ernal.protocol.xml.InputConverterXML] - Converting from state name AV3 to AV3 - as per legacy mapping
2017-12-28 20:43:40.977 [TRACE] [ernal.protocol.xml.InputConverterXML] - Converting from state name AUDIO1 to AUDIO1 - as per no conversion rule
2017-12-28 20:43:40.979 [TRACE] [ernal.protocol.xml.InputConverterXML] - Converting from state name AUDIO2 to AUDIO2 - as per no conversion rule
2017-12-28 20:43:40.981 [TRACE] [ernal.protocol.xml.InputConverterXML] - Converting from state name AUDIO3 to AUDIO3 - as per no conversion rule
2017-12-28 20:43:40.983 [TRACE] [ernal.protocol.xml.InputConverterXML] - Converting from state name AUX to AUX - as per legacy mapping
2017-12-28 20:43:40.986 [TRACE] [.protocol.xml.ZoneAvailableInputsXML] - Zone Main_Zone - available inputs: AIRPLAY, AUDIO1, AUDIO2, AUDIO3, AUX, AV1, AV2, AV3, Bluetooth, HDMI1, HDMI2, HDMI3, HDMI4, HDMI5, HDMI6, JUKE, MUSICCAST_LINK, NET RADIO, SERVER, Spotify, TUNER, USB

``` 

Note: User defined mappings have as per user defined mapping and the rest comes is the existing addon mapping logic.

After switching to `HDMI1` you should see this:

```
2017-12-28 21:08:51.683 [TRACE] [ernal.protocol.xml.InputConverterXML] - Converting from HDMI1 to command name HDMI1
2017-12-28 21:08:51.820 [TRACE] [ernal.protocol.xml.InputConverterXML] - Converting from state name HDMI1 to HDMI1 - as per user defined mapping
2017-12-28 21:08:51.821 [TRACE] [internal.protocol.xml.ZoneControlXML] - Zone Main_Zone state - power: true, input: HDMI1, mute: false, surroundProgram: 5ch Stereo, volume: 35.869564
2017-12-28 21:08:51.826 [DEBUG] [eiver.handler.YamahaZoneThingHandler] - Input changed to HDMI1
```

### Zone_B support as Zone_2 (HTR-4069, RX-V583)

The Yamaha HTR-4069 handles Zone_2 in a different way from the other models. Specifically only selected functionality like power, mute and volume can be controlled. Also internally the Zone_2 is emulated via Zone_B XML elements available on Main_Zone.

Special handling has been added to emulate Zone_2 via the Zone_B feature. <|MERGE_RESOLUTION|>--- conflicted
+++ resolved
@@ -52,13 +52,7 @@
 
 ## Channels
 
-<<<<<<< HEAD
 The implemented channels for the `yamahaAV` bridge are:
-=======
-### Yamaha Receiver Thing
-
-The implemented channels for the AVR thing are:
->>>>>>> 3484c35f
 
 | Channel             | openHAB Type | Comment                                                                                                                                                                                                     |
 |---------------------|--------------|-------------------------------------------------------------------------------------------------------------------------------------------------------------------------------------------------------------|
@@ -67,13 +61,9 @@
 | `party_mode_mute`   | `Switch`     | Switches the mute ON or OFF when in party mode. Write only (state updates are not available). Applicable only when party mode is on. May not be supported on all models.                                    |
 | `party_mode_volume` | `Dimmer`     | Increase or decrease volume when in party mode. Write only (state updates are not available). INCREASE / DECREASE commands only. Applicable only when party mode is on. May not be supported on all models. |
 
-### Yamaha Zone Thing
-
-<<<<<<< HEAD
-The implemented channels for a `zone` thing are grouped in three groups.
-=======
-The implemented channels for a zone thing are grouped in three groups. These are the zones supported: `Main_Zone`, `Zone_2`, `Zone_3`, `Zone_4`.
->>>>>>> 3484c35f
+
+
+The implemented channels for a `zone` thing are grouped in three groups. These are the zones supported: `Main_Zone`, `Zone_2`, `Zone_3`, `Zone_4`.
 
 Zone control channels are:
 
