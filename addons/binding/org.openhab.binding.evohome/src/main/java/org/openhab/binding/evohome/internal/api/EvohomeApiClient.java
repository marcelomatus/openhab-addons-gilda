package org.openhab.binding.evohome.internal.api;

import org.openhab.binding.evohome.internal.api.models.ControlSystem;
import org.openhab.binding.evohome.internal.api.models.v1.DataModelResponse;
import org.openhab.binding.evohome.internal.api.models.v2.response.ZoneStatus;

public interface EvohomeApiClient {

    boolean login();

    void logout();

    void update();

    DataModelResponse[] getData();

    ControlSystem[] getControlSystems();

    ControlSystem getControlSystem(int id);

<<<<<<< HEAD
    void refresh();

=======
    ZoneStatus getHeatingZone(int locationId, int zoneId);
>>>>>>> 1b3ea2cc
}<|MERGE_RESOLUTION|>--- conflicted
+++ resolved
@@ -18,10 +18,8 @@
 
     ControlSystem getControlSystem(int id);
 
-<<<<<<< HEAD
+    ZoneStatus getHeatingZone(int locationId, int zoneId);
+
     void refresh();
 
-=======
-    ZoneStatus getHeatingZone(int locationId, int zoneId);
->>>>>>> 1b3ea2cc
 }