--- conflicted
+++ resolved
@@ -5,11 +5,7 @@
   <parent>
     <groupId>org.openhab.addons</groupId>
     <artifactId>org.openhab.addons.reactor</artifactId>
-<<<<<<< HEAD
-    <version>4.2.0-SNAPSHOT</version>
-=======
     <version>4.1.2-SNAPSHOT</version>
->>>>>>> 2f4191b8
   </parent>
 
   <groupId>org.openhab.addons.bom</groupId>
@@ -31,7 +27,7 @@
         <plugin>
           <groupId>org.apache.maven.plugins</groupId>
           <artifactId>maven-antrun-plugin</artifactId>
-          <version>3.1.0</version>
+          <version>1.8</version>
           <inherited>false</inherited>
           <executions>
             <execution>
