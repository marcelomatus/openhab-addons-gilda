--- conflicted
+++ resolved
@@ -42,17 +42,10 @@
             sb.append("[\n");
         }
         for (Object o : c) {
-<<<<<<< HEAD
-            if (o instanceof Map oAsMap) {
-                dumpMap(oAsMap, sb, indent + 1);
-            } else if (o instanceof Object[] oAsObjectArray) {
-                dumpCollection(oAsObjectArray, sb, indent + 1);
-=======
             if (o instanceof Map map) {
                 dumpMap(map, sb, indent + 1);
             } else if (o instanceof Object[] objects) {
                 dumpCollection(objects, sb, indent + 1);
->>>>>>> d0b161ac
             } else {
                 for (int in = 0; in < indent; in++) {
                     sb.append('\t');
@@ -83,21 +76,12 @@
             }
             sb.append(me.getKey());
             sb.append('=');
-<<<<<<< HEAD
-            if (o instanceof Map<?, ?> oAsMap) {
-                sb.append("\n");
-                dumpMap(oAsMap, sb, indent + 1);
-            } else if (o instanceof Object[] oAsObjectArray) {
-                sb.append("\n");
-                dumpCollection(oAsObjectArray, sb, indent + 1);
-=======
             if (o instanceof Map<?, ?> map) {
                 sb.append("\n");
                 dumpMap(map, sb, indent + 1);
             } else if (o instanceof Object[] objects) {
                 sb.append("\n");
                 dumpCollection(objects, sb, indent + 1);
->>>>>>> d0b161ac
             } else {
                 sb.append(o);
                 sb.append('\n');
