/**
 * Copyright (c) 2010-2023 Contributors to the openHAB project
 *
 * See the NOTICE file(s) distributed with this work for additional
 * information.
 *
 * This program and the accompanying materials are made available under the
 * terms of the Eclipse Public License 2.0 which is available at
 * http://www.eclipse.org/legal/epl-2.0
 *
 * SPDX-License-Identifier: EPL-2.0
 */
package org.openhab.binding.homematic.internal.communicator.virtual;

import static org.openhab.binding.homematic.internal.misc.HomematicConstants.*;

import java.io.IOException;

import org.openhab.binding.homematic.internal.misc.HomematicClientException;
import org.openhab.binding.homematic.internal.misc.MiscUtils;
import org.openhab.binding.homematic.internal.model.HmChannel;
import org.openhab.binding.homematic.internal.model.HmDatapoint;
import org.openhab.binding.homematic.internal.model.HmDatapointConfig;
import org.openhab.binding.homematic.internal.model.HmDatapointInfo;
import org.openhab.binding.homematic.internal.model.HmDevice;
import org.openhab.binding.homematic.internal.model.HmValueType;
import org.slf4j.Logger;
import org.slf4j.LoggerFactory;

/**
 * A virtual Number datapoint which adds an automatic ON_TIME datapoint on supported device. This datapoint sets the
 * ON_TIME datapoint every time a STATE or LEVEL datapoint is set, so that the light turns off automatically by the
 * device after the specified time.
 *
 * @author Gerhard Riegler - Initial contribution
 */
public class OnTimeAutomaticVirtualDatapointHandler extends AbstractVirtualDatapointHandler {
    private final Logger logger = LoggerFactory.getLogger(OnTimeAutomaticVirtualDatapointHandler.class);

    @Override
    public String getName() {
        return VIRTUAL_DATAPOINT_NAME_ON_TIME_AUTOMATIC;
    }

    @Override
    public void initialize(HmDevice device) {
        for (HmChannel channel : device.getChannels()) {
            HmDatapointInfo dpInfoOnTime = HmDatapointInfo.createValuesInfo(channel, DATAPOINT_NAME_ON_TIME);
            if (channel.hasDatapoint(dpInfoOnTime)) {
                HmDatapointInfo dpInfoLevel = HmDatapointInfo.createValuesInfo(channel, DATAPOINT_NAME_LEVEL);
                HmDatapointInfo dpInfoState = HmDatapointInfo.createValuesInfo(channel, DATAPOINT_NAME_STATE);
                if (channel.hasDatapoint(dpInfoLevel) || channel.hasDatapoint(dpInfoState)) {
                    HmDatapoint dpOnTime = channel.getDatapoint(dpInfoOnTime);
                    HmDatapoint dpOnTimeAutomatic = dpOnTime.clone();
                    dpOnTimeAutomatic.setName(getName());
                    dpOnTimeAutomatic.setDescription(getName());
                    addDatapoint(channel, dpOnTimeAutomatic);
                }
            }
        }
    }

    @Override
    public boolean canHandleCommand(HmDatapoint dp, Object value) {
        boolean isLevel = DATAPOINT_NAME_LEVEL.equals(dp.getName()) && value != null
<<<<<<< HEAD
                && value instanceof Number valueAsNumber && valueAsNumber.doubleValue() > 0.0;
=======
                && value instanceof Number numberCommand && numberCommand.doubleValue() > 0.0;
>>>>>>> d0b161ac
        boolean isState = DATAPOINT_NAME_STATE.equals(dp.getName()) && MiscUtils.isTrueValue(value);

        return ((isLevel || isState) && getVirtualDatapointValue(dp.getChannel()) > 0.0)
                || getName().equals(dp.getName());
    }

    @Override
    public void handleCommand(VirtualGateway gateway, HmDatapoint dp, HmDatapointConfig dpConfig, Object value)
            throws IOException, HomematicClientException {
        if (!getName().equals(dp.getName())) {
            HmChannel channel = dp.getChannel();
            HmDatapoint dpOnTime = channel
                    .getDatapoint(HmDatapointInfo.createValuesInfo(channel, DATAPOINT_NAME_ON_TIME));
            if (dpOnTime != null) {
                gateway.sendDatapoint(dpOnTime, new HmDatapointConfig(), getVirtualDatapointValue(channel), null);
            } else {
                logger.warn(
                        "Can't find ON_TIME datapoint in channel '{}' in device '{}', ignoring virtual datapoint '{}'",
                        channel.getNumber(), channel.getDevice().getAddress(), getName());
            }
            gateway.sendDatapointIgnoreVirtual(dp, dpConfig, value);
        } else {
            dp.setValue(value);
        }
    }

    /**
     * Returns the virtual datapoint value or 0 if not specified.
     */
    private Double getVirtualDatapointValue(HmChannel channel) {
        HmDatapoint dpOnTimeAutomatic = getVirtualDatapoint(channel);
        return dpOnTimeAutomatic == null || dpOnTimeAutomatic.getValue() == null
                || dpOnTimeAutomatic.getType() != HmValueType.FLOAT ? 0.0
                        : ((Number) dpOnTimeAutomatic.getValue()).doubleValue();
    }
}<|MERGE_RESOLUTION|>--- conflicted
+++ resolved
@@ -24,7 +24,6 @@
 import org.openhab.binding.homematic.internal.model.HmDatapointInfo;
 import org.openhab.binding.homematic.internal.model.HmDevice;
 import org.openhab.binding.homematic.internal.model.HmValueType;
-import org.slf4j.Logger;
 import org.slf4j.LoggerFactory;
 
 /**
@@ -63,11 +62,7 @@
     @Override
     public boolean canHandleCommand(HmDatapoint dp, Object value) {
         boolean isLevel = DATAPOINT_NAME_LEVEL.equals(dp.getName()) && value != null
-<<<<<<< HEAD
-                && value instanceof Number valueAsNumber && valueAsNumber.doubleValue() > 0.0;
-=======
                 && value instanceof Number numberCommand && numberCommand.doubleValue() > 0.0;
->>>>>>> d0b161ac
         boolean isState = DATAPOINT_NAME_STATE.equals(dp.getName()) && MiscUtils.isTrueValue(value);
 
         return ((isLevel || isState) && getVirtualDatapointValue(dp.getChannel()) > 0.0)
