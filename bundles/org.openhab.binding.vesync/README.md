--- conflicted
+++ resolved
@@ -123,30 +123,17 @@
 #### Air Purifier Core 400S / 600S Model
 
 ```java
-<<<<<<< HEAD
-Switch               LoungeAPPower                    "Lounge Air Purifier Power"                                 { channel="vesync:airPurifier:vesyncServers:loungeAirFilter:enabled" }
-Switch               LoungeAPDisplay                  "Lounge Air Purifier Display"                               { channel="vesync:airPurifier:vesyncServers:loungeAirFilter:display" }
-=======
 Switch               LoungeAPPower                 "Lounge Air Purifier Power"                                 { channel="vesync:airPurifier:vesyncServers:loungeAirFilter:enabled" }
 Switch               LoungeAPDisplay               "Lounge Air Purifier Display"                               { channel="vesync:airPurifier:vesyncServers:loungeAirFilter:display" }
->>>>>>> 69a09ed8
 Switch               LoungeAPControlsLock          "Lounge Air Purifier Controls Locked"                        { channel="vesync:airPurifier:vesyncServers:loungeAirFilter:childLock" }
 Number:Dimensionless LoungeAPFilterRemainingUse    "Lounge Air Purifier Filter Remaining [%.0f %unit%]"         { channel="vesync:airPurifier:vesyncServers:loungeAirFilter:filterLifePercentage" }
 String               LoungeAPMode                  "Lounge Air Purifier Mode [%s]"                              { channel="vesync:airPurifier:vesyncServers:loungeAirFilter:fanMode" }
 Number:Dimensionless LoungeAPManualFanSpeed        "Lounge Air Purifier Manual Fan Speed"                       { channel="vesync:airPurifier:vesyncServers:loungeAirFilter:manualFanSpeed" }
-<<<<<<< HEAD
-Number:Density       LoungeAPAirQuality               "Lounge Air Purifier Air Quality [%.0f% %unit%]"             { channel="vesync:airPurifier:vesyncServers:loungeAirFilter:airQualityPM25" }
-Number               LoungeAPErrorCode                "Lounge Air Purifier Error Code"                             { channel="vesync:airPurifier:vesyncServers:loungeAirFilter:errorCode" }
-String               LoungeAPAutoMode               "Lounge Air Purifier Auto Mode"                              { channel="vesync:airPurifier:vesyncServers:loungeAirFilter:configAutoMode" }
-Number               LoungeAPAutoRoomSize            "Lounge Air Purifier Auto Room Size [%.0f% sqft]"            { channel="vesync:airPurifier:vesyncServers:loungeAirFilter:configAutoRoomSize" }
-Number:Time          LoungeAPTimerLeft               "Lounge Air Purifier Timer Left [%1$Tp]"                     { channel="vesync:airPurifier:vesyncServers:loungeAirFilter:timerRemain" }    
-=======
 Number:Density       LoungeAPAirQuality            "Lounge Air Purifier Air Quality [%.0f% %unit%]"             { channel="vesync:airPurifier:vesyncServers:loungeAirFilter:airQualityPM25" }
 Number               LoungeAPErrorCode             "Lounge Air Purifier Error Code"                             { channel="vesync:airPurifier:vesyncServers:loungeAirFilter:errorCode" }
 String               LoungeAPAutoMode              "Lounge Air Purifier Auto Mode"                              { channel="vesync:airPurifier:vesyncServers:loungeAirFilter:configAutoMode" }
 Number               LoungeAPAutoRoomSize          "Lounge Air Purifier Auto Room Size [%.0f% sqft]"            { channel="vesync:airPurifier:vesyncServers:loungeAirFilter:configAutoRoomSize" }
 Number:Time          LoungeAPTimerLeft             "Lounge Air Purifier Timer Left [%1$Tp]"                     { channel="vesync:airPurifier:vesyncServers:loungeAirFilter:timerRemain" }	
->>>>>>> 69a09ed8
 DateTime             LoungeAPTimerExpiry           "Lounge Air Purifier Timer Expiry [%1$tA %1$tI:%1$tM %1$Tp]" { channel="vesync:airPurifier:vesyncServers:loungeAirFilter:timerExpiry" }
 Number               LoungeAPSchedulesCount        "Lounge Air Purifier Schedules Count"                        { channel="vesync:airPurifier:vesyncServers:loungeAirFilter:schedulesCount" }
 ```
@@ -154,31 +141,18 @@
 #### Air Purifier Core 200S/300S Model
 
 ```java
-<<<<<<< HEAD
-Switch               LoungeAPPower                   "Lounge Air Purifier Power"                                  { channel="vesync:airPurifier:vesyncServers:loungeAirFilter:enabled" }
-Switch               LoungeAPDisplay                 "Lounge Air Purifier Display"                                { channel="vesync:airPurifier:vesyncServers:loungeAirFilter:display" }
-=======
 Switch               LoungeAPPower                 "Lounge Air Purifier Power"                                  { channel="vesync:airPurifier:vesyncServers:loungeAirFilter:enabled" }
 Switch               LoungeAPDisplay               "Lounge Air Purifier Display"                                { channel="vesync:airPurifier:vesyncServers:loungeAirFilter:display" }
->>>>>>> 69a09ed8
 String               LoungeAPNightLightMode        "Lounge Air Purifier Night Light Mode"                       { channel="vesync:airPurifier:vesyncServers:loungeAirFilter:nightLightMode" }
 Switch               LoungeAPControlsLock          "Lounge Air Purifier Controls Locked"                        { channel="vesync:airPurifier:vesyncServers:loungeAirFilter:childLock" }
 Number:Dimensionless LoungeAPFilterRemainingUse    "Lounge Air Purifier Filter Remaining [%.0f %unit%]"         { channel="vesync:airPurifier:vesyncServers:loungeAirFilter:filterLifePercentage" }
 String               LoungeAPMode                  "Lounge Air Purifier Mode [%s]"                              { channel="vesync:airPurifier:vesyncServers:loungeAirFilter:fanMode" }
 Number:Dimensionless LoungeAPManualFanSpeed        "Lounge Air Purifier Manual Fan Speed"                       { channel="vesync:airPurifier:vesyncServers:loungeAirFilter:manualFanSpeed" }
-<<<<<<< HEAD
-Number:Density       LoungeAPAirQuality               "Lounge Air Purifier Air Quality [%.0f%]"                    { channel="vesync:airPurifier:vesyncServers:loungeAirFilter:airQuality" }
-Number               LoungeAPErrorCode                "Lounge Air Purifier Error Code"                             { channel="vesync:airPurifier:vesyncServers:loungeAirFilter:errorCode" }
-String               LoungeAPAutoMode               "Lounge Air Purifier Auto Mode"                              { channel="vesync:airPurifier:vesyncServers:loungeAirFilter:configAutoMode" }
-Number               LoungeAPAutoRoomSize            "Lounge Air Purifier Auto Room Size [%.0f% sqft]"            { channel="vesync:airPurifier:vesyncServers:loungeAirFilter:configAutoRoomSize" }
-Number:Time          LoungeAPTimerLeft               "Lounge Air Purifier Timer Left [%1$Tp]"                     { channel="vesync:airPurifier:vesyncServers:loungeAirFilter:timerRemain" }    
-=======
 Number:Density       LoungeAPAirQuality            "Lounge Air Purifier Air Quality [%.0f%]"                    { channel="vesync:airPurifier:vesyncServers:loungeAirFilter:airQuality" }
 Number               LoungeAPErrorCode             "Lounge Air Purifier Error Code"                             { channel="vesync:airPurifier:vesyncServers:loungeAirFilter:errorCode" }
 String               LoungeAPAutoMode              "Lounge Air Purifier Auto Mode"                              { channel="vesync:airPurifier:vesyncServers:loungeAirFilter:configAutoMode" }
 Number               LoungeAPAutoRoomSize          "Lounge Air Purifier Auto Room Size [%.0f% sqft]"            { channel="vesync:airPurifier:vesyncServers:loungeAirFilter:configAutoRoomSize" }
 Number:Time          LoungeAPTimerLeft             "Lounge Air Purifier Timer Left [%1$Tp]"                     { channel="vesync:airPurifier:vesyncServers:loungeAirFilter:timerRemain" }	
->>>>>>> 69a09ed8
 DateTime             LoungeAPTimerExpiry           "Lounge Air Purifier Timer Expiry [%1$tA %1$tI:%1$tM %1$Tp]" { channel="vesync:airPurifier:vesyncServers:loungeAirFilter:timerExpiry" }
 Number               LoungeAPSchedulesCount        "Lounge Air Purifier Schedules Count"                        { channel="vesync:airPurifier:vesyncServers:loungeAirFilter:schedulesCount" }
 ```
@@ -217,8 +191,6 @@
 #### Air Humidifier 600S Model
 
 ```java
-<<<<<<< HEAD
-=======
 Switch               LoungeAHPower             "Lounge Air Humidifier Power"                                  { channel="vesync:airHumidifier:vesyncServers:loungeHumidifier:enabled" }
 Switch               LoungeAHDisplay           "Lounge Air Humidifier Display"                                { channel="vesync:airHumidifier:vesyncServers:loungeHumidifier:display" }
 String               LoungeAHMode              "Lounge Air Humidifier Mode"                                   { channel="vesync:airHumidifier:vesyncServers:loungeHumidifier:humidifierMode" }
@@ -234,7 +206,6 @@
 #### Air Humidifier Oasis Mist Smart Model
 
 ```java
->>>>>>> 69a09ed8
 Switch               LoungeAHPower             "Lounge Air Humidifier Power"                                  { channel="vesync:airHumidifier:vesyncServers:loungeHumidifier:enabled" }
 Switch               LoungeAHDisplay           "Lounge Air Humidifier Display"                                { channel="vesync:airHumidifier:vesyncServers:loungeHumidifier:display" }
 String               LoungeAHMode              "Lounge Air Humidifier Mode"                                   { channel="vesync:airHumidifier:vesyncServers:loungeHumidifier:humidifierMode" }
@@ -320,8 +291,6 @@
 #### Air Humidifier 600S Model
 
 ```perl
-<<<<<<< HEAD
-=======
 Frame {
    Switch item=LoungeAHPower
    Switch item=LoungeAHDisplay
@@ -339,7 +308,6 @@
 #### Air Humidifier Oasis Mist Smart Model
 
 ```perl
->>>>>>> 69a09ed8
 Frame {
    Switch item=LoungeAHPower
    Switch item=LoungeAHDisplay
