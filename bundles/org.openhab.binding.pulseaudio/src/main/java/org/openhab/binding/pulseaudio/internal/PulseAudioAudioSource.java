--- conflicted
+++ resolved
@@ -189,61 +189,4 @@
         stopPipeWriteTask();
         super.disconnect();
     }
-<<<<<<< HEAD
-=======
-
-    static class PulseAudioStream extends AudioStream {
-        private final Logger logger = LoggerFactory.getLogger(PulseAudioAudioSource.class);
-        private final AudioFormat format;
-        private final InputStream input;
-        private final Runnable activity;
-        private boolean closed = false;
-
-        public PulseAudioStream(AudioFormat format, InputStream input, Runnable activity) {
-            this.input = input;
-            this.format = format;
-            this.activity = activity;
-        }
-
-        @Override
-        public AudioFormat getFormat() {
-            return format;
-        }
-
-        @Override
-        public int read() throws IOException {
-            byte[] b = new byte[1];
-            int bytesRead = read(b);
-            if (-1 == bytesRead) {
-                return bytesRead;
-            }
-            Byte bb = Byte.valueOf(b[0]);
-            return bb.intValue();
-        }
-
-        @Override
-        public int read(byte @Nullable [] b) throws IOException {
-            return read(b, 0, b == null ? 0 : b.length);
-        }
-
-        @Override
-        public int read(byte @Nullable [] b, int off, int len) throws IOException {
-            if (b == null) {
-                throw new IOException("Buffer is null");
-            }
-            logger.trace("reading from pulseaudio stream");
-            if (closed) {
-                throw new IOException("Stream is closed");
-            }
-            activity.run();
-            return input.read(b, off, len);
-        }
-
-        @Override
-        public void close() throws IOException {
-            closed = true;
-            input.close();
-        }
-    }
->>>>>>> 1543568a
 }