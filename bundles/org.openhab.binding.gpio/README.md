# GPIO Binding

This binding adds GPIO support via the pigpio daemon to openhab.
It requires the pigpio (<http://abyz.me.uk/rpi/pigpio/>) to be running on the pi that should be controlled.

## Supported Things

### pigpio-remote

This thing represents a remote pigpio instance running as daemon on a raspberry pi.

## Thing Configuration

### Pigpio Remote  (`pigpio-remote`)

On a raspberry (or a compatible device) you have to install pigpio:

```shell
sudo apt-get install pigpiod
sudo raspi-config 
```

-> Interfacing Options --> Remote GPIO --> YES --> OK --> Finish

Note: if you are setting this up on a Raspberry Pi without `raspi-config` you can create the service config file manually:

```shell
sudo mkdir -p /etc/systemd/system/pigpiod.service.d/
sudo nano /etc/systemd/system/pigpiod.service.d/public.conf
```

```text
[Service]
ExecStart=
ExecStart=/usr/bin/pigpiod
```

```shell
sudo systemctl daemon-reload
```

Now that Remote GPIO is enabled, get the daemon going (even if installed with apt-get):

```shell
sudo systemctl enable pigpiod 
sudo systemctl start pigpiod
```

## General Configuration

Binding general configuration options. If you do not see all options, ensure `Show Advanced` is selected.

Host:

```
Set Host to the address of the Pi that gpiod is running on. Default is 127.0.0.1.
Note: If you are running pigpiod on same host as openHAB, set the host to ::1 (IPV6) or 127.0.0.1 (IPV4).
```

Port:

```
Set Port to the network port that gpiod is listening on. Default is 8888.
```

Heart Beat Interval:

```
The binding will poll gpiod running on the Pi to determine if a network disconnect has occurred. 
This is the interval in milliseconds that the heart beat poll occurs. Defaults to 30000 (30 seconds).
```

Input Channel Connect Action:

```
Input Channel Connect Action determines what happens when the binding initially connects to pigpiod. 
This action only occurs once after binding startup.
  
  Do Nothing      : The default, do nothing. Input channels will retain their default value (UNDEF).
  Refresh Channel : Issues a refresh command on the input channel. This will refresh the channel from
                    pigpiod causing the gpio pin state to reflect on the channel state.
```

Input Channel Disconnect Connect Action:

```
Input Channel Disconnect Connect Action determines what happens when the binding disconnects from pigpiod. 
  
  Do Nothing : The default, do nothing. Input channels will retain their current value.
  Set Undef  : Sets the channel state to UNDEF to indicate that pigpiod has disconnected.
```

Input Channel Reconnect Connect Action:

```
Input Channel Reconnect Action determines what happens when the binding reconnects to pigpiod
after a disconnect. This action does not occur on the initial binding connect to pigpiod.
startup.
  
  Do Nothing      : The default, do nothing. Input channels will retain their current value.
  Refresh Channel : Issues a refresh command on the input channel. This will refresh the channel from
                    pigpiod causing the gpio pin state to reflect on the channel state.
```

Output Channel Connect Action:

```
Output Channel Connect Action determines what happens when the binding initially connects to pigpiod. 
This action only occurs once after binding startup.
  
  Do Nothing      : The default, do nothing. Output channels will retain their default value (UNDEF).
  All On          : Issues a ON command to all configured output channels.
  All Off         : Issues a OFF command to all configured output channels.
  Refresh Channel : Issues a refresh command on the output channel. This will refresh the channel from
                    pigpiod causing the gpio pin state to reflect on the channel state. NOTE: This does
                    not update the gpio pin state on the Pi itself. It only updates the channel state
                    within OpenHAB.
```

Output Channel Disconnect Connect Action:

```
Output Channel Disconnect Connect Action determines what happens when the binding disconnects from pigpiod. 
  
  Do Nothing : The default, do nothing. Input channels will retain their current value.
  Set Undef  : Sets the channel state to UNDEF to indicate that pigpiod has disconnected.
```

Output Channel Reconnect Connect Action:

```
Output Channel Reconnect Action determines what happens when the binding reconnects to pigpiod
after a disconnect. This action does not occur on the initial binding connect to pigpiod.
  
  Do Nothing      : The default, do nothing. Input channels will retain their current value.
  Refresh Channel : Issues a refresh command on the input channel. This will refresh the channel from
                    pigpiod causing the gpio pin state to reflect on the channel state. NOTE: This does
                    not update the gpio pin state on the Pi itself. It only updates the channel state
                    within OpenHAB.
```

## Channels

The binding has two channel types. One for gpio input pins, and another for gpio output pins.

| channel               | type   | description                     |
|-----------------------|--------|---------------------------------|
| pigpio-digital-input  | Switch | Read-only value of the gpio pin |
| pigpio-digital-output | Switch | Controls the gpio pin           |

### GPIO digital input channel

Input channels provide a read-only value of the gpio pin state using the OnOffType datatype.

GPIO Pin:

```
The gpio pin number on the Pi that the channel will monitor.
```

Invert:

```
Inverts the value of the gpio pin before reflecting the value on the channel. Useful
for active low gpio pins where you want the channel state to reflect an ON value when
the pin is low (OFF).
```

Delay Time:

```
Sets a delay value in milliseconds that the gpio pin must remain at prior to updating the channel state. 
This is the same as switch debouncing or hysteresis. Default value is 10 milliseconds. Increase this value
for noisy inputs.
```

Pull Up/Down Resistor:

```
Sets the mode of operation for the internal pull up/ down resistor on the gpio pin.
Set this to OFF if you use external pull up/down resistors.
```

Edge Detection Mode:

```
Sets the mode of operation for the pin edge detection mode. If you are not sure what
the use case is for this, leave at the default value of `Either Edge`. This is the most common
mode that gpio inputs are used.
```

### GPIO digital output channel

Output channels provide a means of controlling the output  value of the gpio pin using the OnOffType datatype.

GPIO Pin:

<<<<<<< HEAD
```
The gpio pin number on the Pi that the channel will control.
```

Invert:

```
Inverts the value of the channel state before commanding the gpio pin. Useful to 
simulate active low gpio pins.
```

Pulse:
=======
demo.things:

```java
Thing gpio:pigpio-remote:sample-pi-1 "Sample-Pi 1" [host="192.168.2.36", port=8888] {
    Channels:
        Type pigpio-digital-input : sample-input-1 [ gpioId=10]
        Type pigpio-digital-input : sample-input-2 [ gpioId=14, invert=true]
        Type pigpio-digital-output : sample-output-1 [ gpioId=3]
}
>>>>>>> 324483d8

```
Time in milliseconds that must elapse before the Pulse Command is sent to the channel.
Default value is 0, which disables the Pulse feature.
```

Pulse Command:

```
Together with the Pulse configuration, can be used to create a one shot or momentary output.
This is useful to simulate momentary button presses or to drive motors for a predefined amount
of time.

  Off             : When the ON command is issued to the channel. The Pulse feature will send an
                    OFF command after the Pulse duration.
  On              : When the OFF command is issued to the channel. The Pulse feature will send an
                    ON command after the Pulse duration.
  Blink           : Cycles the channel ON, OFF, ON indefinitely with a 50% duty cycle. The Blink
                    operation continues regardless of the commanded channel state. This was originaly
                    developed as a way to flash a status LED to visually confirm that a remote gpiod 
                    instance has connectivity to OpenHAB.
```

## Config file example

Example for users who still prefer configuration files.

demo.things:

<<<<<<< HEAD
```
Thing gpio:pigpio-remote:mypi "MyPi GPIO" [ host="192.168.1.5", port=8888,
                                                heartBeatInterval=10000,
                                                inputConnectAction="REFRESH",      # REFRESH,NOTHING
                                                inputDisconnectAction="NOTHING",   # SETUNDEF,NOTHING
                                                inputReconnectAction="REFRESH",    # REFRESH,NOTHING
                                                outputConnectAction="REFRESH",     # ALLOFF,ALLON,REFRESH,NOTHING
                                                outputDisconnectAction="SETUNDEF", # SETUNDEF,NOTHING
                                                outputReconnectAction="REFRESH" ]  # REFRESH,NOTHING
    {
        Channels:
                Type pigpio-digital-output : BCM18 [ gpioId=18,invert=false,pulse=3000,pulseCommand="BLINK" ] # OFF,ON,BLINK

                Type pigpio-digital-output : GPO4  [ gpioId=4, invert=true,pulse=5000,pulseCommand="OFF" ]
                Type pigpio-digital-output : GPO17 [ gpioId=17,invert=false,pulse=500,pulseCommand="ON" ]
                Type pigpio-digital-output : GPO27 [ gpioId=27,invert=false ]
                Type pigpio-digital-output : GPO22 [ gpioId=22,invert=true ]

                Type pigpio-digital-input  : GPI23 [ gpioId=23,debouncingTime=50,pullupdown="UP",invert=true ] # OFF,DOWN,UP
                Type pigpio-digital-input  : GPI24 [ gpioId=24,debouncingTime=50,pullupdown="UP",invert=true ]
                Type pigpio-digital-input  : GPI25 [ gpioId=25,debouncingTime=50,pullupdown="UP",invert=true ]
                Type pigpio-digital-input  : GPI12 [ gpioId=12,debouncingTime=50,pullupdown="UP",invert=true ]
                Type pigpio-digital-input  : GPI16 [ gpioId=16,debouncingTime=50,pullupdown="UP",invert=true ]
                Type pigpio-digital-input  : GPI20 [ gpioId=20,debouncingTime=50,pullupdown="UP",invert=true,edgeMode="EDGE_EITHER ] # EITHER,RISING,FALLING
                Type pigpio-digital-input  : GPI21 [ gpioId=21,debouncingTime=50,pullupdown="UP",invert=true,edgeMode="EDGE_RISING ]
                Type pigpio-digital-input  : GPI5  [ gpioId=5, debouncingTime=50,pullupdown="UP",invert=true,edgeMode="EDGE_FALLING ]
                Type pigpio-digital-input  : GPI6  [ gpioId=6, debouncingTime=50,pullupdown="UP",invert=true ]
                Type pigpio-digital-input  : GPI13 [ gpioId=13,debouncingTime=50,pullupdown="DOWN",invert=false ]
                Type pigpio-digital-input  : GPI26 [ gpioId=26,debouncingTime=50,pullupdown="OFF",invert=false ]
    } 
=======
```java
Switch SampleInput1 {channel="gpio:pigpio-remote:sample-pi-1:sample-input-1"}
Switch SampleOutput1 {channel="gpio:pigpio-remote:sample-pi-1:sample-output-1"}
>>>>>>> 324483d8
```

demo.items:

<<<<<<< HEAD
```
Switch SampleInput1 {channel="gpio:pigpio-remote:mypi:GPI23"}
Switch SampleOutput1 {channel="gpio:pigpio-remote:mypi:GPO4"}
```


=======
```perl
sitemap demo label="Main Menu"
{
    Switch item=SampleInput1
    Switch item=SampleOutput1
}
```
>>>>>>> 324483d8
<|MERGE_RESOLUTION|>--- conflicted
+++ resolved
@@ -195,7 +195,6 @@
 
 GPIO Pin:
 
-<<<<<<< HEAD
 ```
 The gpio pin number on the Pi that the channel will control.
 ```
@@ -208,17 +207,6 @@
 ```
 
 Pulse:
-=======
-demo.things:
-
-```java
-Thing gpio:pigpio-remote:sample-pi-1 "Sample-Pi 1" [host="192.168.2.36", port=8888] {
-    Channels:
-        Type pigpio-digital-input : sample-input-1 [ gpioId=10]
-        Type pigpio-digital-input : sample-input-2 [ gpioId=14, invert=true]
-        Type pigpio-digital-output : sample-output-1 [ gpioId=3]
-}
->>>>>>> 324483d8
 
 ```
 Time in milliseconds that must elapse before the Pulse Command is sent to the channel.
@@ -248,7 +236,6 @@
 
 demo.things:
 
-<<<<<<< HEAD
 ```
 Thing gpio:pigpio-remote:mypi "MyPi GPIO" [ host="192.168.1.5", port=8888,
                                                 heartBeatInterval=10000,
@@ -279,28 +266,13 @@
                 Type pigpio-digital-input  : GPI13 [ gpioId=13,debouncingTime=50,pullupdown="DOWN",invert=false ]
                 Type pigpio-digital-input  : GPI26 [ gpioId=26,debouncingTime=50,pullupdown="OFF",invert=false ]
     } 
-=======
-```java
-Switch SampleInput1 {channel="gpio:pigpio-remote:sample-pi-1:sample-input-1"}
-Switch SampleOutput1 {channel="gpio:pigpio-remote:sample-pi-1:sample-output-1"}
->>>>>>> 324483d8
 ```
 
 demo.items:
 
-<<<<<<< HEAD
 ```
 Switch SampleInput1 {channel="gpio:pigpio-remote:mypi:GPI23"}
 Switch SampleOutput1 {channel="gpio:pigpio-remote:mypi:GPO4"}
 ```
 
 
-=======
-```perl
-sitemap demo label="Main Menu"
-{
-    Switch item=SampleInput1
-    Switch item=SampleOutput1
-}
-```
->>>>>>> 324483d8
