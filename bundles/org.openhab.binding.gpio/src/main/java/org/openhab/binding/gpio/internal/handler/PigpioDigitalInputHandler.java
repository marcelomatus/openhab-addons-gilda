/**
 * Copyright (c) 2010-2023 Contributors to the openHAB project
 *
 * See the NOTICE file(s) distributed with this work for additional
 * information.
 *
 * This program and the accompanying materials are made available under the
 * terms of the Eclipse Public License 2.0 which is available at
 * http://www.eclipse.org/legal/epl-2.0
 *
 * SPDX-License-Identifier: EPL-2.0
 */
package org.openhab.binding.gpio.internal.handler;

import java.util.Date;
import java.util.concurrent.ScheduledExecutorService;
import java.util.concurrent.TimeUnit;
import java.util.function.Consumer;

import org.eclipse.jdt.annotation.NonNullByDefault;
import org.eclipse.jdt.annotation.Nullable;
import org.openhab.binding.gpio.internal.ChannelConfigurationException;
import org.openhab.binding.gpio.internal.GPIOBindingConstants;
import org.openhab.binding.gpio.internal.configuration.GPIOInputConfiguration;
import org.openhab.core.library.types.OnOffType;
import org.openhab.core.types.Command;
import org.openhab.core.types.RefreshType;
import org.openhab.core.types.State;
import org.slf4j.Logger;
import org.slf4j.LoggerFactory;

import eu.xeli.jpigpio.GPIO;
import eu.xeli.jpigpio.GPIOListener;
import eu.xeli.jpigpio.JPigpio;
import eu.xeli.jpigpio.PigpioException;

/**
 * Thing Handler for digital GPIO inputs.
 *
 * @author Nils Bauer - Initial contribution
 * @author Jan N. Klug - Channel redesign
 * @author Martin Dagarin - Pull Up/Down GPIO pin
 * @author Jeremy Rumpf - Refactored for network disruptions
 */
@NonNullByDefault
public class PigpioDigitalInputHandler implements ChannelHandler {
    private final Logger logger = LoggerFactory.getLogger(PigpioDigitalInputHandler.class);
    private Date lastChanged = new Date();

    private final GPIOInputConfiguration configuration;
    private final ScheduledExecutorService scheduler;
    private final Integer gpioId;
    @Nullable
    private GPIO gpio;
    @Nullable
    private Consumer<State> updateStatus;
    private Integer pullupdown = JPigpio.PI_PUD_OFF;
    private final GPIOListener listener;
    private int edgeMode = JPigpio.PI_EITHER_EDGE;

    /**
     * Constructor for PigpioDigitalOutputHandler
     * 
     * @param configuration The channel configuration
     * @param jPigpio The jPigpio instance
     * @param updateStatus Is called when the state should be changed
     * 
     * @throws PigpioException Can be thrown by Pigpio
     * @throws ChannelConfigurationException Thrown on configuration error
     */
    public PigpioDigitalInputHandler(GPIOInputConfiguration configuration, ScheduledExecutorService scheduler,
            Consumer<State> updateStatus) throws PigpioException, ChannelConfigurationException {
        this.configuration = configuration;
        this.scheduler = scheduler;
        this.updateStatus = updateStatus;
        this.gpioId = configuration.gpioId;

        if (this.gpioId <= 0) {
            throw new ChannelConfigurationException("Invalid gpioId value.");
        }

        String pullupdownStr = configuration.pullupdown.toUpperCase();
        if (pullupdownStr.equals(GPIOBindingConstants.PUD_DOWN)) {
            this.pullupdown = JPigpio.PI_PUD_DOWN;
        } else if (pullupdownStr.equals(GPIOBindingConstants.PUD_UP)) {
            this.pullupdown = JPigpio.PI_PUD_UP;
        } else if (pullupdownStr.equals(GPIOBindingConstants.PUD_OFF)) {
            this.pullupdown = JPigpio.PI_PUD_OFF;
        } else {
            throw new ChannelConfigurationException("Invalid pull up/down value.");
        }

        String edgeModeStr = configuration.edgeMode;
        if (edgeModeStr.equals(GPIOBindingConstants.EDGE_RISING)) {
            this.edgeMode = JPigpio.PI_RISING_EDGE;
        } else if (edgeModeStr.equals(GPIOBindingConstants.EDGE_FALLING)) {
            this.edgeMode = JPigpio.PI_FALLING_EDGE;
        } else if (edgeModeStr.equals(GPIOBindingConstants.EDGE_EITHER)) {
            this.edgeMode = JPigpio.PI_EITHER_EDGE;
        } else {
<<<<<<< HEAD
            throw new ChannelConfigurationException("Invalid edgeMode value.");
=======
            if (!pullupdownStr.equals(GPIOBindingConstants.PUD_OFF)) {
                throw new InvalidPullUpDownException();
            }
>>>>>>> 80094b5e
        }

        this.listener = new GPIOListener(this.gpioId, this.edgeMode) {
            @Override
            public void alert(int gpio, int level, long tick) {
                alertFunc(gpio, level, tick);
            }
        };
    }

    public void alertFunc(int gpio, int level, long tick) {
        this.lastChanged = new Date();
        Date thisChange = new Date();
        if (configuration.debouncingTime > 0) {
            scheduler.schedule(() -> afterDebounce(thisChange), configuration.debouncingTime, TimeUnit.MILLISECONDS);
        } else {
            afterDebounce(thisChange);
        }
    }

    /**
     * Syncronize debouncing callbacks to
     * ensure they are not out of order.
     */
    private Object debounceLock = new Object();

    private void afterDebounce(Date thisChange) {
        synchronized (debounceLock) {
            GPIO lgpio = this.gpio;
            Consumer<State> lupdateStatus = this.updateStatus;

            if (lgpio == null || lupdateStatus == null) {
                // We raced and went offline in the meantime.
                return;
            }

            try {
                // Check if value changed over time
                if (!thisChange.before(lastChanged)) {
                    lupdateStatus.accept(OnOffType.from(configuration.invert != lgpio.getValue()));
                }
            } catch (PigpioException e) {
                // -99999999 is communication related, we will let the Thing connect poll refresh it.
                if (e.getErrorCode() != -99999999) {
                    logger.error("Debounce exception :", e);
                }
            }
        }
    }

    /**
     * Establishes or re-establishes a listener on the JPigpio
     * instance for the configured gpio pin.
     */
    public void listen(@Nullable JPigpio jPigpio) throws PigpioException {
        if (jPigpio == null) {
            this.gpio = null;
            return;
        }

        GPIO lgpio = new GPIO(jPigpio, this.gpioId, JPigpio.PI_INPUT);
        this.gpio = lgpio;

        try {
            lgpio.setDirection(JPigpio.PI_INPUT);
            jPigpio.gpioSetPullUpDown(lgpio.getPin(), this.pullupdown);
            jPigpio.removeCallback(this.listener);
        } catch (PigpioException e) {
            // If there is a communication error, the set alert below will throw.
            if (e.getErrorCode() != -99999999) {
                logger.error("Listen exception :", e);
            }
        }

        jPigpio.gpioSetAlertFunc(lgpio.getPin(), this.listener);
    }

    @Override
    public void handleCommand(Command command) throws PigpioException {
        GPIO lgpio = this.gpio;
        Consumer<State> lupdateStatus = this.updateStatus;

        if (lgpio == null || lupdateStatus == null) {
            logger.warn("An attempt to submit a command was made when pigpiod was offline: {}", command.toString());
            return;
        }

        if (command instanceof RefreshType) {
            lupdateStatus.accept(OnOffType.from(configuration.invert != lgpio.getValue()));
        }
    }

    @Override
    public void dispose() {
        synchronized (debounceLock) {
            GPIO lgpio = this.gpio;

            updateStatus = null;
            if (lgpio != null) {
                JPigpio ljPigpio = lgpio.getPigpio();
                if (ljPigpio != null) {
                    try {
                        ljPigpio.removeCallback(listener);
                    } catch (PigpioException e) {
                        // Best effort to remove listener,
                        // the command socket could already be dead.
                        if (e.getErrorCode() != -99999999) {
                            logger.error("Dispose exception :", e);
                        }
                    }
                }
            }
        }
    }
}<|MERGE_RESOLUTION|>--- conflicted
+++ resolved
@@ -98,13 +98,7 @@
         } else if (edgeModeStr.equals(GPIOBindingConstants.EDGE_EITHER)) {
             this.edgeMode = JPigpio.PI_EITHER_EDGE;
         } else {
-<<<<<<< HEAD
             throw new ChannelConfigurationException("Invalid edgeMode value.");
-=======
-            if (!pullupdownStr.equals(GPIOBindingConstants.PUD_OFF)) {
-                throw new InvalidPullUpDownException();
-            }
->>>>>>> 80094b5e
         }
 
         this.listener = new GPIOListener(this.gpioId, this.edgeMode) {
