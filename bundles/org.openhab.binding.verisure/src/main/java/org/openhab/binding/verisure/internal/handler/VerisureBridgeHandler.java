--- conflicted
+++ resolved
@@ -105,14 +105,10 @@
         if (config.username.isBlank() || config.password.isBlank()) {
             updateStatus(ThingStatus.OFFLINE, ThingStatusDetail.CONFIGURATION_ERROR,
                     "Configuration of username and password is mandatory");
-<<<<<<< HEAD
+
         } else if (config.refresh < 10) {
             updateStatus(ThingStatus.OFFLINE, ThingStatusDetail.CONFIGURATION_ERROR,
                     "Refresh time is lower than min value of 10!");
-=======
-        } else if (config.refresh < 0) {
-            updateStatus(ThingStatus.OFFLINE, ThingStatusDetail.CONFIGURATION_ERROR, "Refresh time cannot negative!");
->>>>>>> 64d67e33
         } else {
             try {
                 authstring = "j_username=" + config.username;
