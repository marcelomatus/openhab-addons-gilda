/**
 * Copyright (c) 2010-2020 Contributors to the openHAB project
 *
 * See the NOTICE file(s) distributed with this work for additional
 * information.
 *
 * This program and the accompanying materials are made available under the
 * terms of the Eclipse Public License 2.0 which is available at
 * http://www.eclipse.org/legal/epl-2.0
 *
 * SPDX-License-Identifier: EPL-2.0
 */
package org.openhab.binding.fsinternetradio.internal;

import static org.openhab.binding.fsinternetradio.internal.FSInternetRadioBindingConstants.*;

import java.util.Collections;
import java.util.HashMap;
import java.util.HashSet;
import java.util.Map;
import java.util.Set;

import org.eclipse.smarthome.config.discovery.DiscoveryResult;
import org.eclipse.smarthome.config.discovery.DiscoveryResultBuilder;
import org.eclipse.smarthome.config.discovery.upnp.UpnpDiscoveryParticipant;
import org.eclipse.smarthome.core.thing.ThingTypeUID;
import org.eclipse.smarthome.core.thing.ThingUID;
import org.jupnp.model.meta.DeviceDetails;
import org.jupnp.model.meta.ManufacturerDetails;
import org.jupnp.model.meta.ModelDetails;
import org.jupnp.model.meta.RemoteDevice;
import org.jupnp.model.meta.RemoteDeviceIdentity;
import org.osgi.service.component.annotations.Component;
import org.slf4j.Logger;
import org.slf4j.LoggerFactory;

/**
 * This is the discovery service for internet radios based on the fontier silicon chipset. Unfortunately, it is not
 * easily possible to detect from the upnp information which devices are supported. So currently, discovery only works
 * for medion internet radios. {@link FSInternetRadioDiscoveryParticipant#getThingUID(RemoteDevice)} must be extended to
 * add further supported devices!
 *
 * @author Patrick Koenemann - Initial contribution
 * @author Mihaela Memova - removed the getLabel(RemoteDevice device) method due to its unreachable code lines
 * @author Markus Michels - support for Teufel 3sixty discovery
 */
@Component(immediate = true)
public class FSInternetRadioDiscoveryParticipant implements UpnpDiscoveryParticipant {
    private final Logger logger = LoggerFactory.getLogger(FSInternetRadioDiscoveryParticipant.class);

    /** Map from UPnP manufacturer to model number for supported radios; filled in static initializer below. */
    private static final Map<String, Set<String>> SUPPORTED_RADIO_MODELS = new HashMap<>();

    static {
        // to allow case-insensitive match: add all values UPPER-CASE!

        // format: MANUFACTURER -> MODEL NAME, as shown e.g. by UPnP Tester as explained here:
        // https://community.openhab.org/t/internet-radio-i-need-your-help/2131

        // list of medion internet radios taken from: http://internetradio.medion.com/
        final Set<String> medionRadios = new HashSet<>();
        SUPPORTED_RADIO_MODELS.put("MEDION AG", medionRadios);
        medionRadios.add("MD83813");
        medionRadios.add("MD84017");
        medionRadios.add("MD85651");
        medionRadios.add("MD86062");
        medionRadios.add("MD86250");
        medionRadios.add("MD86562");
        medionRadios.add("MD86672");
        medionRadios.add("MD86698");
        medionRadios.add("MD86869");
        medionRadios.add("MD86891");
        medionRadios.add("MD86955");
        medionRadios.add("MD86988");
        medionRadios.add("MD87090");
        medionRadios.add("MD87180");
        medionRadios.add("MD87238");
        medionRadios.add("MD87267");

        // list of hama internet radios taken from:
        // https://www.hama.com/action/searchCtrl/search?searchMode=1&q=Internet%20Radio
        final Set<String> hamaRadios = new HashSet<>();
        SUPPORTED_RADIO_MODELS.put("HAMA", hamaRadios);
        hamaRadios.add("IR100");
        hamaRadios.add("IR110");
        hamaRadios.add("IR250");
        hamaRadios.add("IR320");
        hamaRadios.add("DIR3000");
        hamaRadios.add("DIR3100");
        hamaRadios.add("DIR3110");

        // as reported in: https://community.openhab.org/t/internet-radio-i-need-your-help/2131/19
        // and: https://community.openhab.org/t/internet-radio-i-need-your-help/2131/20
        // and: https://community.openhab.org/t/internet-radio-i-need-your-help/2131/23
        // these radios do not provide model number, but the model name should also be ok
        final Set<String> radiosWithoutManufacturer = new HashSet<>();
        radiosWithoutManufacturer.add(""); // empty manufacturer / model name
        radiosWithoutManufacturer.add(null); // missing manufacturer / model name
        SUPPORTED_RADIO_MODELS.put("SMRS18A1", radiosWithoutManufacturer);
        SUPPORTED_RADIO_MODELS.put("SMRS30A1", radiosWithoutManufacturer);
        SUPPORTED_RADIO_MODELS.put("SMRS35A1", radiosWithoutManufacturer);

<<<<<<< HEAD
        final Set<String> teufelRadios = new HashSet<>();
=======
        final Set<String> teufelRadios = new HashSet<String>();
>>>>>>> 6a4d73e9
        SUPPORTED_RADIO_MODELS.put("Teufel", teufelRadios);
        teufelRadios.add("Radio 3sixty");

        // as reported in: https://community.openhab.org/t/internet-radio-i-need-your-help/2131/5
        final Set<String> ttmicroRadios = new HashSet<>();
        SUPPORTED_RADIO_MODELS.put("TTMICRO AS", ttmicroRadios);
        ttmicroRadios.add("PINELL SUPERSOUND");

        // as reported in: https://community.openhab.org/t/internet-radio-i-need-your-help/2131/7
        final Set<String> revoRadios = new HashSet<>();
        SUPPORTED_RADIO_MODELS.put("REVO TECHNOLOGIES LTD", revoRadios);
        revoRadios.add("S10");

        // as reported in: https://community.openhab.org/t/internet-radio-i-need-your-help/2131/10
        // and: https://community.openhab.org/t/internet-radio-i-need-your-help/2131/21
        final Set<String> robertsRadios = new HashSet<>();
        SUPPORTED_RADIO_MODELS.put("ROBERTS RADIO LIMITED", robertsRadios);
        robertsRadios.add("ROBERTS STREAM 93I");
        robertsRadios.add("ROBERTS STREAM 83I");

        // as reported in: https://community.openhab.org/t/internet-radio-i-need-your-help/2131/11
        final Set<String> aunaRadios = new HashSet<>();
        SUPPORTED_RADIO_MODELS.put("AUNA", aunaRadios);
        aunaRadios.add("10028154 & 10028155");
        aunaRadios.add("10028154");
        aunaRadios.add("10028155");

        // as reported in: https://community.openhab.org/t/internet-radio-i-need-your-help/2131/22
        final Set<String> sangeanRadios = new HashSet<>();
        SUPPORTED_RADIO_MODELS.put("SANGEAN RADIO LIMITED", sangeanRadios);
        sangeanRadios.add("28");

        // as reported in: https://community.openhab.org/t/internet-radio-i-need-your-help/2131/25
        final Set<String> rokuRadios = new HashSet<>();
        SUPPORTED_RADIO_MODELS.put("ROKU", rokuRadios);
        rokuRadios.add("M1001");
    }

    @Override
    public Set<ThingTypeUID> getSupportedThingTypeUIDs() {
        return Collections.singleton(THING_TYPE_RADIO);
    }

    @Override
    public DiscoveryResult createResult(RemoteDevice device) {
        final ThingUID uid = getThingUID(device);
        if (uid != null) {
            final Map<String, Object> properties = new HashMap<>(1);
            final String ip = getIp(device);
            if (ip != null) {
                properties.put(CONFIG_PROPERTY_IP, ip);

                // add manufacturer and model, if provided
                final String manufacturer = getManufacturer(device);
                if (manufacturer != null) {
                    properties.put(PROPERTY_MANUFACTURER, manufacturer);
                }
<<<<<<< HEAD
                final String dm = getModel(device);
                final String model = dm != null ? dm : getFriendlyName(device);
=======
                final String model = getModel(device) != null ? getModel(device) : getFriendlyName(device);
>>>>>>> 6a4d73e9
                if (model != null) {
                    properties.put(PROPERTY_MODEL, model);
                }
                final String thingName = (manufacturer == null) && (getModel(device) == null) ? getFriendlyName(device)
                        : device.getDisplayString();
                return DiscoveryResultBuilder.create(uid).withProperties(properties).withLabel(thingName).build();
            }
        }
        return null;
    }

    private String getManufacturer(RemoteDevice device) {
        final DeviceDetails details = device.getDetails();
        if ((details != null) && (details.getManufacturerDetails() != null)) {
            String manufacturer = details.getManufacturerDetails().getManufacturer().trim();
            return manufacturer.isEmpty() ? null : manufacturer;
        }
        return null;
    }

    private String getModel(RemoteDevice device) {
        final DeviceDetails details = device.getDetails();
        if ((details != null) && (details.getModelDetails().getModelNumber() != null)) {
            String model = details.getModelDetails().getModelNumber().trim();
            return model.isEmpty() ? null : model;
        }
        return null;
    }

    private String getFriendlyName(RemoteDevice device) {
        final DeviceDetails details = device.getDetails();
        if ((details != null) && (details.getFriendlyName() != null)) {
            String name = details.getFriendlyName().trim();
            return name.isEmpty() ? null : name;
        }
        return null;
    }

    private String getIp(RemoteDevice device) {
        final DeviceDetails details = device.getDetails();
        if (details != null) {
            if (details.getBaseURL() != null) {
                return details.getBaseURL().getHost();
            }
        }
        final RemoteDeviceIdentity identity = device.getIdentity();
        if (identity != null) {
            if (identity.getDescriptorURL() != null) {
                return identity.getDescriptorURL().getHost();
            }
        }
        return null;
    }

    /**
     * If <code>device</code> is a supported device, a unique thing ID (e.g. serial number) must be returned. Further
     * supported devices should be added here, based on the available UPnP information.
     */
    @SuppressWarnings("null")
    @Override
    public ThingUID getThingUID(RemoteDevice device) {
        final DeviceDetails details = device.getDetails();
        final String friendlyName = details.getFriendlyName();
        logger.debug("Discovered unit:  {}", friendlyName);

        if (details != null) {
            final ManufacturerDetails manufacturerDetails = details.getManufacturerDetails();
            final ModelDetails modelDetails = details.getModelDetails();
            if (modelDetails != null) {
                // check manufacturer and model number
                final String manufacturer = manufacturerDetails == null ? null : manufacturerDetails.getManufacturer();
                final String modelNumber = modelDetails.getModelNumber();
                String serialNumber = details.getSerialNumber();
                logger.debug("Discovered unit: {} {} - {}", manufacturer, modelNumber, friendlyName);
                if (modelNumber != null) {
                    if (manufacturer != null) {
                        final Set<String> supportedRadios = SUPPORTED_RADIO_MODELS
                                .get(manufacturer.trim().toUpperCase());
                        if (supportedRadios != null && supportedRadios.contains(modelNumber.toUpperCase())) {
                            return new ThingUID(THING_TYPE_RADIO, serialNumber);
                        }
                    }
                    // check model name and number
                    final String modelName = modelDetails.getModelName();
                    if (modelName != null) {
                        final Set<String> supportedRadios = SUPPORTED_RADIO_MODELS.get(modelName.trim().toUpperCase());
                        if (supportedRadios != null && supportedRadios.contains(modelNumber.toUpperCase())) {
                            return new ThingUID(THING_TYPE_RADIO, serialNumber);
                        }
                        // Teufel reports empty manufacturer and model, but friendly name
                        if (friendlyName.contains("Teufel")) {
                            logger.debug("haha");
                        }
                        if (!friendlyName.isEmpty()) {
<<<<<<< HEAD
                            for (Set<String> models : SUPPORTED_RADIO_MODELS.values()) {
=======
                            for (Map.Entry<String, Set<String>> manufacturers : SUPPORTED_RADIO_MODELS.entrySet()) {
                                Set<String> models = manufacturers.getValue();
>>>>>>> 6a4d73e9
                                for (String model : models) {
                                    if ((model != null) && !model.isEmpty() && friendlyName.contains(model)) {
                                        return new ThingUID(THING_TYPE_RADIO, serialNumber);
                                    }
                                }
                            }
                        }
                    }
                }

                if (((manufacturer == null) || manufacturer.trim().isEmpty())
                        && ((modelNumber == null) || modelNumber.trim().isEmpty())) {
                    // Some devices report crappy UPnP device description so manufacturer and model are ""
                    // In this case we try to find the match in friendlyName
<<<<<<< HEAD
                    final String uname = friendlyName.toUpperCase();
                    for (Map.Entry<String, Set<String>> entry : SUPPORTED_RADIO_MODELS.entrySet()) {
                        for (Set<String> set : SUPPORTED_RADIO_MODELS.values()) {
                            for (String model : set) {
                                if ((model != null) && !model.isEmpty() && uname.contains(model)) {
                                    return new ThingUID(THING_TYPE_RADIO, serialNumber);
                                }
=======
                    for (Map.Entry<String, Set<String>> entry : SUPPORTED_RADIO_MODELS.entrySet()) {
                        final String uname = friendlyName.toUpperCase();
                        final Set<String> set = entry.getValue();
                        for (String model : set) {
                            if ((model != null) && !model.isEmpty() && uname.contains(model)) {
                                return new ThingUID(THING_TYPE_RADIO, serialNumber);
>>>>>>> 6a4d73e9
                            }
                        }
                    }
                }
            }
            // maybe we can add further indicators, whether the device is a supported one
        }
        // device not supported
        return null;
    }
}<|MERGE_RESOLUTION|>--- conflicted
+++ resolved
@@ -100,11 +100,7 @@
         SUPPORTED_RADIO_MODELS.put("SMRS30A1", radiosWithoutManufacturer);
         SUPPORTED_RADIO_MODELS.put("SMRS35A1", radiosWithoutManufacturer);
 
-<<<<<<< HEAD
         final Set<String> teufelRadios = new HashSet<>();
-=======
-        final Set<String> teufelRadios = new HashSet<String>();
->>>>>>> 6a4d73e9
         SUPPORTED_RADIO_MODELS.put("Teufel", teufelRadios);
         teufelRadios.add("Radio 3sixty");
 
@@ -162,12 +158,8 @@
                 if (manufacturer != null) {
                     properties.put(PROPERTY_MANUFACTURER, manufacturer);
                 }
-<<<<<<< HEAD
                 final String dm = getModel(device);
                 final String model = dm != null ? dm : getFriendlyName(device);
-=======
-                final String model = getModel(device) != null ? getModel(device) : getFriendlyName(device);
->>>>>>> 6a4d73e9
                 if (model != null) {
                     properties.put(PROPERTY_MODEL, model);
                 }
@@ -226,85 +218,72 @@
      * If <code>device</code> is a supported device, a unique thing ID (e.g. serial number) must be returned. Further
      * supported devices should be added here, based on the available UPnP information.
      */
-    @SuppressWarnings("null")
     @Override
     public ThingUID getThingUID(RemoteDevice device) {
         final DeviceDetails details = device.getDetails();
+        if (details == null) {
+            return null;
+        }
+
         final String friendlyName = details.getFriendlyName();
         logger.debug("Discovered unit:  {}", friendlyName);
-
-        if (details != null) {
-            final ManufacturerDetails manufacturerDetails = details.getManufacturerDetails();
-            final ModelDetails modelDetails = details.getModelDetails();
-            if (modelDetails != null) {
-                // check manufacturer and model number
-                final String manufacturer = manufacturerDetails == null ? null : manufacturerDetails.getManufacturer();
-                final String modelNumber = modelDetails.getModelNumber();
-                String serialNumber = details.getSerialNumber();
-                logger.debug("Discovered unit: {} {} - {}", manufacturer, modelNumber, friendlyName);
-                if (modelNumber != null) {
-                    if (manufacturer != null) {
-                        final Set<String> supportedRadios = SUPPORTED_RADIO_MODELS
-                                .get(manufacturer.trim().toUpperCase());
-                        if (supportedRadios != null && supportedRadios.contains(modelNumber.toUpperCase())) {
-                            return new ThingUID(THING_TYPE_RADIO, serialNumber);
-                        }
-                    }
-                    // check model name and number
-                    final String modelName = modelDetails.getModelName();
-                    if (modelName != null) {
-                        final Set<String> supportedRadios = SUPPORTED_RADIO_MODELS.get(modelName.trim().toUpperCase());
-                        if (supportedRadios != null && supportedRadios.contains(modelNumber.toUpperCase())) {
-                            return new ThingUID(THING_TYPE_RADIO, serialNumber);
-                        }
-                        // Teufel reports empty manufacturer and model, but friendly name
-                        if (friendlyName.contains("Teufel")) {
-                            logger.debug("haha");
-                        }
-                        if (!friendlyName.isEmpty()) {
-<<<<<<< HEAD
-                            for (Set<String> models : SUPPORTED_RADIO_MODELS.values()) {
-=======
-                            for (Map.Entry<String, Set<String>> manufacturers : SUPPORTED_RADIO_MODELS.entrySet()) {
-                                Set<String> models = manufacturers.getValue();
->>>>>>> 6a4d73e9
-                                for (String model : models) {
-                                    if ((model != null) && !model.isEmpty() && friendlyName.contains(model)) {
-                                        return new ThingUID(THING_TYPE_RADIO, serialNumber);
-                                    }
+        final ManufacturerDetails manufacturerDetails = details.getManufacturerDetails();
+        final ModelDetails modelDetails = details.getModelDetails();
+        if (modelDetails != null) {
+            // check manufacturer and model number
+            final String manufacturer = manufacturerDetails == null ? null : manufacturerDetails.getManufacturer();
+            final String modelNumber = modelDetails.getModelNumber();
+            String serialNumber = details.getSerialNumber();
+            logger.debug("Discovered unit: {} {} - {}", manufacturer, modelNumber, friendlyName);
+            if (modelNumber != null) {
+                if (manufacturer != null) {
+                    final Set<String> supportedRadios = SUPPORTED_RADIO_MODELS.get(manufacturer.trim().toUpperCase());
+                    if (supportedRadios != null && supportedRadios.contains(modelNumber.toUpperCase())) {
+                        return new ThingUID(THING_TYPE_RADIO, serialNumber);
+                    }
+                }
+                // check model name and number
+                final String modelName = modelDetails.getModelName();
+                if (modelName != null) {
+                    final Set<String> supportedRadios = SUPPORTED_RADIO_MODELS.get(modelName.trim().toUpperCase());
+                    if (supportedRadios != null && supportedRadios.contains(modelNumber.toUpperCase())) {
+                        return new ThingUID(THING_TYPE_RADIO, serialNumber);
+                    }
+                    // Teufel reports empty manufacturer and model, but friendly name
+                    if (friendlyName.contains("Teufel")) {
+                        logger.debug("haha");
+                    }
+                    if (!friendlyName.isEmpty()) {
+                        for (Set<String> models : SUPPORTED_RADIO_MODELS.values()) {
+                            for (String model : models) {
+                                if ((model != null) && !model.isEmpty() && friendlyName.contains(model)) {
+                                    return new ThingUID(THING_TYPE_RADIO, serialNumber);
                                 }
                             }
                         }
                     }
                 }
-
-                if (((manufacturer == null) || manufacturer.trim().isEmpty())
-                        && ((modelNumber == null) || modelNumber.trim().isEmpty())) {
-                    // Some devices report crappy UPnP device description so manufacturer and model are ""
-                    // In this case we try to find the match in friendlyName
-<<<<<<< HEAD
-                    final String uname = friendlyName.toUpperCase();
-                    for (Map.Entry<String, Set<String>> entry : SUPPORTED_RADIO_MODELS.entrySet()) {
+            }
+
+            if (((manufacturer == null) || manufacturer.trim().isEmpty())
+                    && ((modelNumber == null) || modelNumber.trim().isEmpty())) {
+                // Some devices report crappy UPnP device description so manufacturer and model are ""
+                // In this case we try to find the match in friendlyName
+                final String uname = friendlyName.toUpperCase();
+                for (Map.Entry<String, Set<String>> entry : SUPPORTED_RADIO_MODELS.entrySet()) {
+                    if (entry != null) {
                         for (Set<String> set : SUPPORTED_RADIO_MODELS.values()) {
                             for (String model : set) {
                                 if ((model != null) && !model.isEmpty() && uname.contains(model)) {
                                     return new ThingUID(THING_TYPE_RADIO, serialNumber);
                                 }
-=======
-                    for (Map.Entry<String, Set<String>> entry : SUPPORTED_RADIO_MODELS.entrySet()) {
-                        final String uname = friendlyName.toUpperCase();
-                        final Set<String> set = entry.getValue();
-                        for (String model : set) {
-                            if ((model != null) && !model.isEmpty() && uname.contains(model)) {
-                                return new ThingUID(THING_TYPE_RADIO, serialNumber);
->>>>>>> 6a4d73e9
                             }
                         }
                     }
                 }
             }
-            // maybe we can add further indicators, whether the device is a supported one
-        }
+        }
+
         // device not supported
         return null;
     }
