/**
<<<<<<< HEAD
 * Copyright (c) 2010-2019 Contributors to the openHAB project
=======
 * Copyright (c) 2010-2020 Contributors to the openHAB project
>>>>>>> 393fb2d6
 *
 * See the NOTICE file(s) distributed with this work for additional
 * information.
 *
 * This program and the accompanying materials are made available under the
 * terms of the Eclipse Public License 2.0 which is available at
 * http://www.eclipse.org/legal/epl-2.0
 *
 * SPDX-License-Identifier: EPL-2.0
 */
package org.openhab.binding.paradoxalarm.internal.handlers;

import java.io.IOException;
import java.net.UnknownHostException;
import java.util.Arrays;
import java.util.Collection;
import java.util.List;
import java.util.concurrent.ScheduledFuture;
import java.util.concurrent.TimeUnit;

import org.eclipse.jdt.annotation.NonNullByDefault;
import org.eclipse.jdt.annotation.Nullable;
import org.eclipse.smarthome.core.library.types.StringType;
import org.eclipse.smarthome.core.thing.Bridge;
import org.eclipse.smarthome.core.thing.Channel;
import org.eclipse.smarthome.core.thing.ChannelUID;
import org.eclipse.smarthome.core.thing.Thing;
import org.eclipse.smarthome.core.thing.ThingStatus;
import org.eclipse.smarthome.core.thing.ThingStatusDetail;
import org.eclipse.smarthome.core.thing.binding.BaseBridgeHandler;
import org.eclipse.smarthome.core.thing.binding.ThingHandler;
import org.eclipse.smarthome.core.types.Command;
import org.eclipse.smarthome.core.types.RefreshType;
import org.openhab.binding.paradoxalarm.internal.communication.CommunicationState;
import org.openhab.binding.paradoxalarm.internal.communication.GenericCommunicator;
<<<<<<< HEAD
=======
import org.openhab.binding.paradoxalarm.internal.communication.ICommunicatorBuilder;
>>>>>>> 393fb2d6
import org.openhab.binding.paradoxalarm.internal.communication.IDataUpdateListener;
import org.openhab.binding.paradoxalarm.internal.communication.IP150Command;
import org.openhab.binding.paradoxalarm.internal.communication.IParadoxCommunicator;
import org.openhab.binding.paradoxalarm.internal.communication.IParadoxInitialLoginCommunicator;
import org.openhab.binding.paradoxalarm.internal.communication.ISocketTimeOutListener;
<<<<<<< HEAD
import org.openhab.binding.paradoxalarm.internal.communication.ParadoxCommunicatorFactory;
=======
import org.openhab.binding.paradoxalarm.internal.communication.ParadoxBuilderFactory;
>>>>>>> 393fb2d6
import org.openhab.binding.paradoxalarm.internal.exceptions.ParadoxRuntimeException;
import org.openhab.binding.paradoxalarm.internal.model.PanelType;
import org.openhab.binding.paradoxalarm.internal.model.ParadoxInformationConstants;
import org.openhab.binding.paradoxalarm.internal.model.ParadoxPanel;
import org.slf4j.Logger;
import org.slf4j.LoggerFactory;

/**
 * The {@link ParadoxIP150BridgeHandler} This is the handler that takes care of communication to/from Paradox alarm
 * system.
 *
 * @author Konstantin Polihronov - Initial contribution
 */
@SuppressWarnings("null")
@NonNullByDefault({})
public class ParadoxIP150BridgeHandler extends BaseBridgeHandler
        implements IDataUpdateListener, ISocketTimeOutListener {

    private static final String RESET_COMMAND = "RESET";

    private static final int ONLINE_WAIT_TRESHOLD_MILLIS = 10000;

    private static final int INITIAL_SCHEDULE_DELAY_SECONDS = 5;

    private final Logger logger = LoggerFactory.getLogger(ParadoxIP150BridgeHandler.class);

    private IParadoxCommunicator communicator;

    private static ParadoxIP150BridgeConfiguration config;
    private @Nullable ScheduledFuture<?> refreshCacheUpdateSchedule;

    private long timeStamp = 0;

    private ScheduledFuture<?> resetScheduleFuture;

    public ParadoxIP150BridgeHandler(Bridge bridge) {
        super(bridge);
    }

    @Override
    public void initialize() {
        logger.debug("Start initialize()...");
        updateStatus(ThingStatus.UNKNOWN);
        logger.debug("Starting creation of communicator.");
        config = getConfigAs(ParadoxIP150BridgeConfiguration.class);

        scheduler.execute(this::initializeCommunicator);
        logger.debug("Finished initialize().");
    }

    private synchronized void initializeCommunicator() {
        try {
            String ipAddress = config.getIpAddress();
            int tcpPort = config.getPort();
            String ip150Password = config.getIp150Password();
            String pcPassword = config.getPcPassword();

            logger.debug("Phase1 - Identify communicator");
            IParadoxInitialLoginCommunicator initialCommunicator = new GenericCommunicator(ipAddress, tcpPort,
                    ip150Password, pcPassword, scheduler);
            initialCommunicator.startLoginSequence();

            timeStamp = System.currentTimeMillis();
            scheduler.schedule(() -> doPostOnlineTask(initialCommunicator), 500, TimeUnit.MILLISECONDS);
        } catch (UnknownHostException e) {
            logger.warn("Error while starting socket communication. {}", e.getMessage());
            updateStatus(ThingStatus.OFFLINE, ThingStatusDetail.CONFIGURATION_ERROR,
                    "Unknown host. Probably misconfiguration or DNS issue.");
            throw new ParadoxRuntimeException(e);
        } catch (IOException e) {
            logger.warn("Error while starting socket communication. {}", e.getMessage());
            updateStatus(ThingStatus.OFFLINE, ThingStatusDetail.COMMUNICATION_ERROR,
                    "Error while starting socket communication.");
            throw new ParadoxRuntimeException(e);
        }
    }

    private synchronized void doPostOnlineTask(IParadoxInitialLoginCommunicator initialCommunicator) {
        if (!initialCommunicator.isOnline()) {
            if (System.currentTimeMillis() - timeStamp <= ONLINE_WAIT_TRESHOLD_MILLIS) {
                scheduler.schedule(() -> doPostOnlineTask(initialCommunicator), 500, TimeUnit.MILLISECONDS);
                logger.debug("Communicator not yet online. Rescheduling...");
            } else {
                logger.warn(
                        "Initial communicator not coming up online for {} seconds. Probably there is something wrong with communication.",
                        ONLINE_WAIT_TRESHOLD_MILLIS);
                updateStatus(ThingStatus.OFFLINE, ThingStatusDetail.COMMUNICATION_ERROR,
                        "Error while starting socket communication.");
            }
            return;
        }

        byte[] panelInfoBytes = initialCommunicator.getPanelInfoBytes();

        PanelType panelType = ParadoxInformationConstants.parsePanelType(panelInfoBytes);
        logger.info("Found {} panel type.", panelType);
        CommunicationState.logout(initialCommunicator);

        // Wait 3 seconds before we create the discovered communicator so we ensure that the socket is closed
        // successfully from both ends
        scheduler.schedule(() -> createDiscoveredCommunicatorJob(panelType), 3, TimeUnit.SECONDS);
    }

    protected void createDiscoveredCommunicatorJob(PanelType panelType) {
        // If not detected properly, use the value from config
<<<<<<< HEAD
        String panelTypeStr;
        if (panelType != PanelType.UNKNOWN) {
            panelTypeStr = panelType.name();
        } else {
            panelTypeStr = config.getPanelType();
        }

        logger.debug("Phase2 - Creating communicator for panel {}", panelType);
        String ipAddress = config.getIpAddress();
        int tcpPort = config.getPort();
        String ip150Password = config.getIp150Password();
        String pcPassword = config.getPcPassword();
        ParadoxCommunicatorFactory factory = new ParadoxCommunicatorFactory(ipAddress, tcpPort, ip150Password,
                pcPassword, scheduler);
        communicator = factory.createCommunicator(panelTypeStr);
=======
        if (panelType == PanelType.UNKNOWN) {
            panelType = PanelType.from(config.getPanelType());
        }

        logger.debug("Phase2 - Creating communicator for panel {}", panelType);
        ICommunicatorBuilder builder = new ParadoxBuilderFactory().createBuilder(panelType);
        communicator = builder.withIp150Password(config.getIp150Password()).withPcPassword(config.getPcPassword())
                .withIpAddress(config.getIpAddress()).withTcpPort(config.getPort())
                .withMaxPartitions(config.getMaxPartitions()).withMaxZones(config.getMaxZones())
                .withScheduler(scheduler).build();
>>>>>>> 393fb2d6

        ParadoxPanel panel = ParadoxPanel.getInstance();
        panel.setCommunicator(communicator);

        Collection<IDataUpdateListener> listeners = Arrays.asList(panel, this);
        communicator.setListeners(listeners);
        communicator.setStoListener(this);

        communicator.startLoginSequence();

        timeStamp = System.currentTimeMillis();
        doPostOnlineFinalCommunicatorJob();
    }

    private void doPostOnlineFinalCommunicatorJob() {
        if (!communicator.isOnline()) {
            if (System.currentTimeMillis() - timeStamp <= ONLINE_WAIT_TRESHOLD_MILLIS) {
                scheduler.schedule(this::doPostOnlineFinalCommunicatorJob, 1, TimeUnit.SECONDS);
                logger.debug("Communicator not yet online. Rescheduling...");
                return;
            } else {
                updateStatus(ThingStatus.OFFLINE, ThingStatusDetail.COMMUNICATION_ERROR,
                        "Error while starting socket communication.");
                throw new ParadoxRuntimeException("Communicator didn't go online in defined treshold time. "
                        + ONLINE_WAIT_TRESHOLD_MILLIS + "sec.");
            }
        }

        logger.debug("Communicator created successfully.");
        updateStatus(ThingStatus.ONLINE);
    }

    @Override
    public void dispose() {
        cancelSchedule(refreshCacheUpdateSchedule);
        communicator.close();
        super.dispose();
    }

    private void scheduleRefresh() {
        logger.debug("Scheduling cache update. Refresh interval: {}s. Starts after: {}s.", config.getRefresh(),
                INITIAL_SCHEDULE_DELAY_SECONDS);
        refreshCacheUpdateSchedule = scheduler.scheduleWithFixedDelay(communicator::refreshMemoryMap,
                INITIAL_SCHEDULE_DELAY_SECONDS, config.getRefresh(), TimeUnit.SECONDS);
    }

    private void cancelSchedule(@Nullable ScheduledFuture<?> schedule) {
        if (schedule != null && !schedule.isCancelled()) {
            boolean cancelingResult = schedule.cancel(true);
            String cancelingSuccessful = cancelingResult ? "successful" : "failed";
            logger.debug("Canceling schedule of {} is {}", schedule, cancelingSuccessful);
        }
    }

    @Override
    public void update() {
        Bridge bridge = getThing();
        List<Thing> things = bridge.getThings();
        for (Thing thing : things) {
            ThingHandler handler = thing.getHandler();
            Channel bridgeChannel = bridge
                    .getChannel(ParadoxAlarmBindingConstants.IP150_COMMUNICATION_COMMAND_CHANNEL_UID);
            if (handler != null && bridgeChannel != null) {
                handler.handleCommand(bridgeChannel.getUID(), RefreshType.REFRESH);
            }
        }
    }

    @Override
    public void handleCommand(ChannelUID channelUID, Command command) {
        logger.debug("Received command {}", command);
        if (ThingStatus.OFFLINE == getThing().getStatus() && command instanceof RefreshType) {
            return;
        }

        if (ParadoxAlarmBindingConstants.IP150_COMMUNICATION_COMMAND_CHANNEL_UID.equals(channelUID.getId())) {
            logger.debug("Command is instance of {}", command.getClass());
            if (command instanceof StringType) {
                String commandAsString = command.toFullString();
                if (commandAsString.equals(RESET_COMMAND)) {
                    updateStatus(ThingStatus.OFFLINE, ThingStatusDetail.BRIDGE_OFFLINE,
                            "Bringing bridge offline due to reinitialization of communicator.");
                    resetCommunicator();
                } else {
                    communicator.executeCommand(commandAsString);
                }
            }
        }

        if (communicator != null && communicator.isOnline()) {
            logger.debug("Communicator is online");
            communicator.refreshMemoryMap();
            updateStatus(ThingStatus.ONLINE);
        } else {
            logger.debug("Communicator is null or not online");
            updateStatus(ThingStatus.OFFLINE, ThingStatusDetail.BRIDGE_OFFLINE, "Device is offline");
        }
    }

    private void resetCommunicator() {
        updateStatus(ThingStatus.OFFLINE);

        synchronized (communicator) {
            if (communicator != null) {
                CommunicationState.logout(communicator);
            }

            initializeCommunicator();
        }

        resetScheduleFuture = null;
    }

    @Override
    protected void updateStatus(ThingStatus status, ThingStatusDetail statusDetail, @Nullable String description) {
        super.updateStatus(status, statusDetail, description);
        if (status.equals(ThingStatus.ONLINE)) {
            if (refreshCacheUpdateSchedule == null || refreshCacheUpdateSchedule.isDone()) {
                scheduleRefresh();
            }
        } else {
            cancelSchedule(refreshCacheUpdateSchedule);
        }
    }

    public IParadoxCommunicator getCommunicator() {
        return communicator;
    }

    @Override
    public void onSocketTimeOutOccurred(IOException exception) {
        logger.warn("TIMEOUT! {} received message for socket timeout. ", this, exception);
        if (resetScheduleFuture == null) {
            communicator.executeCommand(IP150Command.LOGOUT.name());

            logger.warn("Reset task is null. Will schedule new task to reset communicator in {} seconds.",
                    config.getReconnectWaitTime());
            resetScheduleFuture = scheduler.schedule(this::resetCommunicator, config.getReconnectWaitTime(),
                    TimeUnit.SECONDS);
        }
    }

}<|MERGE_RESOLUTION|>--- conflicted
+++ resolved
@@ -1,9 +1,5 @@
 /**
-<<<<<<< HEAD
- * Copyright (c) 2010-2019 Contributors to the openHAB project
-=======
  * Copyright (c) 2010-2020 Contributors to the openHAB project
->>>>>>> 393fb2d6
  *
  * See the NOTICE file(s) distributed with this work for additional
  * information.
@@ -39,20 +35,13 @@
 import org.eclipse.smarthome.core.types.RefreshType;
 import org.openhab.binding.paradoxalarm.internal.communication.CommunicationState;
 import org.openhab.binding.paradoxalarm.internal.communication.GenericCommunicator;
-<<<<<<< HEAD
-=======
 import org.openhab.binding.paradoxalarm.internal.communication.ICommunicatorBuilder;
->>>>>>> 393fb2d6
 import org.openhab.binding.paradoxalarm.internal.communication.IDataUpdateListener;
 import org.openhab.binding.paradoxalarm.internal.communication.IP150Command;
 import org.openhab.binding.paradoxalarm.internal.communication.IParadoxCommunicator;
 import org.openhab.binding.paradoxalarm.internal.communication.IParadoxInitialLoginCommunicator;
 import org.openhab.binding.paradoxalarm.internal.communication.ISocketTimeOutListener;
-<<<<<<< HEAD
-import org.openhab.binding.paradoxalarm.internal.communication.ParadoxCommunicatorFactory;
-=======
 import org.openhab.binding.paradoxalarm.internal.communication.ParadoxBuilderFactory;
->>>>>>> 393fb2d6
 import org.openhab.binding.paradoxalarm.internal.exceptions.ParadoxRuntimeException;
 import org.openhab.binding.paradoxalarm.internal.model.PanelType;
 import org.openhab.binding.paradoxalarm.internal.model.ParadoxInformationConstants;
@@ -158,23 +147,6 @@
 
     protected void createDiscoveredCommunicatorJob(PanelType panelType) {
         // If not detected properly, use the value from config
-<<<<<<< HEAD
-        String panelTypeStr;
-        if (panelType != PanelType.UNKNOWN) {
-            panelTypeStr = panelType.name();
-        } else {
-            panelTypeStr = config.getPanelType();
-        }
-
-        logger.debug("Phase2 - Creating communicator for panel {}", panelType);
-        String ipAddress = config.getIpAddress();
-        int tcpPort = config.getPort();
-        String ip150Password = config.getIp150Password();
-        String pcPassword = config.getPcPassword();
-        ParadoxCommunicatorFactory factory = new ParadoxCommunicatorFactory(ipAddress, tcpPort, ip150Password,
-                pcPassword, scheduler);
-        communicator = factory.createCommunicator(panelTypeStr);
-=======
         if (panelType == PanelType.UNKNOWN) {
             panelType = PanelType.from(config.getPanelType());
         }
@@ -185,7 +157,6 @@
                 .withIpAddress(config.getIpAddress()).withTcpPort(config.getPort())
                 .withMaxPartitions(config.getMaxPartitions()).withMaxZones(config.getMaxZones())
                 .withScheduler(scheduler).build();
->>>>>>> 393fb2d6
 
         ParadoxPanel panel = ParadoxPanel.getInstance();
         panel.setCommunicator(communicator);
