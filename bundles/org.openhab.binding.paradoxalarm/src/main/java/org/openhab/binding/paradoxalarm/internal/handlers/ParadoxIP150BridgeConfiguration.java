--- conflicted
+++ resolved
@@ -1,110 +1,104 @@
-/**
- * Copyright (c) 2010-2020 Contributors to the openHAB project
- *
- * See the NOTICE file(s) distributed with this work for additional
- * information.
- *
- * This program and the accompanying materials are made available under the
- * terms of the Eclipse Public License 2.0 which is available at
- * http://www.eclipse.org/legal/epl-2.0
- *
- * SPDX-License-Identifier: EPL-2.0
- */
-package org.openhab.binding.paradoxalarm.internal.handlers;
-
-/**
- * The {@link ParadoxIP150BridgeConfiguration} class contains fields mapping thing configuration parameters.
- *
- * @author Konstantin Polihronov - Initial contribution
- */
-public class ParadoxIP150BridgeConfiguration {
-
-    private int refresh;
-    private String ip150Password;
-    private String pcPassword;
-    private String ipAddress;
-    private int port;
-    private String panelType;
-    private int reconnectWaitTime;
-<<<<<<< HEAD
-=======
-    private Integer maxZones;
-    private Integer maxPartitions;
->>>>>>> 393fb2d6
-
-    public int getRefresh() {
-        return refresh;
-    }
-
-    public void setRefresh(int refresh) {
-        this.refresh = refresh;
-    }
-
-    public String getIp150Password() {
-        return ip150Password;
-    }
-
-    public void setIp150Password(String ip150Password) {
-        this.ip150Password = ip150Password;
-    }
-
-    public String getPcPassword() {
-        return pcPassword;
-    }
-
-    public void setPcPassword(String pcPassword) {
-        this.pcPassword = pcPassword;
-    }
-
-    public String getIpAddress() {
-        return ipAddress;
-    }
-
-    public void setIpAddress(String ipAddress) {
-        this.ipAddress = ipAddress;
-    }
-
-    public int getPort() {
-        return port;
-    }
-
-    public void setPort(int port) {
-        this.port = port;
-    }
-
-    public String getPanelType() {
-        return panelType;
-    }
-
-    public void setPanelType(String panelType) {
-        this.panelType = panelType;
-    }
-
-    public int getReconnectWaitTime() {
-        return reconnectWaitTime;
-    }
-
-    public void setReconnectWaitTime(int reconnectWaitTime) {
-        this.reconnectWaitTime = reconnectWaitTime;
-    }
-
-<<<<<<< HEAD
-=======
-    public Integer getMaxZones() {
-        return maxZones;
-    }
-
-    public void setMaxZones(Integer maxZones) {
-        this.maxZones = maxZones;
-    }
-
-    public Integer getMaxPartitions() {
-        return maxPartitions;
-    }
-
-    public void setMaxPartitions(Integer maxPartitions) {
-        this.maxPartitions = maxPartitions;
-    }
-
->>>>>>> 393fb2d6
-}
+/**
+ * Copyright (c) 2010-2020 Contributors to the openHAB project
+ *
+ * See the NOTICE file(s) distributed with this work for additional
+ * information.
+ *
+ * This program and the accompanying materials are made available under the
+ * terms of the Eclipse Public License 2.0 which is available at
+ * http://www.eclipse.org/legal/epl-2.0
+ *
+ * SPDX-License-Identifier: EPL-2.0
+ */
+package org.openhab.binding.paradoxalarm.internal.handlers;
+
+/**
+ * The {@link ParadoxIP150BridgeConfiguration} class contains fields mapping thing configuration parameters.
+ *
+ * @author Konstantin Polihronov - Initial contribution
+ */
+public class ParadoxIP150BridgeConfiguration {
+
+    private int refresh;
+    private String ip150Password;
+    private String pcPassword;
+    private String ipAddress;
+    private int port;
+    private String panelType;
+    private int reconnectWaitTime;
+    private Integer maxZones;
+    private Integer maxPartitions;
+
+    public int getRefresh() {
+        return refresh;
+    }
+
+    public void setRefresh(int refresh) {
+        this.refresh = refresh;
+    }
+
+    public String getIp150Password() {
+        return ip150Password;
+    }
+
+    public void setIp150Password(String ip150Password) {
+        this.ip150Password = ip150Password;
+    }
+
+    public String getPcPassword() {
+        return pcPassword;
+    }
+
+    public void setPcPassword(String pcPassword) {
+        this.pcPassword = pcPassword;
+    }
+
+    public String getIpAddress() {
+        return ipAddress;
+    }
+
+    public void setIpAddress(String ipAddress) {
+        this.ipAddress = ipAddress;
+    }
+
+    public int getPort() {
+        return port;
+    }
+
+    public void setPort(int port) {
+        this.port = port;
+    }
+
+    public String getPanelType() {
+        return panelType;
+    }
+
+    public void setPanelType(String panelType) {
+        this.panelType = panelType;
+    }
+
+    public int getReconnectWaitTime() {
+        return reconnectWaitTime;
+    }
+
+    public void setReconnectWaitTime(int reconnectWaitTime) {
+        this.reconnectWaitTime = reconnectWaitTime;
+    }
+
+    public Integer getMaxZones() {
+        return maxZones;
+    }
+
+    public void setMaxZones(Integer maxZones) {
+        this.maxZones = maxZones;
+    }
+
+    public Integer getMaxPartitions() {
+        return maxPartitions;
+    }
+
+    public void setMaxPartitions(Integer maxPartitions) {
+        this.maxPartitions = maxPartitions;
+    }
+
+}