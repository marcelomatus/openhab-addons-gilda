/**
 * Copyright (c) 2010-2022 Contributors to the openHAB project
 *
 * See the NOTICE file(s) distributed with this work for additional
 * information.
 *
 * This program and the accompanying materials are made available under the
 * terms of the Eclipse Public License 2.0 which is available at
 * http://www.eclipse.org/legal/epl-2.0
 *
 * SPDX-License-Identifier: EPL-2.0
 */
package org.openhab.binding.velux.internal.handler;

import static org.openhab.binding.velux.internal.VeluxBindingConstants.*;

import org.eclipse.jdt.annotation.NonNullByDefault;
import org.eclipse.jdt.annotation.Nullable;
import org.openhab.binding.velux.internal.bridge.common.GetProduct;
import org.openhab.binding.velux.internal.bridge.common.RunProductCommand;
import org.openhab.binding.velux.internal.bridge.slip.FunctionalParameters;
import org.openhab.binding.velux.internal.bridge.slip.SCrunProductCommand;
import org.openhab.binding.velux.internal.handler.utils.Thing2VeluxActuator;
import org.openhab.binding.velux.internal.things.StatusReply;
import org.openhab.binding.velux.internal.things.VeluxExistingProducts;
import org.openhab.binding.velux.internal.things.VeluxProduct;
import org.openhab.binding.velux.internal.things.VeluxProduct.ProductBridgeIndex;
import org.openhab.binding.velux.internal.things.VeluxProduct.ProductState;
import org.openhab.binding.velux.internal.things.VeluxProductPosition;
import org.openhab.core.library.types.OnOffType;
import org.openhab.core.library.types.PercentType;
import org.openhab.core.library.types.StopMoveType;
import org.openhab.core.library.types.UpDownType;
import org.openhab.core.thing.ChannelUID;
import org.openhab.core.types.Command;
import org.openhab.core.types.State;
import org.openhab.core.types.UnDefType;
import org.slf4j.Logger;
import org.slf4j.LoggerFactory;

/**
 * <B>Channel-specific retrieval and modification.</B>
 * <P>
 * This class implements the Channel <B>position</B> of the Thing <B>actuator</B>:
 * <UL>
 * <LI><I>Velux</I> <B>bridge</B> &rarr; <B>OpenHAB</B>:
 * <P>
 * Information retrieval by method {@link #handleRefresh}.</LI>
 * </UL>
 * <UL>
 * <LI><B>OpenHAB</B> Event Bus &rarr; <I>Velux</I> <B>bridge</B>
 * <P>
 * Sending commands and value updates by method {@link #handleCommand}.</LI>
 * </UL>
 *
 * @author Guenther Schreiner - Initial contribution.
 * @author Andrew Fiddian-Green - Refactoring and use alternate API set for Vane Position.
 */
@NonNullByDefault
final class ChannelActuatorPosition extends ChannelHandlerTemplate {
    private static final Logger LOGGER = LoggerFactory.getLogger(ChannelActuatorPosition.class);

    // Constructors

    /**
     * Suppress default constructor for non-instantiability.
     */
    private ChannelActuatorPosition() {
        throw new AssertionError();
    }

    // Public methods

    /**
     * Communication method to retrieve information to update the channel value.
     *
     * @param channelUID The item passed as type {@link ChannelUID} for which a refresh is intended.
     * @param channelId The same item passed as type {@link String} for which a refresh is intended.
     * @param thisBridgeHandler The Velux bridge handler with a specific communication protocol which provides
     *            information for this channel.
     * @return newState The value retrieved for the passed channel, or <I>null</I> in case if there is no (new) value.
     */
    static @Nullable State handleRefresh(ChannelUID channelUID, String channelId,
            VeluxBridgeHandler thisBridgeHandler) {
        LOGGER.debug("handleRefresh({},{},{}) called.", channelUID, channelId, thisBridgeHandler);
        State newState = null;
        do { // just for common exit
            if (thisBridgeHandler.bridgeParameters.actuators.autoRefresh(thisBridgeHandler.thisBridge)) {
                LOGGER.trace("handleRefresh(): there are some existing products.");
            }

            Thing2VeluxActuator veluxActuator = thisBridgeHandler.channel2VeluxActuator.get(channelUID);
            if (veluxActuator == null || !veluxActuator.isKnown()) {
                LOGGER.warn("handleRefresh(): unknown actuator.");
                break;
            }

            GetProduct bcp = null;
            switch (channelId) {
                case CHANNEL_ACTUATOR_POSITION:
                case CHANNEL_ACTUATOR_STATE:
                case CHANNEL_VANE_POSITION:
                    bcp = thisBridgeHandler.thisBridge.bridgeAPI().getProductStatus();
                default:
                    // unknown channel, will exit
            }

            if (bcp == null) {
                LOGGER.trace("handleRefresh(): aborting processing as handler is null.");
                break;
            }

            bcp.setProductId(veluxActuator.getProductBridgeIndex().toInt());
            if ((!thisBridgeHandler.thisBridge.bridgeCommunicate(bcp)) || (!bcp.isCommunicationSuccessful())) {
                LOGGER.trace("handleRefresh(): bridge communication request failed.");
                break;
            }

            VeluxProduct newProduct = bcp.getProduct();
            ProductBridgeIndex productBridgeIndex = newProduct.getBridgeProductIndex();
            VeluxExistingProducts existingProducts = thisBridgeHandler.existingProducts();
            VeluxProduct existingProduct = existingProducts.get(productBridgeIndex);
            ProductState productState = newProduct.getProductState();
            switch (productState) {
                case DONE:
                case EXECUTING:
                case MANUAL:
                case UNKNOWN:
                    if (!VeluxProduct.UNKNOWN.equals(existingProduct)) {
                        switch (channelId) {
                            case CHANNEL_VANE_POSITION:
                            case CHANNEL_ACTUATOR_POSITION:
                            case CHANNEL_ACTUATOR_STATE: {
                                if (existingProducts.update(newProduct)) {
                                    existingProduct = existingProducts.get(productBridgeIndex);
                                    int posValue = VeluxProductPosition.VPP_VELUX_UNKNOWN;
                                    switch (channelId) {
                                        case CHANNEL_VANE_POSITION:
                                            posValue = existingProduct.getVaneDisplayPosition();
                                            break;
                                        case CHANNEL_ACTUATOR_POSITION:
                                        case CHANNEL_ACTUATOR_STATE:
                                            posValue = existingProduct.getDisplayPosition();
                                    }
                                    VeluxProductPosition position = new VeluxProductPosition(posValue);
                                    if (position.isValid()) {
                                        switch (channelId) {
                                            case CHANNEL_VANE_POSITION:
                                                newState = position.getPositionAsPercentType(false);
                                                break;
                                            case CHANNEL_ACTUATOR_POSITION:
                                                newState = position
                                                        .getPositionAsPercentType(veluxActuator.isInverted());
                                                break;
                                            case CHANNEL_ACTUATOR_STATE:
                                                newState = OnOffType.from(
                                                        position.getPositionAsPercentType(veluxActuator.isInverted())
                                                                .intValue() > 50);
                                        }
                                    }
                                }
                            }
                        }
                    }
                    break;
                case WAITING_FOR_POWER:
                case ERROR:
                    StatusReply statusReply = productState == ProductState.WAITING_FOR_POWER
                            ? StatusReply.NODE_WAITING_FOR_POWER
                            : bcp.getStatusReply();
                    if (statusReply.isError()) {
                        String id = VeluxProduct.UNKNOWN.equals(existingProduct)
                                ? newProduct.getBridgeProductIndex().toString()
                                : existingProduct.getProductUniqueIndex();
                        if (statusReply.isCriticalError()) {
                            LOGGER.warn("Product Id:{} encountered an error with StatusReply:{}", id, statusReply);
                        } else {
<<<<<<< HEAD
                            LOGGER.info("Product Id:{} encountered an error with StatusReply:{}", id, statusReply);
=======
                            LOGGER.debug("Product Id:{} encountered an error with StatusReply:{}", id, statusReply);
>>>>>>> b3ffce50
                        }
                    }
                default:
            }

            if (newState == null) {
                newState = UnDefType.UNDEF;
            }
        } while (false); // common exit
        LOGGER.trace("handleRefresh(): new state for channel id '{}' is '{}'.", channelId, newState);
        return newState;
    }

    /**
     * Communication method to update the real world according to the passed channel value (or command).
     *
     * @param channelUID The item passed as type {@link ChannelUID} for which to following command is addressed to.
     * @param channelId The same item passed as type {@link String} for which a refresh is intended.
     * @param command The command passed as type {@link Command} for the mentioned item.
     * @param thisBridgeHandler The Velux bridge handler with a specific communication protocol which provides
     *            information for this channel.
     * @return newValue ...
     */
    static @Nullable Command handleCommand(ChannelUID channelUID, String channelId, Command command,
            VeluxBridgeHandler thisBridgeHandler) {
        LOGGER.debug("handleCommand({},{},{},{}) called.", channelUID, channelId, command, thisBridgeHandler);
        Command newValue = null;
        do { // just for common exit
            if (thisBridgeHandler.bridgeParameters.actuators.autoRefresh(thisBridgeHandler.thisBridge)) {
                LOGGER.trace("handleCommand(): there are some existing products.");
            }

            Thing2VeluxActuator veluxActuator = thisBridgeHandler.channel2VeluxActuator.get(channelUID);
            if (veluxActuator == null || !veluxActuator.isKnown()) {
                LOGGER.warn("handleRefresh(): unknown actuator.");
                break;
            }

            VeluxProductPosition mainParameter = null;
            FunctionalParameters functionalParameters = null;
            VeluxExistingProducts existingProducts = thisBridgeHandler.existingProducts();
            ProductBridgeIndex productBridgeIndex = veluxActuator.getProductBridgeIndex();

            switch (channelId) {
                case CHANNEL_VANE_POSITION:
                    if (command instanceof PercentType) {
                        VeluxProduct existingProductClone = existingProducts.get(productBridgeIndex).clone();
                        existingProductClone.setVanePosition(
                                new VeluxProductPosition((PercentType) command).getPositionAsVeluxType());
                        functionalParameters = existingProductClone.getFunctionalParameters();
                    }
                    break;

                case CHANNEL_ACTUATOR_POSITION:
                    if (command instanceof UpDownType) {
                        mainParameter = UpDownType.UP.equals(command) ^ veluxActuator.isInverted()
                                ? new VeluxProductPosition(PercentType.ZERO)
                                : new VeluxProductPosition(PercentType.HUNDRED);
                    } else if (command instanceof StopMoveType) {
                        mainParameter = StopMoveType.STOP.equals(command) ? new VeluxProductPosition() : mainParameter;
                    } else if (command instanceof PercentType) {
                        PercentType ptCommand = (PercentType) command;
                        if (veluxActuator.isInverted()) {
                            ptCommand = new PercentType(PercentType.HUNDRED.intValue() - ptCommand.intValue());
                        }
                        mainParameter = new VeluxProductPosition(ptCommand);
                    }
                    break;

                case CHANNEL_ACTUATOR_STATE:
                    if (command instanceof OnOffType) {
                        mainParameter = OnOffType.OFF.equals(command) ^ veluxActuator.isInverted()
                                ? new VeluxProductPosition(PercentType.ZERO)
                                : new VeluxProductPosition(PercentType.HUNDRED);
                    }
                    break;

                default:
                    // unknown channel => do nothing..
            }

            if ((mainParameter != null) || (functionalParameters != null)) {
                LOGGER.debug("handleCommand(): sending command '{}' for channel id '{}'.", command, channelId);
                RunProductCommand bcp = thisBridgeHandler.thisBridge.bridgeAPI().runProductCommand();
                boolean success = false;
                if (bcp instanceof SCrunProductCommand) {
                    synchronized (bcp) {
                        if (bcp.setNodeIdAndParameters(productBridgeIndex.toInt(), mainParameter, functionalParameters)
                                && thisBridgeHandler.thisBridge.bridgeCommunicate(bcp)
                                && bcp.isCommunicationSuccessful()) {
                            success = true;
                            if (thisBridgeHandler.bridgeParameters.actuators
                                    .autoRefresh(thisBridgeHandler.thisBridge)) {
                                LOGGER.trace("handleCommand(): actuator position will be updated via polling.");
                            }
                            if (existingProducts.update(((SCrunProductCommand) bcp).getProduct())) {
                                LOGGER.trace("handleCommand(): actuator position immediate update requested.");
                            }
                        }
                    }
                }
                LOGGER.debug("handleCommand(): sendCommand() finished {}.",
                        (success ? "successfully" : "with failure"));
            } else {
                LOGGER.info("handleCommand(): ignoring command '{}' for channel id '{}'.", command, channelId);
            }
        } while (false); // common exit
        return newValue;
    }
}<|MERGE_RESOLUTION|>--- conflicted
+++ resolved
@@ -175,11 +175,7 @@
                         if (statusReply.isCriticalError()) {
                             LOGGER.warn("Product Id:{} encountered an error with StatusReply:{}", id, statusReply);
                         } else {
-<<<<<<< HEAD
-                            LOGGER.info("Product Id:{} encountered an error with StatusReply:{}", id, statusReply);
-=======
                             LOGGER.debug("Product Id:{} encountered an error with StatusReply:{}", id, statusReply);
->>>>>>> b3ffce50
                         }
                     }
                 default:
