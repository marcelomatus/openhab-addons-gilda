--- conflicted
+++ resolved
@@ -267,11 +267,7 @@
 ```java
 Bridge velux:klf200:g24 "Velux KLF200 Hub" @ "Under Stairs" [ipAddress="192.168.1.xxx", password="secret"] {
     // Velux (standard) window (with serial number)
-<<<<<<< HEAD
-    Thing window Bathroom_Roof_Window "Bathroom Roof Window" @ "Bathroom" [serial="56:36:13:5A:11:2A:05:70", inverted=true]
-=======
     Thing window Bathroom_Roof_Window "Bathroom Roof Window" @ "Bathroom" [serial="56:36:13:5A:11:2A:05:70"]
->>>>>>> 69a09ed8
 
     // Somfy (non-standard) rollershutter (without serial number)
     Thing rollershutter Living_Room_Awning "Living Room Awning" @ "Living Room" [serial="00:00:00:00:00:00:00:00", name="Living Room Awning"]
