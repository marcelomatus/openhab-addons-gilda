--- conflicted
+++ resolved
@@ -36,11 +36,6 @@
 import org.openhab.binding.digitalstrom.internal.lib.structure.devices.deviceparameters.constants.ApplicationGroup;
 import org.openhab.binding.digitalstrom.internal.lib.structure.devices.deviceparameters.constants.ChangeableDeviceConfigEnum;
 import org.openhab.binding.digitalstrom.internal.lib.structure.devices.deviceparameters.constants.DeviceBinarayInputEnum;
-<<<<<<< HEAD
-=======
-import org.openhab.binding.digitalstrom.internal.lib.structure.devices.deviceparameters.constants.FuncNameAndColorGroupEnum;
-import org.openhab.binding.digitalstrom.internal.lib.structure.devices.deviceparameters.constants.FunctionalColorGroupEnum;
->>>>>>> c337d891
 import org.openhab.binding.digitalstrom.internal.lib.structure.devices.deviceparameters.constants.OutputChannelEnum;
 import org.openhab.binding.digitalstrom.internal.lib.structure.devices.deviceparameters.constants.OutputModeEnum;
 import org.openhab.binding.digitalstrom.internal.lib.structure.devices.deviceparameters.constants.SensorEnum;
@@ -240,42 +235,14 @@
         JsonElement jsonOutputChannels = deviceJsonObject.get(JSONApiResponseKeysEnum.OUTPUT_CHANNELS.getKey());
         if (jsonOutputChannels != null && jsonOutputChannels.isJsonArray()) {
             JsonArray array = deviceJsonObject.get(JSONApiResponseKeysEnum.OUTPUT_CHANNELS.getKey()).getAsJsonArray();
-<<<<<<< HEAD
-=======
-            logger.debug("multiple channels ({}) found", array.size());
->>>>>>> c337d891
             for (int i = 0; i < array.size(); i++) {
                 if (array.get(i) != null) {
                     int channelId = array.get(i).getAsJsonObject().get("channelID").getAsInt();
                     outputChannels.add(OutputChannelEnum.getChannel(channelId));
-<<<<<<< HEAD
-=======
                 }
             }
         } else if (jsonOutputChannels != null && jsonOutputChannels.isJsonObject()) {
             logger.debug("single channel found");
-            for (Entry<String, JsonElement> entry : deviceJsonObject
-                    .get(JSONApiResponseKeysEnum.OUTPUT_CHANNELS.getKey()).getAsJsonObject().entrySet()) {
-                int channelId = entry.getValue().getAsJsonObject().get("channelID").getAsInt();
-                outputChannels.add(OutputChannelEnum.getChannel(channelId));
-            }
-        }
-
-        return outputChannels;
-    }
-
-    private void initAddGroup(Short groupID) {
-        if (groupID != -1) {
-            this.groupList.add(groupID);
-            if (FuncNameAndColorGroupEnum.containsColorGroup(groupID)) {
-                if (this.functionalName == null
-                        || !FuncNameAndColorGroupEnum.getMode(groupID).equals(FuncNameAndColorGroupEnum.JOKER)) {
-                    this.functionalName = FuncNameAndColorGroupEnum.getMode(groupID);
-                    this.functionalGroup = functionalName.getFunctionalColor();
->>>>>>> c337d891
-                }
-            }
-        } else if (jsonOutputChannels != null && jsonOutputChannels.isJsonObject()) {
             for (Entry<String, JsonElement> entry : deviceJsonObject
                     .get(JSONApiResponseKeysEnum.OUTPUT_CHANNELS.getKey()).getAsJsonObject().entrySet()) {
                 int channelId = entry.getValue().getAsJsonObject().get("channelID").getAsInt();
