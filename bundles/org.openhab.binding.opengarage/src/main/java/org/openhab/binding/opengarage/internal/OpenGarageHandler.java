/**
 * Copyright (c) 2010-2020 Contributors to the openHAB project
 *
 * See the NOTICE file(s) distributed with this work for additional
 * information.
 *
 * This program and the accompanying materials are made available under the
 * terms of the Eclipse Public License 2.0 which is available at
 * http://www.eclipse.org/legal/epl-2.0
 *
 * SPDX-License-Identifier: EPL-2.0
 */
package org.openhab.binding.opengarage.internal;

import java.io.IOException;
import java.util.concurrent.Future;
import java.util.concurrent.ScheduledFuture;
import java.util.concurrent.TimeUnit;

import org.eclipse.jdt.annotation.NonNullByDefault;
import org.eclipse.jdt.annotation.Nullable;
import org.eclipse.smarthome.core.library.types.OnOffType;
import org.eclipse.smarthome.core.library.types.QuantityType;
import org.eclipse.smarthome.core.library.types.StringType;
import org.eclipse.smarthome.core.library.unit.MetricPrefix;
import org.eclipse.smarthome.core.library.unit.SIUnits;
import org.eclipse.smarthome.core.thing.ChannelUID;
import org.eclipse.smarthome.core.thing.Thing;
import org.eclipse.smarthome.core.thing.ThingStatus;
import org.eclipse.smarthome.core.thing.ThingStatusDetail;
import org.eclipse.smarthome.core.thing.binding.BaseThingHandler;
import org.eclipse.smarthome.core.types.Command;
<<<<<<< HEAD
import org.eclipse.smarthome.core.library.types.OnOffType;
import org.eclipse.smarthome.core.library.types.OpenClosedType;
import org.eclipse.smarthome.core.library.types.UpDownType;
import org.eclipse.smarthome.core.library.types.QuantityType;
import org.eclipse.smarthome.core.library.types.StringType;
import org.eclipse.smarthome.core.library.unit.SIUnits;
import org.eclipse.smarthome.core.library.unit.MetricPrefix;
=======
import org.openhab.binding.opengarage.internal.api.ControllerVariables;
>>>>>>> 24663360
import org.slf4j.Logger;
import org.slf4j.LoggerFactory;

/**
 * The {@link OpenGarageHandler} is responsible for handling commands, which are
 * sent to one of the channels.
 *
 * @author Paul Smedley - Initial contribution
 */
@NonNullByDefault
public class OpenGarageHandler extends BaseThingHandler {

    private final Logger logger = LoggerFactory.getLogger(OpenGarageHandler.class);

    private long refreshInterval;

    private @NonNullByDefault({}) OpenGarageWebTargets webTargets;
    private @Nullable ScheduledFuture<?> pollFuture;

    public OpenGarageHandler(Thing thing) {
        super(thing);
    }

    @Override
    public void handleCommand(ChannelUID channelUID, Command command) {
        try {
<<<<<<< HEAD
            if (channelUID.getId().equals(OpenGarageBindingConstants.CHANNEL_OG_STATUS) || channelUID.getId().equals(OpenGarageBindingConstants.CHANNEL_OG_STATUS_ROLLERSHUTTER)) {
                if (command.equals(OnOffType.ON) || command.equals(UpDownType.UP)) {
                    changeStatus("open");
                } else if (command.equals(OnOffType.OFF) || command.equals(UpDownType.DOWN)) {
                    changeStatus("close");
                } else if (command.equals("STOP")) {
                    changeStatus("click");
                } 
            }
=======
            logger.warn("Received command {} for thing '{}' on channel {}", command, thing.getUID().getAsString(),
                    channelUID.getId());
            switch (channelUID.getId()) {
                case OpenGarageBindingConstants.CHANNEL_OG_STATUS:
                    if (command instanceof OnOffType) {
                        changeStatus(((OnOffType) command).equals(OnOffType.ON));
                        return;
                    }
                    break;
                default:
            }

            logger.debug("Received command {} of wrong type for thing '{}' on channel {}", command,
                    thing.getUID().getAsString(), channelUID.getId());
>>>>>>> 24663360
        } catch (OpenGarageCommunicationException ex) {
            updateStatus(ThingStatus.OFFLINE, ThingStatusDetail.COMMUNICATION_ERROR, ex.getMessage());
        }
    }

    @Override
    public void initialize() {
        OpenGarageConfiguration config = getConfigAs(OpenGarageConfiguration.class);
        logger.debug("config.hostname = {}, refresh = {}, port = {}", config.hostname, config.refresh, config.port);
        if (config.hostname == null) {
            updateStatus(ThingStatus.OFFLINE, ThingStatusDetail.CONFIGURATION_ERROR, "Hostname/IP address must be set");
        } else {
            webTargets = new OpenGarageWebTargets(config.hostname, config.port, config.password);
            refreshInterval = config.refresh;

            schedulePoll();
        }
    }

    @Override
    public void dispose() {
        super.dispose();
        stopPoll();
    }

    private void schedulePoll() {
        if (pollFuture != null) {
            pollFuture.cancel(false);
        }
        logger.debug("Scheduling poll for 1 second out, then every {} s", refreshInterval);
        pollFuture = scheduler.scheduleWithFixedDelay(this::poll, 1, refreshInterval, TimeUnit.SECONDS);
    }

    private void poll() {
        try {
            logger.debug("Polling for state");
            pollStatus();
        } catch (IOException e) {
            logger.debug("Could not connect to OpenGarage controller", e);
            updateStatus(ThingStatus.OFFLINE, ThingStatusDetail.COMMUNICATION_ERROR, e.getMessage());
        } catch (RuntimeException e) {
            logger.warn("Unexpected error connecting to OpenGarage controller", e);
            updateStatus(ThingStatus.OFFLINE, ThingStatusDetail.COMMUNICATION_ERROR, e.getMessage());
        }
    }

    private void stopPoll() {
        final Future<?> future = pollFuture;
        if (future != null && !future.isCancelled()) {
            future.cancel(true);
            pollFuture = null;
        }
    }

    private void pollStatus() throws IOException {
        ControllerVariables controllerVariables = webTargets.getControllerVariables();
        updateStatus(ThingStatus.ONLINE);
        if (controllerVariables != null) {
            updateState(OpenGarageBindingConstants.CHANNEL_OG_DISTANCE,
                    new QuantityType<>(controllerVariables.dist, MetricPrefix.CENTI(SIUnits.METRE)));
            if (controllerVariables.door == 0) {
                updateState(OpenGarageBindingConstants.CHANNEL_OG_STATUS, OnOffType.OFF);
                updateState(OpenGarageBindingConstants.CHANNEL_OG_STATUS_ROLLERSHUTTER, UpDownType.DOWN);
                updateState(OpenGarageBindingConstants.CHANNEL_OG_STATUS_CONTACT, OpenClosedType.CLOSED);
            } else if (controllerVariables.door == 1) {
                updateState(OpenGarageBindingConstants.CHANNEL_OG_STATUS, OnOffType.ON);
                updateState(OpenGarageBindingConstants.CHANNEL_OG_STATUS_ROLLERSHUTTER, UpDownType.UP);
                updateState(OpenGarageBindingConstants.CHANNEL_OG_STATUS_CONTACT, OpenClosedType.OPEN);
            }
            if (controllerVariables.vehicle == 0) {
                updateState(OpenGarageBindingConstants.CHANNEL_OG_VEHICLE, new StringType("No vehicle detected"));
            } else if (controllerVariables.vehicle == 1) {
                updateState(OpenGarageBindingConstants.CHANNEL_OG_VEHICLE, new StringType("Vehicle detected"));
            } else if (controllerVariables.vehicle == 3) {
                updateState(OpenGarageBindingConstants.CHANNEL_OG_VEHICLE, new StringType("Vehicle Status Unknown"));
            }
        }
    }

    private void changeStatus(String status) throws OpenGarageCommunicationException {
        webTargets.setControllerVariables(status);
    }
}<|MERGE_RESOLUTION|>--- conflicted
+++ resolved
@@ -12,25 +12,14 @@
  */
 package org.openhab.binding.opengarage.internal;
 
-import java.io.IOException;
-import java.util.concurrent.Future;
-import java.util.concurrent.ScheduledFuture;
-import java.util.concurrent.TimeUnit;
-
 import org.eclipse.jdt.annotation.NonNullByDefault;
 import org.eclipse.jdt.annotation.Nullable;
-import org.eclipse.smarthome.core.library.types.OnOffType;
-import org.eclipse.smarthome.core.library.types.QuantityType;
-import org.eclipse.smarthome.core.library.types.StringType;
-import org.eclipse.smarthome.core.library.unit.MetricPrefix;
-import org.eclipse.smarthome.core.library.unit.SIUnits;
 import org.eclipse.smarthome.core.thing.ChannelUID;
 import org.eclipse.smarthome.core.thing.Thing;
 import org.eclipse.smarthome.core.thing.ThingStatus;
 import org.eclipse.smarthome.core.thing.ThingStatusDetail;
 import org.eclipse.smarthome.core.thing.binding.BaseThingHandler;
 import org.eclipse.smarthome.core.types.Command;
-<<<<<<< HEAD
 import org.eclipse.smarthome.core.library.types.OnOffType;
 import org.eclipse.smarthome.core.library.types.OpenClosedType;
 import org.eclipse.smarthome.core.library.types.UpDownType;
@@ -38,12 +27,16 @@
 import org.eclipse.smarthome.core.library.types.StringType;
 import org.eclipse.smarthome.core.library.unit.SIUnits;
 import org.eclipse.smarthome.core.library.unit.MetricPrefix;
-=======
-import org.openhab.binding.opengarage.internal.api.ControllerVariables;
->>>>>>> 24663360
 import org.slf4j.Logger;
 import org.slf4j.LoggerFactory;
+import org.openhab.binding.opengarage.internal.OpenGarageWebTargets;
+import org.openhab.binding.opengarage.internal.api.ControllerVariables;
+import org.openhab.binding.opengarage.internal.OpenGarageConfiguration;
 
+import java.io.IOException;
+import java.util.concurrent.ScheduledFuture;
+import java.util.concurrent.Future;
+import java.util.concurrent.TimeUnit;
 /**
  * The {@link OpenGarageHandler} is responsible for handling commands, which are
  * sent to one of the channels.
@@ -67,7 +60,6 @@
     @Override
     public void handleCommand(ChannelUID channelUID, Command command) {
         try {
-<<<<<<< HEAD
             if (channelUID.getId().equals(OpenGarageBindingConstants.CHANNEL_OG_STATUS) || channelUID.getId().equals(OpenGarageBindingConstants.CHANNEL_OG_STATUS_ROLLERSHUTTER)) {
                 if (command.equals(OnOffType.ON) || command.equals(UpDownType.UP)) {
                     changeStatus("open");
@@ -77,22 +69,6 @@
                     changeStatus("click");
                 } 
             }
-=======
-            logger.warn("Received command {} for thing '{}' on channel {}", command, thing.getUID().getAsString(),
-                    channelUID.getId());
-            switch (channelUID.getId()) {
-                case OpenGarageBindingConstants.CHANNEL_OG_STATUS:
-                    if (command instanceof OnOffType) {
-                        changeStatus(((OnOffType) command).equals(OnOffType.ON));
-                        return;
-                    }
-                    break;
-                default:
-            }
-
-            logger.debug("Received command {} of wrong type for thing '{}' on channel {}", command,
-                    thing.getUID().getAsString(), channelUID.getId());
->>>>>>> 24663360
         } catch (OpenGarageCommunicationException ex) {
             updateStatus(ThingStatus.OFFLINE, ThingStatusDetail.COMMUNICATION_ERROR, ex.getMessage());
         }
