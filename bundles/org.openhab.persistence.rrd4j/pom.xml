--- conflicted
+++ resolved
@@ -23,11 +23,7 @@
     <dependency>
       <groupId>org.rrd4j</groupId>
       <artifactId>rrd4j</artifactId>
-<<<<<<< HEAD
-      <version>3.8</version>
-=======
       <version>3.8.1</version>
->>>>>>> 68f9c137
     </dependency>
   </dependencies>
 </project>