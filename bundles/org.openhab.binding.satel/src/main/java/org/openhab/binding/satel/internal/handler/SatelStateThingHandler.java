--- conflicted
+++ resolved
@@ -97,15 +97,9 @@
                 ChannelUID channelUID = channel.getUID();
                 if (isLinked(channel.getUID())) {
                     StateType stateType = getStateType(channelUID.getId());
-<<<<<<< HEAD
-                    if (stateType != null && stateEvent.hasDataForState(stateType)) {
-                        int bitNbr = getStateBitNbr(stateType);
-                        boolean invertState = thingConfig.isStateInverted();
-=======
                     if (stateType != StateType.NONE && stateEvent.hasDataForState(stateType)) {
                         int bitNbr = getStateBitNbr(stateType);
                         boolean invertState = getThingConfig().isStateInverted();
->>>>>>> 393fb2d6
                         updateSwitch(channelUID, stateEvent.isSet(stateType, bitNbr) ^ invertState);
                     }
                 }
@@ -122,11 +116,7 @@
      * @return bit number in state bit set
      */
     protected int getStateBitNbr(StateType stateType) {
-<<<<<<< HEAD
-        return thingConfig.getId() - 1;
-=======
         return getThingConfig().getId() - 1;
->>>>>>> 393fb2d6
     }
 
     /**
@@ -136,18 +126,11 @@
      * @param command sent command
      * @return Satel message that reflects sent command
      */
-<<<<<<< HEAD
-    protected abstract SatelCommand convertCommand(ChannelUID channel, Command command);
-
-    /**
-     * Derived handlers must return appropriate state type for channels they support.
-=======
     protected abstract Optional<SatelCommand> convertCommand(ChannelUID channel, Command command);
 
     /**
      * Derived handlers must return appropriate state type for channels they support.
      * If given channel is not supported by a handler, it should return {@linkplain StateType#NONE}.
->>>>>>> 393fb2d6
      *
      * @param channelId channel identifier to get state type for
      * @return object that represents state type
@@ -162,15 +145,9 @@
      * @return channel object
      * @see #getStateType(String)
      */
-<<<<<<< HEAD
-    protected Channel getChannel(StateType stateType) {
-        String channelId = stateType.toString().toLowerCase();
-        Channel channel = getThing().getChannel(channelId);
-=======
     protected @Nullable Channel getChannel(StateType stateType) {
         final String channelId = stateType.toString().toLowerCase();
         final Channel channel = getThing().getChannel(channelId);
->>>>>>> 393fb2d6
         if (channel == null) {
             logger.debug("Missing channel for {}", stateType);
         }
@@ -189,11 +166,7 @@
         final boolean forceRefresh = requiresRefresh();
         for (Channel channel : getThing().getChannels()) {
             StateType stateType = getStateType(channel.getUID().getId());
-<<<<<<< HEAD
-            if (stateType != null && isLinked(channel.getUID())) {
-=======
             if (stateType != StateType.NONE && isLinked(channel.getUID())) {
->>>>>>> 393fb2d6
                 if (forceRefresh || event.isNew(stateType.getRefreshCommand())) {
                     result.add(new IntegraStateCommand(stateType, hasExtPayload));
                 }
