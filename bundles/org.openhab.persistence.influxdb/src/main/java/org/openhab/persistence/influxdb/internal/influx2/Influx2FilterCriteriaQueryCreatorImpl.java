--- conflicted
+++ resolved
@@ -67,21 +67,12 @@
         if (itemName != null) {
             String measurementName = calculateMeasurementName(itemName);
             boolean needsToUseItemTagName = !measurementName.equals(itemName);
-<<<<<<< HEAD
 
             flux = flux.filter(measurement().equal(measurementName));
             if (needsToUseItemTagName) {
                 flux = flux.filter(tag(TAG_ITEM_NAME).equal(itemName));
             }
 
-=======
-
-            flux = flux.filter(measurement().equal(measurementName));
-            if (needsToUseItemTagName) {
-                flux = flux.filter(tag(TAG_ITEM_NAME).equal(itemName));
-            }
-
->>>>>>> 68f9c137
             if (needsToUseItemTagName)
                 flux = flux.keep(new String[] { FIELD_MEASUREMENT_NAME, COLUMN_TIME_NAME_V2, COLUMN_VALUE_NAME_V2,
                         TAG_ITEM_NAME });
@@ -132,16 +123,4 @@
 
         return name;
     }
-
-    private String calculateMeasurementName(String itemName) {
-        String name = itemName;
-
-        name = InfluxDBMetadataUtils.calculateMeasurementNameFromMetadataIfPresent(metadataRegistry, name, itemName);
-
-        if (configuration.isReplaceUnderscore()) {
-            name = name.replace('_', '.');
-        }
-
-        return name;
-    }
 }