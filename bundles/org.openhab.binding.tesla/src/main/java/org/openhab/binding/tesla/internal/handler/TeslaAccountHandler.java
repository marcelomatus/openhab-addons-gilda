--- conflicted
+++ resolved
@@ -14,11 +14,6 @@
 
 import static org.openhab.binding.tesla.internal.TeslaBindingConstants.*;
 
-<<<<<<< HEAD
-import java.io.IOException;
-import java.nio.charset.StandardCharsets;
-=======
->>>>>>> 68f9c137
 import java.time.Instant;
 import java.time.ZoneId;
 import java.time.format.DateTimeFormatter;
@@ -37,18 +32,10 @@
 import javax.ws.rs.core.MediaType;
 import javax.ws.rs.core.Response;
 
-<<<<<<< HEAD
-import org.openhab.binding.tesla.internal.TeslaBindingConstants;
-=======
->>>>>>> 68f9c137
 import org.openhab.binding.tesla.internal.discovery.TeslaVehicleDiscoveryService;
 import org.openhab.binding.tesla.internal.protocol.Vehicle;
 import org.openhab.binding.tesla.internal.protocol.VehicleConfig;
 import org.openhab.binding.tesla.internal.protocol.sso.TokenResponse;
-<<<<<<< HEAD
-import org.openhab.core.config.core.Configuration;
-=======
->>>>>>> 68f9c137
 import org.openhab.core.io.net.http.HttpClientFactory;
 import org.openhab.core.thing.Bridge;
 import org.openhab.core.thing.ChannelUID;
@@ -279,41 +266,11 @@
         }
 
         if (hasExpired) {
-<<<<<<< HEAD
-            String username = (String) getConfig().get(CONFIG_USERNAME);
-            String password = (String) getConfig().get(CONFIG_PASSWORD);
-            String refreshToken = (String) getConfig().get(CONFIG_REFRESHTOKEN);
-
-            if (refreshToken == null || refreshToken.isEmpty()) {
-                if (username != null && !username.isEmpty() && password != null && !password.isEmpty()) {
-                    try {
-                        refreshToken = ssoHandler.authenticate(username, password);
-                    } catch (Exception e) {
-                        logger.error("An exception occurred while obtaining refresh token with username/password: '{}'",
-                                e.getMessage());
-                    }
-
-                    if (refreshToken != null) {
-                        // store refresh token from SSO endpoint in config, clear the password
-                        Configuration cfg = editConfiguration();
-                        cfg.put(TeslaBindingConstants.CONFIG_REFRESHTOKEN, refreshToken);
-                        cfg.remove(TeslaBindingConstants.CONFIG_PASSWORD);
-                        updateConfiguration(cfg);
-                    } else {
-                        return new ThingStatusInfo(ThingStatus.OFFLINE, ThingStatusDetail.CONFIGURATION_ERROR,
-                                "Failed to obtain refresh token with username/password.");
-                    }
-                } else {
-                    return new ThingStatusInfo(ThingStatus.OFFLINE, ThingStatusDetail.CONFIGURATION_ERROR,
-                            "Neither a refresh token nor credentials are provided.");
-                }
-=======
             String refreshToken = (String) getConfig().get(CONFIG_REFRESHTOKEN);
 
             if (refreshToken == null || refreshToken.isEmpty()) {
                 return new ThingStatusInfo(ThingStatus.OFFLINE, ThingStatusDetail.CONFIGURATION_ERROR,
                         "No refresh token is provided.");
->>>>>>> 68f9c137
             }
 
             this.logonToken = ssoHandler.getAccessToken(refreshToken);
