/**
 * Copyright (c) 2010-2021 Contributors to the openHAB project
 *
 * See the NOTICE file(s) distributed with this work for additional
 * information.
 *
 * This program and the accompanying materials are made available under the
 * terms of the Eclipse Public License 2.0 which is available at
 * http://www.eclipse.org/legal/epl-2.0
 *
 * SPDX-License-Identifier: EPL-2.0
 */
package org.openhab.binding.teleinfo.internal.serial;

import java.io.IOException;

import org.eclipse.jdt.annotation.NonNullByDefault;
import org.eclipse.jdt.annotation.Nullable;
import org.openhab.binding.teleinfo.internal.data.Frame;
import org.openhab.binding.teleinfo.internal.reader.io.TeleinfoInputStream;
import org.openhab.binding.teleinfo.internal.reader.io.serialport.InvalidFrameException;
import org.openhab.core.io.transport.serial.SerialPort;
import org.slf4j.Logger;
import org.slf4j.LoggerFactory;

/**
 * The {@link TeleinfoReceiveThread} class defines a thread to decode and fire Teleinfo frames for Serial controller.
 *
 * @author Nicolas SIBERIL - Initial contribution
 */
@NonNullByDefault
public class TeleinfoReceiveThread extends Thread {

    private final Logger logger = LoggerFactory.getLogger(TeleinfoReceiveThread.class);

    private SerialPort serialPort;
    private @Nullable TeleinfoReceiveThreadListener listener;
    private boolean autoRepairInvalidADPSgroupLine;

    public TeleinfoReceiveThread(SerialPort serialPort, final TeleinfoSerialControllerHandler listener,
            boolean autoRepairInvalidADPSgroupLine) {
        super("OH-binding-TeleinfoReceiveThread-" + listener.getThing().getUID().getId());
        setDaemon(true);
        this.serialPort = serialPort;
        this.listener = listener;
        this.autoRepairInvalidADPSgroupLine = autoRepairInvalidADPSgroupLine;
    }

    @Override
    public void run() {
        try (TeleinfoInputStream teleinfoStream = new TeleinfoInputStream(serialPort.getInputStream(),
                autoRepairInvalidADPSgroupLine)) {
            while (!interrupted()) {
                TeleinfoReceiveThreadListener listener = this.listener;
                if (listener != null) {
                    try {
                        Frame nextFrame = teleinfoStream.readNextFrame();
<<<<<<< HEAD
                        if (nextFrame != null)
                            listener.onFrameReceived(nextFrame);
=======
                        if (nextFrame != null) {
                            listener.onFrameReceived(nextFrame);
                        }
>>>>>>> 1633c705
                    } catch (InvalidFrameException e) {
                        logger.warn("Got invalid frame. Detail: \"{}\"", e.getLocalizedMessage());
                        listener.onInvalidFrameReceived(this, e);
                    } catch (IOException e) {
                        logger.warn("Got I/O exception. Detail: \"{}\"", e.getLocalizedMessage(), e);
                        listener.onSerialPortInputStreamIOException(this, e);
                        break;
                    } catch (IllegalStateException e) {
                        logger.warn("Got illegal state exception", e);
                    }
                }
            }
        } catch (IOException e) {
            logger.warn("An error occurred during serial port input stream opening", e);
        }

        serialPort.removeEventListener();
    }

    public @Nullable TeleinfoReceiveThreadListener getListener() {
        return listener;
    }

    public void setListener(@Nullable TeleinfoReceiveThreadListener listener) {
        this.listener = listener;
    }
}<|MERGE_RESOLUTION|>--- conflicted
+++ resolved
@@ -55,14 +55,9 @@
                 if (listener != null) {
                     try {
                         Frame nextFrame = teleinfoStream.readNextFrame();
-<<<<<<< HEAD
-                        if (nextFrame != null)
-                            listener.onFrameReceived(nextFrame);
-=======
                         if (nextFrame != null) {
                             listener.onFrameReceived(nextFrame);
                         }
->>>>>>> 1633c705
                     } catch (InvalidFrameException e) {
                         logger.warn("Got invalid frame. Detail: \"{}\"", e.getLocalizedMessage());
                         listener.onInvalidFrameReceived(this, e);
