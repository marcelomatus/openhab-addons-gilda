<?xml version="1.0" encoding="UTF-8" standalone="no"?><project xmlns="http://maven.apache.org/POM/4.0.0" xmlns:xsi="http://www.w3.org/2001/XMLSchema-instance" xsi:schemaLocation="http://maven.apache.org/POM/4.0.0 https://maven.apache.org/xsd/maven-4.0.0.xsd">

  <modelVersion>4.0.0</modelVersion>

  <parent>
    <groupId>org.openhab.addons.bundles</groupId>
    <artifactId>org.openhab.addons.reactor.bundles</artifactId>
<<<<<<< HEAD
    <version>4.2.0-SNAPSHOT</version>
=======
    <version>4.1.2-SNAPSHOT</version>
>>>>>>> 2f4191b8
  </parent>

  <artifactId>org.openhab.binding.amazondashbutton</artifactId>

  <name>openHAB Add-ons :: Bundles :: Amazon Dash Button Binding</name>

  <properties>
    <bnd.importpackage>!org.slf4j.impl.*</bnd.importpackage>
  </properties>

  <dependencies>
    <dependency>
      <groupId>net.java.dev.jna</groupId>
      <artifactId>jna</artifactId>
      <version>${jna.version}</version>
      <scope>compile</scope>
    </dependency>
    <dependency>
      <groupId>net.java.dev.jna</groupId>
      <artifactId>jna-platform</artifactId>
      <version>${jna.version}</version>
    </dependency>
    <dependency>
      <groupId>org.pcap4j</groupId>
      <artifactId>pcap4j-core</artifactId>
      <version>1.8.2</version>
      <scope>compile</scope>
    </dependency>
    <dependency>
      <groupId>org.pcap4j</groupId>
      <artifactId>pcap4j-packetfactory-static</artifactId>
      <version>1.8.2</version>
      <scope>compile</scope>
    </dependency>
  </dependencies>
</project><|MERGE_RESOLUTION|>--- conflicted
+++ resolved
@@ -5,11 +5,7 @@
   <parent>
     <groupId>org.openhab.addons.bundles</groupId>
     <artifactId>org.openhab.addons.reactor.bundles</artifactId>
-<<<<<<< HEAD
-    <version>4.2.0-SNAPSHOT</version>
-=======
     <version>4.1.2-SNAPSHOT</version>
->>>>>>> 2f4191b8
   </parent>
 
   <artifactId>org.openhab.binding.amazondashbutton</artifactId>
@@ -18,19 +14,15 @@
 
   <properties>
     <bnd.importpackage>!org.slf4j.impl.*</bnd.importpackage>
+    <dep.noembedding>jna</dep.noembedding>
   </properties>
 
   <dependencies>
     <dependency>
       <groupId>net.java.dev.jna</groupId>
       <artifactId>jna</artifactId>
-      <version>${jna.version}</version>
+      <version>5.4.0</version>
       <scope>compile</scope>
-    </dependency>
-    <dependency>
-      <groupId>net.java.dev.jna</groupId>
-      <artifactId>jna-platform</artifactId>
-      <version>${jna.version}</version>
     </dependency>
     <dependency>
       <groupId>org.pcap4j</groupId>
