--- conflicted
+++ resolved
@@ -5,11 +5,7 @@
   <parent>
     <groupId>org.openhab.addons.bundles</groupId>
     <artifactId>org.openhab.addons.reactor.bundles</artifactId>
-<<<<<<< HEAD
-    <version>3.0.0-SNAPSHOT</version>
-=======
     <version>2.5.3-SNAPSHOT</version>
->>>>>>> 393fb2d6
   </parent>
 
   <artifactId>org.openhab.binding.chromecast</artifactId>
@@ -18,10 +14,7 @@
 
   <properties>
     <dep.noembedding>jackson-core,jackson-annotations,jackson-databind</dep.noembedding>
-<<<<<<< HEAD
-=======
     <jackson.version>2.9.10</jackson.version>
->>>>>>> 393fb2d6
   </properties>
 
   <dependencies>
@@ -40,31 +33,19 @@
     <dependency>
       <groupId>com.fasterxml.jackson.core</groupId>
       <artifactId>jackson-core</artifactId>
-<<<<<<< HEAD
-      <version>2.9.9</version>
-=======
       <version>${jackson.version}</version>
->>>>>>> 393fb2d6
       <scope>compile</scope>
     </dependency>
     <dependency>
       <groupId>com.fasterxml.jackson.core</groupId>
       <artifactId>jackson-annotations</artifactId>
-<<<<<<< HEAD
-      <version>2.9.9</version>
-=======
       <version>${jackson.version}</version>
->>>>>>> 393fb2d6
       <scope>compile</scope>
     </dependency>
     <dependency>
       <groupId>com.fasterxml.jackson.core</groupId>
       <artifactId>jackson-databind</artifactId>
-<<<<<<< HEAD
-      <version>2.9.9</version>
-=======
       <version>${jackson.version}</version>
->>>>>>> 393fb2d6
       <scope>compile</scope>
     </dependency>
   </dependencies>
