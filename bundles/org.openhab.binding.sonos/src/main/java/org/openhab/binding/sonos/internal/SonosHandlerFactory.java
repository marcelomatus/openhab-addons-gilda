/**
 * Copyright (c) 2010-2020 Contributors to the openHAB project
 *
 * See the NOTICE file(s) distributed with this work for additional
 * information.
 *
 * This program and the accompanying materials are made available under the
 * terms of the Eclipse Public License 2.0 which is available at
 * http://www.eclipse.org/legal/epl-2.0
 *
 * SPDX-License-Identifier: EPL-2.0
 */
package org.openhab.binding.sonos.internal;

import static org.openhab.binding.sonos.internal.SonosBindingConstants.SUPPORTED_THING_TYPES_UIDS;
import static org.openhab.binding.sonos.internal.config.ZonePlayerConfiguration.UDN;

import java.util.Dictionary;
import java.util.Hashtable;
import java.util.Map;
import java.util.concurrent.ConcurrentHashMap;

import org.eclipse.smarthome.config.core.Configuration;
import org.eclipse.smarthome.core.audio.AudioHTTPServer;
import org.eclipse.smarthome.core.audio.AudioSink;
import org.eclipse.smarthome.core.net.HttpServiceUtil;
import org.eclipse.smarthome.core.net.NetworkAddressService;
import org.eclipse.smarthome.core.thing.Thing;
import org.eclipse.smarthome.core.thing.ThingRegistry;
import org.eclipse.smarthome.core.thing.ThingTypeUID;
import org.eclipse.smarthome.core.thing.ThingUID;
import org.eclipse.smarthome.core.thing.binding.BaseThingHandlerFactory;
import org.eclipse.smarthome.core.thing.binding.ThingHandler;
import org.eclipse.smarthome.core.thing.binding.ThingHandlerFactory;
import org.eclipse.smarthome.io.transport.upnp.UpnpIOService;
import org.openhab.binding.sonos.internal.handler.ZonePlayerHandler;
import org.osgi.framework.ServiceRegistration;
import org.osgi.service.component.ComponentContext;
import org.osgi.service.component.annotations.Activate;
import org.osgi.service.component.annotations.Component;
import org.osgi.service.component.annotations.Reference;
import org.slf4j.Logger;
import org.slf4j.LoggerFactory;

/**
 * The {@link SonosHandlerFactory} is responsible for creating things and thing
 * handlers.
 *
 * @author Karel Goderis - Initial contribution
 */
@Component(service = ThingHandlerFactory.class, configurationPid = "binding.sonos")
public class SonosHandlerFactory extends BaseThingHandlerFactory {

    private final Logger logger = LoggerFactory.getLogger(SonosHandlerFactory.class);

<<<<<<< HEAD
    // Bindings should not use the ThingRegistry! See https://github.com/openhab/openhab2-addons/pull/6080 and
=======
    // Bindings should not use the ThingRegistry! See https://github.com/openhab/openhab-addons/pull/6080 and
>>>>>>> 393fb2d6
    // https://github.com/eclipse/smarthome/issues/5182
    private final ThingRegistry thingRegistry;
    private final UpnpIOService upnpIOService;
    private final AudioHTTPServer audioHTTPServer;
    private final NetworkAddressService networkAddressService;
    private final SonosStateDescriptionOptionProvider stateDescriptionProvider;

    private final Map<String, ServiceRegistration<AudioSink>> audioSinkRegistrations = new ConcurrentHashMap<>();

    // optional OPML URL that can be configured through configuration admin
    private String opmlUrl = null;

    // url (scheme+server+port) to use for playing notification sounds
    private String callbackUrl = null;

    @Activate
    public SonosHandlerFactory(final @Reference ThingRegistry thingRegistry,
            final @Reference UpnpIOService upnpIOService, final @Reference AudioHTTPServer audioHTTPServer,
            final @Reference NetworkAddressService networkAddressService,
            final @Reference SonosStateDescriptionOptionProvider stateDescriptionProvider) {
        this.thingRegistry = thingRegistry;
        this.upnpIOService = upnpIOService;
        this.audioHTTPServer = audioHTTPServer;
        this.networkAddressService = networkAddressService;
        this.stateDescriptionProvider = stateDescriptionProvider;
    }

    @Override
    protected void activate(ComponentContext componentContext) {
        super.activate(componentContext);
        Dictionary<String, Object> properties = componentContext.getProperties();
        opmlUrl = (String) properties.get("opmlUrl");
        callbackUrl = (String) properties.get("callbackUrl");
    }

    @Override
    public Thing createThing(ThingTypeUID thingTypeUID, Configuration configuration, ThingUID thingUID,
            ThingUID bridgeUID) {
        if (SUPPORTED_THING_TYPES_UIDS.contains(thingTypeUID)) {
            ThingUID sonosDeviceUID = getPlayerUID(thingTypeUID, thingUID, configuration);
            logger.debug("Creating a sonos thing with ID '{}'", sonosDeviceUID);
            return super.createThing(thingTypeUID, configuration, sonosDeviceUID, null);
        }
        throw new IllegalArgumentException(
                "The thing type " + thingTypeUID + " is not supported by the sonos binding.");
    }

    @Override
    public boolean supportsThingType(ThingTypeUID thingTypeUID) {
        return SUPPORTED_THING_TYPES_UIDS.contains(thingTypeUID);
    }

    @Override
    protected ThingHandler createHandler(Thing thing) {
        ThingTypeUID thingTypeUID = thing.getThingTypeUID();

        if (SUPPORTED_THING_TYPES_UIDS.contains(thingTypeUID)) {
            logger.debug("Creating a ZonePlayerHandler for thing '{}' with UDN '{}'", thing.getUID(),
                    thing.getConfiguration().get(UDN));

            ZonePlayerHandler handler = new ZonePlayerHandler(thingRegistry, thing, upnpIOService, opmlUrl,
                    stateDescriptionProvider);

            // register the speaker as an audio sink
            String callbackUrl = createCallbackUrl();
            SonosAudioSink audioSink = new SonosAudioSink(handler, audioHTTPServer, callbackUrl);
            @SuppressWarnings("unchecked")
            ServiceRegistration<AudioSink> reg = (ServiceRegistration<AudioSink>) getBundleContext()
                    .registerService(AudioSink.class.getName(), audioSink, new Hashtable<String, Object>());
            audioSinkRegistrations.put(thing.getUID().toString(), reg);

            return handler;
        }
        return null;
    }

    private String createCallbackUrl() {
        if (callbackUrl != null) {
            return callbackUrl;
        } else {
            final String ipAddress = networkAddressService.getPrimaryIpv4HostAddress();
            if (ipAddress == null) {
                logger.warn("No network interface could be found.");
                return null;
            }

            // we do not use SSL as it can cause certificate validation issues.
            final int port = HttpServiceUtil.getHttpServicePort(bundleContext);
            if (port == -1) {
                logger.warn("Cannot find port of the http service.");
                return null;
            }

            return "http://" + ipAddress + ":" + port;
        }
    }

    @Override
    public void unregisterHandler(Thing thing) {
        super.unregisterHandler(thing);
        ServiceRegistration<AudioSink> reg = audioSinkRegistrations.get(thing.getUID().toString());
        if (reg != null) {
            reg.unregister();
        }
    }

    private ThingUID getPlayerUID(ThingTypeUID thingTypeUID, ThingUID thingUID, Configuration configuration) {
        if (thingUID != null) {
            return thingUID;
        } else {
            String udn = (String) configuration.get(UDN);
            return new ThingUID(thingTypeUID, udn);
        }
    }

}<|MERGE_RESOLUTION|>--- conflicted
+++ resolved
@@ -53,11 +53,7 @@
 
     private final Logger logger = LoggerFactory.getLogger(SonosHandlerFactory.class);
 
-<<<<<<< HEAD
-    // Bindings should not use the ThingRegistry! See https://github.com/openhab/openhab2-addons/pull/6080 and
-=======
     // Bindings should not use the ThingRegistry! See https://github.com/openhab/openhab-addons/pull/6080 and
->>>>>>> 393fb2d6
     // https://github.com/eclipse/smarthome/issues/5182
     private final ThingRegistry thingRegistry;
     private final UpnpIOService upnpIOService;
