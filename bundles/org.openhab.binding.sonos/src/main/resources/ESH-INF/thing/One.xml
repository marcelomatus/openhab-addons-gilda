--- conflicted
+++ resolved
@@ -11,52 +11,6 @@
 		<description>Represents SONOS One Zone Player</description>
 
 		<channels>
-<<<<<<< HEAD
-			<channel id="add" typeId="add" />
-			<channel id="alarm" typeId="alarm" />
-			<channel id="alarmproperties" typeId="alarmproperties" />
-			<channel id="alarmrunning" typeId="alarmrunning" />
-			<channel id="control" typeId="system.media-control" />
-			<channel id="currentalbum" typeId="currentalbum" />
-			<channel id="currentalbumart" typeId="currentalbumart" />
-			<channel id="currentalbumarturl" typeId="currentalbumarturl" />
-			<channel id="currentartist" typeId="system.media-artist" />
-			<channel id="currenttitle" typeId="system.media-title" />
-			<channel id="currenttrack" typeId="currenttrack" />
-			<channel id="shuffle" typeId="shuffle" />
-			<channel id="repeat" typeId="repeat" />
-			<channel id="favorite" typeId="favorite" />
-			<channel id="led" typeId="led" />
-			<channel id="localcoordinator" typeId="localcoordinator" />
-			<channel id="mute" typeId="system.mute" />
-			<channel id="notificationsound" typeId="notificationsound" />
-			<channel id="playlist" typeId="playlist" />
-			<channel id="clearqueue" typeId="clearqueue" />
-			<channel id="playlinein" typeId="playlinein" />
-			<channel id="playqueue" typeId="playqueue" />
-			<channel id="playtrack" typeId="playtrack" />
-			<channel id="playuri" typeId="playuri" />
-			<channel id="publicaddress" typeId="publicaddress" />
-			<channel id="radio" typeId="radio" />
-			<channel id="remove" typeId="remove" />
-			<channel id="restore" typeId="restore" />
-			<channel id="restoreall" typeId="restoreall" />
-			<channel id="save" typeId="save" />
-			<channel id="saveall" typeId="saveall" />
-			<channel id="snooze" typeId="snooze" />
-			<channel id="standalone" typeId="standalone" />
-			<channel id="state" typeId="state" />
-			<channel id="stop" typeId="stop" />
-			<channel id="tuneinstationid" typeId="tuneinstationid" />
-			<channel id="volume" typeId="system.volume" />
-			<channel id="zonegroupid" typeId="zonegroupid" />
-			<channel id="zonename" typeId="zonename" />
-			<channel id="coordinator" typeId="coordinator" />
-			<channel id="sleeptimer" typeId="sleeptimer" />
-			<channel id="currenttransporturi" typeId="currenttransporturi" />
-			<channel id="currenttrackuri" typeId="currenttrackuri" />
-			<channel id="speechenhancement" typeId="speechenhancement" />
-=======
 			<channel id="add" typeId="add"/>
 			<channel id="alarm" typeId="alarm"/>
 			<channel id="alarmproperties" typeId="alarmproperties"/>
@@ -100,7 +54,7 @@
 			<channel id="sleeptimer" typeId="sleeptimer"/>
 			<channel id="currenttransporturi" typeId="currenttransporturi"/>
 			<channel id="currenttrackuri" typeId="currenttrackuri"/>
->>>>>>> 6ec02aa4
+      <channel id="speechenhancement" typeId="speechenhancement" />
 		</channels>
 
 		<properties>
