/**
 * Copyright (c) 2010-2020 Contributors to the openHAB project
 *
 * See the NOTICE file(s) distributed with this work for additional
 * information.
 *
 * This program and the accompanying materials are made available under the
 * terms of the Eclipse Public License 2.0 which is available at
 * http://www.eclipse.org/legal/epl-2.0
 *
 * SPDX-License-Identifier: EPL-2.0
 */
package org.openhab.binding.mqtt.homie.internal.homie300;

import java.math.BigDecimal;
import java.math.MathContext;
import java.net.URI;
import java.util.ArrayList;
import java.util.concurrent.CompletableFuture;
import java.util.concurrent.ScheduledExecutorService;
import java.util.stream.Collectors;
import java.util.stream.Stream;

import org.eclipse.jdt.annotation.NonNullByDefault;
import org.eclipse.jdt.annotation.Nullable;
import org.eclipse.smarthome.config.core.Configuration;
import org.eclipse.smarthome.core.thing.Channel;
import org.eclipse.smarthome.core.thing.ChannelUID;
import org.eclipse.smarthome.core.thing.DefaultSystemChannelTypeProvider;
import org.eclipse.smarthome.core.thing.binding.builder.ChannelBuilder;
import org.eclipse.smarthome.core.thing.type.ChannelType;
import org.eclipse.smarthome.core.thing.type.ChannelTypeBuilder;
import org.eclipse.smarthome.core.thing.type.ChannelTypeUID;
import org.eclipse.smarthome.core.util.UIDUtils;
import org.eclipse.smarthome.io.transport.mqtt.MqttBrokerConnection;
import org.openhab.binding.mqtt.generic.ChannelConfigBuilder;
import org.openhab.binding.mqtt.generic.ChannelState;
import org.openhab.binding.mqtt.generic.mapping.AbstractMqttAttributeClass;
import org.openhab.binding.mqtt.generic.mapping.AbstractMqttAttributeClass.AttributeChanged;
import org.openhab.binding.mqtt.generic.values.ColorValue;
import org.openhab.binding.mqtt.generic.values.NumberValue;
import org.openhab.binding.mqtt.generic.values.OnOffValue;
import org.openhab.binding.mqtt.generic.values.TextValue;
import org.openhab.binding.mqtt.generic.values.Value;
import org.openhab.binding.mqtt.homie.generic.internal.MqttBindingConstants;
import org.openhab.binding.mqtt.homie.internal.homie300.PropertyAttributes.DataTypeEnum;
import org.slf4j.Logger;
import org.slf4j.LoggerFactory;

/**
 * A homie Property (which translates into an ESH channel).
 *
 * @author David Graeff - Initial contribution
 */
@NonNullByDefault
public class Property implements AttributeChanged {
    private final Logger logger = LoggerFactory.getLogger(Property.class);
    // Homie data
    public final PropertyAttributes attributes;
    public final Node parentNode;
    public final String propertyID;
    // Runtime state
    protected @Nullable ChannelState channelState;
    // ESH
    public final ChannelUID channelUID;
    public final ChannelTypeUID channelTypeUID;
    private ChannelType type;
    private Channel channel;
    private final String topic;
    private final DeviceCallback callback;
    protected boolean initialized = false;

    /**
     * Creates a Homie Property.
     *
     * @param topic The base topic for this property (e.g. "homie/device/node")
     * @param node The parent Homie Node.
     * @param propertyID The unique property ID (among all properties on this Node).
     */
    public Property(String topic, Node node, String propertyID, DeviceCallback callback,
            PropertyAttributes attributes) {
        this.callback = callback;
        this.attributes = attributes;
        this.topic = topic + "/" + propertyID;
        this.parentNode = node;
        this.propertyID = propertyID;
        channelUID = new ChannelUID(node.uid(), UIDUtils.encode(propertyID));
        channelTypeUID = new ChannelTypeUID(MqttBindingConstants.BINDING_ID, UIDUtils.encode(this.topic));
        type = ChannelTypeBuilder.trigger(channelTypeUID, "dummy").build(); // Dummy value
        channel = ChannelBuilder.create(channelUID, "dummy").build();// Dummy value
    }

    /**
     * Subscribe to property attributes. This will not subscribe
     * to the property value though. Call {@link Device#startChannels(MqttBrokerConnection)} to do that.
     *
     * @return Returns a future that completes as soon as all attribute values have been received or requests have timed
     *         out.
     */
    public CompletableFuture<@Nullable Void> subscribe(MqttBrokerConnection connection,
            ScheduledExecutorService scheduler, int timeout) {
        return attributes.subscribeAndReceive(connection, scheduler, topic, this, timeout)
                // On success, create the channel and tell the handler about this property
                .thenRun(this::attributesReceived)
                // No matter if values have been received or not -> the subscriptions have been performed
                .whenComplete((r, e) -> {
                    initialized = true;
                });
    }

    private @Nullable BigDecimal convertFromString(String value) {
        try {
            return new BigDecimal(value);
        } catch (NumberFormatException ignore) {
            logger.debug("Cannot convert {} to a number", value);
            return null;
        }
    }

    /**
     * As soon as subscribing succeeded and corresponding MQTT values have been received, the ChannelType and
     * ChannelState are determined.
     */
    public void attributesReceived() {
        createChannelFromAttribute();
        callback.propertyAddedOrChanged(this);
    }

    /**
     * Creates the ChannelType of the Homie property.
     *
     * @param attributes Attributes of the property.
     * @param channelState ChannelState of the property.
     *
     * @return Returns the ChannelType to be used to build the Channel.
     */
    private ChannelType createChannelType(PropertyAttributes attributes, ChannelState channelState) {
        if (attributes.retained) {
            return ChannelTypeBuilder.state(channelTypeUID, attributes.name, channelState.getItemType())
                    .withConfigDescriptionURI(URI.create(MqttBindingConstants.CONFIG_HOMIE_CHANNEL))
                    .withStateDescription(channelState.getCache().createStateDescription(!attributes.settable).build()
                            .toStateDescription())
                    .build();
        } else {
            if (attributes.datatype.equals(DataTypeEnum.enum_)) {
                if (attributes.format.contains("PRESSED") && attributes.format.contains("RELEASED")) {
                    return DefaultSystemChannelTypeProvider.SYSTEM_RAWBUTTON;
                } else if (attributes.format.contains("SHORT_PRESSED") && attributes.format.contains("LONG_PRESSED")
                        && attributes.format.contains("DOUBLE_PRESSED")) {
                    return DefaultSystemChannelTypeProvider.SYSTEM_BUTTON;
                } else if (attributes.format.contains("DIR1_PRESSED") && attributes.format.contains("DIR1_RELEASED")
                        && attributes.format.contains("DIR2_PRESSED") && attributes.format.contains("DIR2_RELEASED")) {
                    return DefaultSystemChannelTypeProvider.SYSTEM_RAWROCKER;
                }
            }
            return ChannelTypeBuilder.trigger(channelTypeUID, attributes.name)
                    .withConfigDescriptionURI(URI.create(MqttBindingConstants.CONFIG_HOMIE_CHANNEL)).build();
        }
    }

    public void createChannelFromAttribute() {
        final String commandTopic = topic + "/set";
        final String stateTopic = topic;

        Value value;
        Boolean isDecimal = null;

        if (attributes.name == "") {
            attributes.name = propertyID;
        }

        switch (attributes.datatype) {
            case boolean_:
                value = new OnOffValue("true", "false");
                break;
            case color_:
                value = new ColorValue(attributes.format.contains("rgb"), null, null, 100);
                break;
            case enum_:
                String enumValues[] = attributes.format.split(",");
                value = new TextValue(enumValues);
                break;
            case float_:
            case integer_:
                isDecimal = attributes.datatype == DataTypeEnum.float_;
                String s[] = attributes.format.split("\\:");
                BigDecimal min = s.length == 2 ? convertFromString(s[0]) : null;
                BigDecimal max = s.length == 2 ? convertFromString(s[1]) : null;
                BigDecimal step = (min != null && max != null)
                        ? max.subtract(min).divide(new BigDecimal(100.0), new MathContext(isDecimal ? 2 : 0))
                        : null;
                if (step != null && !isDecimal && step.intValue() <= 0) {
                    step = new BigDecimal(1);
                }

                value = new NumberValue(min, max, step, attributes.unit);
                break;
            case string_:
            case unknown:
            default:
                value = new TextValue();
                break;
        }

        ChannelConfigBuilder b = ChannelConfigBuilder.create().makeTrigger(!attributes.retained)
                .withStateTopic(stateTopic);

        if (isDecimal != null && !isDecimal) {
            b = b.withFormatter("%d"); // Apply formatter to only publish integers
        }

        if (attributes.settable) {
<<<<<<< HEAD
            b = b.withCommandTopic(commandTopic).withRetain(true);
=======
            b = b.withCommandTopic(commandTopic).withRetain(false);
>>>>>>> 393fb2d6
        }

        final ChannelState channelState = new ChannelState(b.build(), channelUID, value, callback);
        this.channelState = channelState;

        final ChannelType type = createChannelType(attributes, channelState);
        this.type = type;

        this.channel = ChannelBuilder.create(channelUID, type.getItemType()).withType(type.getUID())
                .withKind(type.getKind()).withLabel(attributes.name)
                .withConfiguration(new Configuration(attributes.asMap())).build();
    }

    /**
     * Unsubscribe from all property attributes and the property value.
     *
     * @return Returns a future that completes as soon as all unsubscriptions have been performed.
     */
    public CompletableFuture<@Nullable Void> stop() {
        final ChannelState channelState = this.channelState;
        if (channelState != null) {
            return channelState.stop().thenCompose(b -> attributes.unsubscribe());
        }
        return attributes.unsubscribe();
    }

    /**
     * @return Returns the channelState. You should have called
     *         {@link Property#subscribe(AbstractMqttAttributeClass, int)}
     *         and waited for the future to complete before calling this Getter.
     */
    public @Nullable ChannelState getChannelState() {
        return channelState;
    }

    /**
     * Subscribes to the state topic on the given connection and informs about updates on the given listener.
     *
     * @param connection A broker connection
     * @param scheduler A scheduler to realize the timeout
     * @param timeout A timeout in milliseconds. Can be 0 to disable the timeout and let the future return earlier.
     * @param channelStateUpdateListener An update listener
     * @return A future that completes with true if the subscribing worked and false and/or exceptionally otherwise.
     */
    public CompletableFuture<@Nullable Void> startChannel(MqttBrokerConnection connection,
            ScheduledExecutorService scheduler, int timeout) {
        final ChannelState channelState = this.channelState;
        if (channelState == null) {
            CompletableFuture<@Nullable Void> f = new CompletableFuture<>();
            f.completeExceptionally(new IllegalStateException("Attributes not yet received!"));
            return f;
        }
        // Make sure we set the callback again which might have been nulled during an stop
        channelState.setChannelStateUpdateListener(this.callback);
        return channelState.start(connection, scheduler, timeout);
    }

    /**
     * @return Returns the channel type of this property.
     *         The type is a dummy only if {@link #channelState} has not been set yet.
     */
    public ChannelType getType() {
        return type;
    }

    /**
     * @return Returns the channel of this property.
     *         The channel is a dummy only if {@link #channelState} has not been set yet.
     */
    public Channel getChannel() {
        return channel;
    }

    @Override
    public String toString() {
        return channelUID.toString();
    }

    /**
     * Because the remote device could change any of the property attributes in-between,
     * whenever that happens, we re-create the channel, channel-type and channelState.
     */
    @Override
    public void attributeChanged(String name, Object value, MqttBrokerConnection connection,
            ScheduledExecutorService scheduler, boolean allMandatoryFieldsReceived) {
        if (!initialized || !allMandatoryFieldsReceived) {
            return;
        }
        attributesReceived();
    }

    /**
     * Creates a list of retained topics related to the property
     *
     * @return Returns a list of relative topics
     */
    public ArrayList<String> getRetainedTopics() {
        ArrayList<String> topics = new ArrayList<String>();

        topics.addAll(Stream.of(this.attributes.getClass().getDeclaredFields()).map(f -> {
            return String.format("%s/$%s", this.propertyID, f.getName());
        }).collect(Collectors.toList()));

        // All exceptions can be ignored because the 'retained' attribute of the PropertyAttributes class
        // is public, is a boolean variable and has a default value (true)
        try {
            if (attributes.getClass().getDeclaredField("retained").getBoolean(attributes)) {
                topics.add(this.propertyID);
            }
        } catch (NoSuchFieldException ignored) {
        } catch (SecurityException ignored) {
        } catch (IllegalArgumentException ignored) {
        } catch (IllegalAccessException ignored) {
        }

        return topics;
    }
}<|MERGE_RESOLUTION|>--- conflicted
+++ resolved
@@ -210,11 +210,7 @@
         }
 
         if (attributes.settable) {
-<<<<<<< HEAD
-            b = b.withCommandTopic(commandTopic).withRetain(true);
-=======
             b = b.withCommandTopic(commandTopic).withRetain(false);
->>>>>>> 393fb2d6
         }
 
         final ChannelState channelState = new ChannelState(b.build(), channelUID, value, callback);
