--- conflicted
+++ resolved
@@ -171,11 +171,7 @@
         final String componentNames = components.stream().map(id -> id.component)
                 .map(c -> HA_COMP_TO_NAME.getOrDefault(c, c)).collect(Collectors.joining(", "));
 
-<<<<<<< HEAD
-        final List<String> topics = components.stream().map(id -> id.toShortTopic()).collect(Collectors.toList());
-=======
         final List<String> topics = components.stream().map(HaID::toShortTopic).collect(Collectors.toList());
->>>>>>> 393fb2d6
 
         Map<String, Object> properties = new HashMap<>();
         HandlerConfiguration handlerConfig = new HandlerConfiguration(haID.baseTopic, topics);
