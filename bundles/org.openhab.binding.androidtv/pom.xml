--- conflicted
+++ resolved
@@ -5,69 +5,30 @@
   <parent>
     <groupId>org.openhab.addons.bundles</groupId>
     <artifactId>org.openhab.addons.reactor.bundles</artifactId>
-<<<<<<< HEAD
-    <version>4.2.0-SNAPSHOT</version>
-=======
     <version>4.1.2-SNAPSHOT</version>
->>>>>>> 2f4191b8
   </parent>
 
   <artifactId>org.openhab.binding.androidtv</artifactId>
 
   <name>openHAB Add-ons :: Bundles :: AndroidTV Binding</name>
 
-  <properties>
-    <bnd.importpackage>!net.sf.ehcache.*,!net.spy.*</bnd.importpackage>
-    <bouncycastle.version>1.78.1</bouncycastle.version>
-  </properties>
-
   <dependencies>
     <dependency>
       <groupId>org.bouncycastle</groupId>
       <artifactId>bcpkix-jdk18on</artifactId>
-      <version>${bouncycastle.version}</version>
+      <version>1.75</version>
       <scope>compile</scope>
     </dependency>
     <dependency>
       <groupId>org.bouncycastle</groupId>
       <artifactId>bcprov-jdk18on</artifactId>
-      <version>${bouncycastle.version}</version>
+      <version>1.75</version>
       <scope>compile</scope>
     </dependency>
     <dependency>
       <groupId>org.bouncycastle</groupId>
       <artifactId>bcutil-jdk18on</artifactId>
-      <version>${bouncycastle.version}</version>
-      <scope>compile</scope>
-    </dependency>
-    <dependency>
-      <groupId>org.apache.httpcomponents</groupId>
-      <artifactId>httpclient-osgi</artifactId>
-      <version>4.5.14</version>
-      <scope>compile</scope>
-    </dependency>
-    <dependency>
-      <groupId>org.apache.httpcomponents</groupId>
-      <artifactId>httpcore-osgi</artifactId>
-      <version>4.4.16</version>
-      <scope>compile</scope>
-    </dependency>
-    <dependency>
-      <groupId>com.fasterxml.jackson.core</groupId>
-      <artifactId>jackson-core</artifactId>
-      <version>${jackson.version}</version>
-      <scope>compile</scope>
-    </dependency>
-    <dependency>
-      <groupId>com.fasterxml.jackson.core</groupId>
-      <artifactId>jackson-annotations</artifactId>
-      <version>${jackson.version}</version>
-      <scope>compile</scope>
-    </dependency>
-    <dependency>
-      <groupId>com.fasterxml.jackson.core</groupId>
-      <artifactId>jackson-databind</artifactId>
-      <version>${jackson.version}</version>
+      <version>1.75</version>
       <scope>compile</scope>
     </dependency>
   </dependencies>
