--- conflicted
+++ resolved
@@ -47,19 +47,13 @@
 				<label>GoogleTV Port</label>
 				<description>Port to connect to</description>
 				<default>6466</default>
-<<<<<<< HEAD
-=======
-				<advanced>true</advanced>
->>>>>>> d5bbda69
+				<advanced>true</advanced>
 			</parameter>
 			<parameter name="shieldtvPort" type="integer">
 				<label>ShieldTV Port</label>
 				<description>Port to connect to</description>
 				<default>8987</default>
-<<<<<<< HEAD
-=======
-				<advanced>true</advanced>
->>>>>>> d5bbda69
+				<advanced>true</advanced>
 			</parameter>
 			<parameter name="keystoreFileName" type="text">
 				<label>Keystore File Name</label>
@@ -136,10 +130,10 @@
 			</parameter>
 			<parameter name="googletvPort" type="integer">
 				<label>GoogleTV Port</label>
-<<<<<<< HEAD
-				<description>Port to connect to</description>
+        <description>Port to connect to</description>
 				<default>6466</default>
-			</parameter>
+				<advanced>true</advanced>
+      </parameter>
 			<parameter name="keystoreFileName" type="text">
 				<label>Keystore File Name</label>
 				<description>Java keystore containing key and certs</description>
@@ -232,11 +226,6 @@
 				</description>
 				<advanced>true</advanced>
 				<default>true</default>
-=======
-				<description>Port to connect to</description>
-				<default>6466</default>
-				<advanced>true</advanced>
->>>>>>> d5bbda69
 			</parameter>
 			<parameter name="keystoreFileName" type="text">
 				<label>Keystore File Name</label>
@@ -270,12 +259,8 @@
 			<parameter name="gtvEnabled" type="boolean">
 				<label>Enable GoogleTV</label>
 				<description>Enable the GoogleTV Protocol</description>
-<<<<<<< HEAD
-				<default>false</default>
-=======
 				<default>true</default>
 				<advanced>true</advanced>
->>>>>>> d5bbda69
 			</parameter>
 		</config-description>
 
