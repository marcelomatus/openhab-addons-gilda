--- conflicted
+++ resolved
@@ -23,12 +23,8 @@
 public class GoogleTVConfiguration {
 
     public String ipAddress = "";
-<<<<<<< HEAD
     public String shimAddress = "";
-    public int port = 6466;
-=======
     public int googletvPort = 6466;
->>>>>>> c4c692a7
     public int reconnect;
     public int heartbeat;
     public String keystoreFileName = "";
