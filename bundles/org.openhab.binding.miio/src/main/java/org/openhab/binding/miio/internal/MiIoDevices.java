/**
 * Copyright (c) 2010-2020 Contributors to the openHAB project
 *
 * See the NOTICE file(s) distributed with this work for additional
 * information.
 *
 * This program and the accompanying materials are made available under the
 * terms of the Eclipse Public License 2.0 which is available at
 * http://www.eclipse.org/legal/epl-2.0
 *
 * SPDX-License-Identifier: EPL-2.0
 */
package org.openhab.binding.miio.internal;

import static org.openhab.binding.miio.internal.MiIoBindingConstants.*;

import org.eclipse.jdt.annotation.NonNullByDefault;
import org.openhab.core.thing.ThingTypeUID;

/**
 * Mi IO Devices
 *
 * @author Marcel Verpaalen - Initial contribution
 */
@NonNullByDefault
public enum MiIoDevices {
    AIRCONDITION_A1("aux.aircondition.v1", "AUX Air Conditioner", THING_TYPE_UNSUPPORTED),
    AIRCONDITION_I1("idelan.aircondition.v1", "Idelan Air Conditioner", THING_TYPE_UNSUPPORTED),
    AIRCONDITION_M1("midea.aircondition.v1", "Midea Air Conditioner v2", THING_TYPE_UNSUPPORTED),
    AIRCONDITION_M2("midea.aircondition.v2", "Midea Air Conditioner v2", THING_TYPE_UNSUPPORTED),
    AIRCONDITION_MXA1("midea.aircondition.xa1", "Midea Air Conditioner xa1", THING_TYPE_UNSUPPORTED),
    AIRMONITOR1("zhimi.airmonitor.v1", "Mi Air Monitor v1", THING_TYPE_BASIC),
    AIRMONITOR_B1("cgllc.airmonitor.b1", "Mi Air Quality Monitor 2gen", THING_TYPE_BASIC),
    AIRMONITOR_S1("cgllc.airmonitor.s1", "Mi Air Quality Monitor S1", THING_TYPE_BASIC),
    AIR_HUMIDIFIER_V1("zhimi.humidifier.v1", "Mi Air Humidifier", THING_TYPE_BASIC),
    AIR_HUMIDIFIER_CA1("zhimi.humidifier.ca1", "Mi Air Humidifier", THING_TYPE_BASIC),
    AIR_HUMIDIFIER_CB1("zhimi.humidifier.cb1", "Mi Air Humidifier 2", THING_TYPE_BASIC),
    AIR_HUMIDIFIER_MJJSQ("deerma.humidifier.mjjsq", "Mija Smart humidifier", THING_TYPE_BASIC),
    AIR_PURIFIER1("zhimi.airpurifier.v1", "Mi Air Purifier v1", THING_TYPE_BASIC),
    AIR_PURIFIER2("zhimi.airpurifier.v2", "Mi Air Purifier v2", THING_TYPE_BASIC),
    AIR_PURIFIER3("zhimi.airpurifier.v3", "Mi Air Purifier v3", THING_TYPE_BASIC),
    AIR_PURIFIER5("zhimi.airpurifier.v5", "Mi Air Purifier v5", THING_TYPE_BASIC),
    AIR_PURIFIER6("zhimi.airpurifier.v6", "Mi Air Purifier Pro v6", THING_TYPE_BASIC),
    AIR_PURIFIER7("zhimi.airpurifier.v7", "Mi Air Purifier Pro v7", THING_TYPE_BASIC),
    AIR_PURIFIERM("zhimi.airpurifier.m1", "Mi Air Purifier 2 (mini)", THING_TYPE_BASIC),
    AIR_PURIFIERM2("zhimi.airpurifier.m2", "Mi Air Purifier (mini)", THING_TYPE_BASIC),
    AIR_PURIFIERMA1("zhimi.airpurifier.ma1", "Mi Air Purifier MS1", THING_TYPE_BASIC),
    AIR_PURIFIERMA2("zhimi.airpurifier.ma2", "Mi Air Purifier MS2", THING_TYPE_BASIC),
    AIR_PURIFIERMA4("zhimi.airpurifier.ma4", "Mi Air Purifier 3", THING_TYPE_BASIC),
    AIR_PURIFIERMMB3("zhimi.airpurifier.mb3", "Mi Air Purifier 3", THING_TYPE_BASIC),
    AIR_PURIFIERSA1("zhimi.airpurifier.sa1", "Mi Air Purifier Super", THING_TYPE_BASIC),
    AIR_PURIFIERSA2("zhimi.airpurifier.sa2", "Mi Air Purifier Super 2", THING_TYPE_BASIC),
    AIRFRESH_T2017("dmaker.airfresh.t2017", "Mi Fresh Air Ventilator", THING_TYPE_BASIC),
    AIRFRESH_A1("dmaker.airfresh.a1", "Mi Fresh Air Ventilator A1", THING_TYPE_BASIC),
    ALARM_CLOCK_MYK01("zimi.clock.myk01", "Xiao AI Smart Alarm Clock", THING_TYPE_UNSUPPORTED),
    BATHHEATER_V2("yeelight.bhf_light.v2", "Yeelight Smart Bath Heater", THING_TYPE_UNSUPPORTED),
    CUCOPLUG_CP1("cuco.plug.cp1", "Gosund Plug", THING_TYPE_BASIC),
    DEHUMIDIFIER_FW1("nwt.derh.wdh318efw1", "XIAOMI MIJIA WIDETECH WDH318EFW1 Dehumidifier", THING_TYPE_UNSUPPORTED),
    ZHIMI_AIRPURIFIER_MB1("zhimi.airpurifier.mb1", "Mi Air Purifier mb1", THING_TYPE_BASIC),
    ZHIMI_AIRPURIFIER_MC1("zhimi.airpurifier.mc1", "Mi Air Purifier 2S", THING_TYPE_BASIC),
    ZHIMI_AIRPURIFIER_MC2("zhimi.airpurifier.mc2", "Mi Air Purifier 2S", THING_TYPE_BASIC),
    ZHIMI_AIRPURIFIER_VIRTUAL("zhimi.airpurifier.virtual", "Mi Air Purifier virtual", THING_TYPE_UNSUPPORTED),
    ZHIMI_AIRPURIFIER_VTL_M1("zhimi.airpurifier.vtl_m1", "Mi Air Purifier vtl m1", THING_TYPE_UNSUPPORTED),
    CHUANGMI_IR2("chuangmi.ir.v2", "Mi Remote v2", THING_TYPE_UNSUPPORTED),
    CHUANGMI_V2("chuangmi.remote.v2", "Xiaomi IR Remote", THING_TYPE_UNSUPPORTED),
    COOKER1("chunmi.cooker.normal1", "MiJia Rice Cooker", THING_TYPE_UNSUPPORTED),
    COOKER2("chunmi.cooker.normal2", "MiJia Rice Cooker", THING_TYPE_UNSUPPORTED),
    COOKER3("hunmi.cooker.normal3", "MiJia Rice Cooker", THING_TYPE_UNSUPPORTED),
    COOKER4("chunmi.cooker.normal4", "MiJia Rice Cooker", THING_TYPE_UNSUPPORTED),
    COOKER_P1("chunmi.cooker.press1", "MiJia Heating Pressure Rice Cooker", THING_TYPE_UNSUPPORTED),
    COOKER_P2("chunmi.cooker.press2", "MiJia Heating Pressure Rice Cooker", THING_TYPE_UNSUPPORTED),
    FAN1("zhimi.fan.v1", "Mi Smart Fan", THING_TYPE_BASIC),
    FAN2("zhimi.fan.v2", "Mi Smart Fan", THING_TYPE_BASIC),
    FAN3("zhimi.fan.v3", "Mi Smart Pedestal Fan", THING_TYPE_BASIC),
    FAN_SA1("zhimi.fan.sa1", "Xiaomi Mi Smart Pedestal Fan", THING_TYPE_BASIC),
    FAN_ZA1("zhimi.fan.za1", "Xiaomi Mi Smart Pedestal Fan", THING_TYPE_BASIC),
    FAN_ZA4("zhimi.fan.za4", "Xiaomi Mi Smart Pedestal Fan", THING_TYPE_BASIC),
    FAN_1C("dmaker.fan.1c", "Xiaomi Mijia Smart Tower Fan", THING_TYPE_BASIC),
    FAN_P5("dmaker.fan.p5", "Xiaomi Mijia Smart Tower Fan", THING_TYPE_BASIC),
    FAN_P8("dmaker.fan.p8", "Xiaomi Mijia Smart Tower Fan", THING_TYPE_BASIC),
    FAN_P9("dmaker.fan.p9", "Xiaomi Mijia Smart Tower Fan", THING_TYPE_BASIC),
    FAN_P10("dmaker.fan.p10", "Xiaomi Mijia Smart Tower Fan", THING_TYPE_BASIC),
    FRIDGE_V3("viomi.fridge.v3", "Viomi Internet refrigerator iLive", THING_TYPE_UNSUPPORTED),
    GATEWAY1("lumi.gateway.v1", "Mi Smart Home Gateway v1", THING_TYPE_BASIC),
    GATEWAY2("lumi.gateway.v2", "Mi Smart Home Gateway v2", THING_TYPE_BASIC),
    GATEWAY3("lumi.gateway.v3", "Mi Smart Home Gateway v3", THING_TYPE_BASIC),
    GATEWAY_MGL3("lumi.gateway.mgl03", "Xiaomi Mi Mijia Gateway V3 ZNDMWG03LM", THING_TYPE_BASIC),
    HUMIDIFIER("zhimi.humidifier.v1", "Mi Humdifier", THING_TYPE_BASIC),
    LUMI_C11("lumi.ctrl_neutral1.v1", "Light Control (Wall Switch)", THING_TYPE_UNSUPPORTED),
    LUMI_C12("lumi.ctrl_neutral2.v1", "Light Control (Wall Switch)", THING_TYPE_UNSUPPORTED),
<<<<<<< HEAD
    MRBOND_AIRER_M1PRO("mrbond.airer.m1pro", "Mr Bond M1 Pro Smart Clothes Dryer", THING_TYPE_BASIC),
    MRBOND_AIRER_M1S("mrbond.airer.m1s", "Mr Bond M1 Smart Clothes Dryer", THING_TYPE_BASIC),
    MRBOND_AIRER_M1SUPER("mrbond.airer.m1super", "Mr Bond M1 Super Smart Clothes Dryer", THING_TYPE_BASIC),
    PHILIPS_R1("philips.light.sread1", "Xiaomi Philips Eyecare Smart Lamp 2", THING_TYPE_BASIC),
=======
    PHILIPS_SR1("philips.light.sread1", "Xiaomi Philips Eyecare Smart Lamp 2", THING_TYPE_BASIC),
    PHILIPS_SR2("philips.light.sread2", "Xiaomi Philips Eyecare Smart Lamp 2", THING_TYPE_BASIC),
>>>>>>> 6f659f23
    PHILIPS_C("philips.light.ceiling", "Xiaomi Philips LED Ceiling Lamp", THING_TYPE_BASIC),
    PHILIPS_C2("philips.light.zyceiling", "Xiaomi Philips LED Ceiling Lamp", THING_TYPE_BASIC),
    PHILIPS_BULB("philips.light.bulb", "Xiaomi Philips Bulb", THING_TYPE_BASIC),
    PHILIPS_HBULB("philips.light.hbulb", "Xiaomi Philips Wi-Fi Bulb E27 White", THING_TYPE_BASIC),
    PHILIPS_CANDLE("philips.light.candle", "PHILIPS Zhirui Smart LED Bulb E14 Candle Lamp", THING_TYPE_BASIC),
    PHILIPS_DOWN("philips.light.downlight", "Xiaomi Philips Downlight", THING_TYPE_BASIC),
    PHILIPS_MOON("philips.light.moonlight", "Xiaomi Philips ZhiRui bedside lamp", THING_TYPE_BASIC),
    PHILIPS_LIGHT_BCEILING1("philips.light.bceiling1", "Philips Ceiling Light", THING_TYPE_BASIC),
    PHILIPS_LIGHT_BCEILING2("philips.light.bceiling2", "Philips Ceiling Light", THING_TYPE_BASIC),
    PHILIPS_LIGHT_CBULB("philips.light.cbulb", "Philips Light", THING_TYPE_BASIC),
    PHILIPS_LIGHT_CBULBS("philips.light.cbulbs", "Philips Light", THING_TYPE_BASIC),
    PHILIPS_LIGHT_DCOLOR("philips.light.dcolor", "Philips Light", THING_TYPE_BASIC),
    PHILIPS_LIGHT_RWREAD("philips.light.rwread", "Philips Light", THING_TYPE_BASIC),
    PHILIPS_LIGHT_LNBLIGHT1("philips.light.lnblight1", "Philips Light", THING_TYPE_BASIC),
    PHILIPS_LIGHT_LNBLIGHT2("philips.light.lnblight2", "Philips Light", THING_TYPE_BASIC),
    PHILIPS_LIGHT_LNLRLIGHT("philips.light.lnlrlight", "Philips Light", THING_TYPE_BASIC),
    PHILIPS_LIGHT_LRCEILING("philips.light.lrceiling", "Philips Light", THING_TYPE_BASIC),
    PHILIPS_LIGHT_CANDLE2("philips.light.candle2", "Xiaomi PHILIPS Zhirui Smart LED Bulb E14 Candle Lamp White Crystal",
            THING_TYPE_BASIC),
    PHILIPS_LIGHT_MONO1("philips.light.mono1", "philips.light.mono1", THING_TYPE_BASIC),
    PHILIPS_LIGHT_DLIGHT("philips.light.dlight", "Philips Down Light", THING_TYPE_BASIC),
    PHILIPS_LIGHT_MCEIL("philips.light.mceil", "Philips Ceiling Light", THING_TYPE_BASIC),
    PHILIPS_LIGHT_MCEILM("philips.light.mceilm", "Philips Ceiling Light", THING_TYPE_BASIC),
    PHILIPS_LIGHT_MCEILS("philips.light.mceils", "Philips Ceiling Light", THING_TYPE_BASIC),
    PHILIPS_LIGHT_OBCEIL("philips.light.obceil", "Philips Ceiling Light", THING_TYPE_BASIC),
    PHILIPS_LIGHT_OBCEIM("philips.light.obceim", "Philips Ceiling Light", THING_TYPE_BASIC),
    PHILIPS_LIGHT_OBCEIS("philips.light.obceis", "Philips Ceiling Light", THING_TYPE_BASIC),
    PHILIPS_LIGHT_SCEIL("philips.light.sceil", "Philips Ceiling Light", THING_TYPE_BASIC),
    PHILIPS_LIGHT_SCEILM("philips.light.sceilm", "Philips Ceiling Light", THING_TYPE_BASIC),
    PHILIPS_LIGHT_SCEILS("philips.light.sceils", "Philips Ceiling Light", THING_TYPE_BASIC),
    PHILIPS_LIGHT_XZCEIL("philips.light.xzceil", "Philips Ceiling Light", THING_TYPE_BASIC),
    PHILIPS_LIGHT_XZCEIM("philips.light.xzceim", "Philips Ceiling Light", THING_TYPE_BASIC),
    PHILIPS_LIGHT_XZCEIS("philips.light.xzceis", "Philips Ceiling Light", THING_TYPE_BASIC),
    PHILIPS_LIGHT_VIRTUAL("philips.light.virtual", "philips.light.virtual", THING_TYPE_BASIC),
    PHILIPS_LIGHT_ZYSREAD("philips.light.zysread", "philips.light.zysread", THING_TYPE_BASIC),
    PHILIPS_LIGHT_ZYSTRIP("philips.light.zystrip", "philips.light.zystrip", THING_TYPE_BASIC),
    POWERPLUG("chuangmi.plug.m1", "Mi Power-plug", THING_TYPE_BASIC),
    POWERPLUG1("chuangmi.plug.v1", "Mi Power-plug v1", THING_TYPE_BASIC),
    POWERPLUG2("chuangmi.plug.v2", "Mi Power-plug v2", THING_TYPE_BASIC),
    POWERPLUG3("chuangmi.plug.v3", "Mi Power-plug v3", THING_TYPE_BASIC),
    POWERPLUGM3("chuangmi.plug.m3", "Mi Power-plug", THING_TYPE_BASIC),
    POWERPLUG_HMI205("chuangmi.plug.hmi205", "Mi Smart Plug", THING_TYPE_BASIC),
    CHUANGMI_PLUG_HMI206("chuangmi.plug.hmi206", "Mi Smart Plug", THING_TYPE_BASIC),
    CHUANGMI_PLUG_HMI208("chuangmi.plug.hmi208", "Mi Smart Plug", THING_TYPE_BASIC),
    POWERSTRIP("qmi.powerstrip.v1", "Qing Mi Smart Power Strip v1", THING_TYPE_BASIC),
    POWERSTRIP2("zimi.powerstrip.v2", "Mi Power-strip v2", THING_TYPE_BASIC),
    TOOTHBRUSH("soocare.toothbrush.x3", "Mi Toothbrush", THING_TYPE_UNSUPPORTED),
    VACUUM("rockrobo.vacuum.v1", "Mi Robot Vacuum", THING_TYPE_VACUUM),
    VACUUM_C1("roborock.vacuum.c1", "Mi Xiaowa Vacuum c1", THING_TYPE_VACUUM),
    VACUUM_A08("roborock.vacuum.a08", "Roborock Vacuum S6 pure", THING_TYPE_VACUUM),
    VACUUM_A09("roborock.vacuum.a09", "Roborock S6 MaxV / T7 Pro", THING_TYPE_VACUUM),
    VACUUM_A10("roborock.vacuum.a10", "Roborock S6 MaxV / T7 Pro", THING_TYPE_VACUUM),
    VACUUM_A11("roborock.vacuum.a11", "Roborock S6 MaxV / T7 Pro", THING_TYPE_VACUUM),
    VACUUM_P5("roborock.vacuum.p5", "Roborock Vacuum S6 pure", THING_TYPE_VACUUM),
    VACUUM2("roborock.vacuum.s5", "Mi Robot Vacuum v2", THING_TYPE_VACUUM),
    VACUUM1S("roborock.vacuum.m1s", "Mi Robot Vacuum 1S", THING_TYPE_VACUUM),
    VACUUMS4("roborock.vacuum.s4", "Mi Robot Vacuum S4", THING_TYPE_VACUUM),
    VACUUMSTS4V2("roborock.vacuum.s4v2", "Roborock Vacuum S4v2", THING_TYPE_VACUUM),
    VACUUMST6("roborock.vacuum.t6", "Roborock Vacuum T6", THING_TYPE_VACUUM),
    VACUUMST6V2("roborock.vacuum.t6v2", "Roborock Vacuum T6 v2", THING_TYPE_VACUUM),
    VACUUMST6V3("roborock.vacuum.t6v3", "Roborock Vacuum T6 v3", THING_TYPE_VACUUM),
    VACUUMST4("roborock.vacuum.t4", "Roborock Vacuum T4", THING_TYPE_VACUUM),
    VACUUMST4V2("roborock.vacuum.t4v2", "Roborock Vacuum T4 v2", THING_TYPE_VACUUM),
    VACUUMST4V3("roborock.vacuum.t4v3", "Roborock Vacuum T4 v3", THING_TYPE_VACUUM),
    VACUUMST7("roborock.vacuum.t7", "Roborock Vacuum T7", THING_TYPE_VACUUM),
    VACUUMST7V2("roborock.vacuum.t7v2", "Roborock Vacuum T7 v2", THING_TYPE_VACUUM),
    VACUUMST7V3("roborock.vacuum.t7v3", "Roborock Vacuum T7 v3", THING_TYPE_VACUUM),
    VACUUMST7P("roborock.vacuum.t7p", "Roborock Vacuum T7p", THING_TYPE_VACUUM),
    VACUUMST7PV2("roborock.vacuum.t7pv2", "Roborock Vacuum T7 v2", THING_TYPE_VACUUM),
    VACUUMST7PV3("roborock.vacuum.t7pv3", "Roborock Vacuum T7 v3", THING_TYPE_VACUUM),
    VACUUMS5MAX("roborock.vacuum.s5e", "Roborock Vacuum S5 Max", THING_TYPE_VACUUM),
    VACUUMSS6("rockrobo.vacuum.s6", "Roborock Vacuum S6", THING_TYPE_VACUUM),
    VACUUMSS62("roborock.vacuum.s6", "Roborock Vacuum S6", THING_TYPE_VACUUM),
    VACUUME2("roborock.vacuum.e2", "Rockrobo Xiaowa Vacuum v2", THING_TYPE_UNSUPPORTED),
    VACUUME_V6("viomi.vacuum.v6", "Xiaomi Mijia vacuum V-RVCLM21B", THING_TYPE_BASIC),
    VACUUME_V7("viomi.vacuum.v7", "Xiaomi Mijia vacuum mop STYJ02YM", THING_TYPE_BASIC),
    VACUUME_V8("viomi.vacuum.v8", "Xiaomi Mijia vacuum mop STYJ02YM v2", THING_TYPE_BASIC),
    VACUUM_MC1808("dreame.vacuum.mc1808", "Vacuum 1C STYTJ01ZHM", THING_TYPE_BASIC),
    ROBOROCK_VACUUM_C1("roborock.vacuum.c1", "roborock.vacuum.c1", THING_TYPE_UNSUPPORTED),
    SWEEPER2("roborock.sweeper.e2v2", "Rockrobo Xiaowa Sweeper v2", THING_TYPE_UNSUPPORTED),
    SWEEPER3("roborock.sweeper.e2v3", "Rockrobo Xiaowa Sweeper v3", THING_TYPE_UNSUPPORTED),
    SWITCH01("090615.switch.xswitch01", " Mijia 1 Gang Wall Smart Switch (WIFI) - PTX switch", THING_TYPE_BASIC),
    SWITCH02("090615.switch.xswitch02", " Mijia 2 Gang Wall Smart Switch (WIFI) - PTX switch", THING_TYPE_BASIC),
    SWITCH03("090615.switch.xswitch03", " Mijia 3 Gang Wall Smart Switch (WIFI) - PTX switch", THING_TYPE_BASIC),
    WATER_PURIFIER1("yunmi.waterpurifier.v1", "Mi Water Purifier v1", THING_TYPE_BASIC),
    WATER_PURIFIER2("yunmi.waterpurifier.v2", "Mi Water Purifier v2", THING_TYPE_BASIC),
    WATER_PURIFIER3("yunmi.waterpurifier.v3", "Mi Water Purifier v3", THING_TYPE_BASIC),
    WATER_PURIFIER4("yunmi.waterpurifier.v4", "Mi Water Purifier v4", THING_TYPE_BASIC),
    WATER_PURIFIER_LX2("yunmi.waterpuri.lx2", "Mi Water Purifier lx2", THING_TYPE_BASIC),
    WATER_PURIFIER_LX3("yunmi.waterpuri.lx3", "Mi Water Purifier lx3", THING_TYPE_BASIC),
    WATER_PURIFIER_LX4("yunmi.waterpuri.lx4", "Mi Water Purifier lx4", THING_TYPE_BASIC),
    WATER_PURIFIER_LX5("yunmi.waterpuri.lx5", "Mi Water Purifier lx5", THING_TYPE_BASIC),
    WATER_PURIFIER_LX6("yunmi.waterpuri.lx6", "Mi Water Purifier lx6", THING_TYPE_BASIC),
    WATER_PURIFIER_LX7("yunmi.waterpuri.lx7", "Mi Water Purifier lx7", THING_TYPE_BASIC),
    WATER_PURIFIER_LX8("yunmi.waterpuri.lx8", "Mi Water Purifier lx8", THING_TYPE_BASIC),
    WATER_PURIFIER_LX9("yunmi.waterpuri.lx9", "Mi Water Purifier lx9", THING_TYPE_BASIC),
    WATER_PURIFIER_LX10("yunmi.waterpuri.lx10", "Mi Water Purifier lx10", THING_TYPE_BASIC),
    WATER_PURIFIER_LX11("yunmi.waterpuri.lx11", "Mi Water Purifier lx11", THING_TYPE_BASIC),
    WATER_PURIFIER_LX12("yunmi.waterpuri.lx12", "Mi Water Purifier lx12", THING_TYPE_BASIC),
    WIFI2("xiaomi.repeater.v2", "Xiaomi Wifi Extender", THING_TYPE_UNSUPPORTED),
    WIFISPEAKER("xiaomi.wifispeaker.v1", "Mi Internet Speaker", THING_TYPE_UNSUPPORTED),
    XJX_TOILET_PRO("xjx.toilet.pro", "Xiaomi Mijia Whale Smart Toilet Cover", THING_TYPE_BASIC),
    XJX_TOILET_RELAX("xjx.toilet.relax", "Xiaomi Mijia Smart Toilet Cover", THING_TYPE_BASIC),
    XJX_TOILET_PURE("xjx.toilet.pure", "Xiaomi Mijia Smart Toilet Cover", THING_TYPE_BASIC),
    XJX_TOILET_ZERO("xjx.toilet.zero", "Xiaomi Mijia Smart Toilet Cover", THING_TYPE_BASIC),
    YEELIGHT_BSLAMP("yeelink.light.bslamp1", "Yeelight Lamp", THING_TYPE_BASIC),
    YEELIGHT_BSLAMP2("yeelink.light.bslamp2", "Yeelight Lamp", THING_TYPE_BASIC),
    YEELIGHT_BSLAMP3("yeelink.light.bslamp3", "Yeelight Lamp", THING_TYPE_BASIC),
    YEELIGHT_BHFLIGHT1("yeelink.bhf_light.v1", "Yeelight BadHeater", THING_TYPE_BASIC),
    YEELIGHT_BHFLIGHT2("yeelink.bhf_light.v2", "Yeelight BadHeater", THING_TYPE_BASIC),
    YEELIGHT_CEIL1("yeelink.light.ceiling1", "Yeelight LED Ceiling Lamp", THING_TYPE_BASIC),
    YEELIGHT_CEIL2("yeelink.light.ceiling2", "Yeelight LED Ceiling Lamp v2", THING_TYPE_BASIC),
    YEELIGHT_CEIL3("yeelink.light.ceiling3", "Yeelight LED Ceiling Lamp v3", THING_TYPE_BASIC),
    YEELIGHT_CEIL4("yeelink.light.ceiling4", "Yeelight LED Ceiling Lamp v4 (JIAOYUE 650 RGB)", THING_TYPE_BASIC),
    YEELIGHT_CEIL4A("yeelink.light.ceiling4.ambi", "Yeelight LED Ceiling Lamp v4", THING_TYPE_BASIC),
    YEELIGHT_CEIL5("yeelink.light.ceiling5", "Yeelight LED Ceiling Lamp v5", THING_TYPE_BASIC),
    YEELIGHT_CEIL6("yeelink.light.ceiling6", "Yeelight LED Ceiling Lamp v6", THING_TYPE_BASIC),
    YEELIGHT_CEIL7("yeelink.light.ceiling7", "Yeelight LED Ceiling Lamp v7", THING_TYPE_BASIC),
    YEELIGHT_CEIL8("yeelink.light.ceiling8", "Yeelight LED Ceiling Lamp v8", THING_TYPE_BASIC),
    YEELIGHT_CEIL9("yeelink.light.ceiling9", "Yeelight LED Ceiling Lamp v9", THING_TYPE_BASIC),
    YEELIGHT_CEIL10("yeelink.light.ceiling10", "Yeelight LED Meteorite lamp", THING_TYPE_BASIC),
    YEELIGHT_CEIL11("yeelink.light.ceiling11", "Yeelight LED Ceiling Lamp v11", THING_TYPE_BASIC),
    YEELIGHT_CEIL12("yeelink.light.ceiling12", "Yeelight LED Ceiling Lamp v12", THING_TYPE_BASIC),
    YEELIGHT_CEIL13("yeelink.light.ceiling13", "Yeelight LED Ceiling Lamp v13", THING_TYPE_BASIC),
    YEELIGHT_CEIL14("yeelink.light.ceiling14", "Yeelight LED Ceiling Lamp", THING_TYPE_BASIC),
    YEELIGHT_CEIL15("yeelink.light.ceiling15", "Yeelight LED Ceiling Lamp", THING_TYPE_BASIC),
    YEELIGHT_CEIL16("yeelink.light.ceiling16", "Yeelight LED Ceiling Lamp", THING_TYPE_BASIC),
    YEELIGHT_CEIL17("yeelink.light.ceiling17", "Yeelight LED Ceiling Lamp", THING_TYPE_BASIC),
    YEELIGHT_CEIL18("yeelink.light.ceiling18", "Yeelight LED Ceiling Lamp", THING_TYPE_BASIC),
    YEELIGHT_CEIL19("yeelink.light.ceiling19", "Yeelight LED Ceiling Lamp", THING_TYPE_BASIC),
    YEELIGHT_CEIL20("yeelink.light.ceiling20", "Yeelight LED Ceiling Lamp", THING_TYPE_BASIC),
    YEELIGHT_CEIL21("yeelink.light.ceiling21", "Yeelight LED Ceiling Lamp", THING_TYPE_BASIC),
    YEELIGHT_CEIL22("yeelink.light.ceiling22", "Yeelight LED Ceiling Lamp", THING_TYPE_BASIC),
    YEELIGHT_CEIL23("yeelink.light.ceiling23", "Yeelight LED Ceiling Lamp", THING_TYPE_BASIC),
    YEELIGHT_CEIL4_A("yeelink.light.ceiling4.ambi", "Yeelight LED Ceiling Ambi Lamp", THING_TYPE_BASIC),
    YEELIGHT_CEIL10_A("yeelink.light.ceiling10.ambi", "Yeelight LED Ceiling Ambi Lamp", THING_TYPE_BASIC),
    YEELIGHT_CEIL19_A("yeelink.light.ceiling19.ambi", "Yeelight LED Ceiling Ambi Lamp", THING_TYPE_BASIC),
    YEELIGHT_CEIL20_A("yeelink.light.ceiling20.ambi", "Yeelight LED Ceiling Ambi Lamp", THING_TYPE_BASIC),
    YEELIGHT_CT2("yeelink.light.ct2", "Yeelight ct2", THING_TYPE_BASIC),
    YEELIGHT_DOLPHIN("yeelink.light.mono1", "Yeelight White Bulb", THING_TYPE_BASIC),
    YEELIGHT_DOLPHIN2("yeelink.light.mono2", "Yeelight White Bulb v2", THING_TYPE_BASIC),
    YEELIGHT_FLUTE("yeelink.light.mono5", "Yeelight White", THING_TYPE_BASIC),
    YEELIGHT_DONUT("yeelink.wifispeaker.v1", "Yeelight Wifi Speaker", THING_TYPE_UNSUPPORTED),
    YEELIGHT_MANGO("yeelink.light.lamp1", "Yeelight", THING_TYPE_BASIC),
    YEELIGHT_MANGO2("yeelink.light.lamp2", "Yeelight", THING_TYPE_BASIC),
    YEELIGHT_MANGO3("yeelink.light.lamp3", "Yeelight", THING_TYPE_BASIC),
    YEELIGHT_MANGO4("yeelink.light.lamp4", "Yeelight", THING_TYPE_BASIC),
    YEELIGHT_MANGO5("yeelink.light.lamp5", "Yeelight", THING_TYPE_BASIC),
    YEELIGHT_MANGO6("yeelink.light.lamp6", "Yeelight", THING_TYPE_BASIC),
    YEELIGHT_MANGO7("yeelink.light.lamp7", "Yeelight", THING_TYPE_BASIC),
    YEELIGHT_MANGO8("yeelink.light.lamp8", "Yeelight", THING_TYPE_BASIC),
    YEELIGHT_PANEL1("yeelink.light.panel1", "Yeelight Panel", THING_TYPE_BASIC),
    YEELIGHT_STRIP("yeelink.light.strip1", "Yeelight Strip", THING_TYPE_BASIC),
    YEELIGHT_STRIP2("yeelink.light.strip2", "Yeelight Strip", THING_TYPE_BASIC),
    YEELIGHT_STRIP4("yeelink.light.strip4", "Yeelight Strip", THING_TYPE_BASIC),
    YEELIGHT_VIRT("yeelink.light.virtual", "Yeelight", THING_TYPE_BASIC),
    YEELIGHT_C1("yeelink.light.color1", "Yeelight Color Bulb", THING_TYPE_BASIC),
    YEELIGHT_C2("yeelink.light.color2", "Yeelight Color Bulb YLDP06YL 10W", THING_TYPE_BASIC),
    YEELIGHT_C3("yeelink.light.color3", "Yeelight Color Bulb YLDP02YL 9W", THING_TYPE_BASIC),
    YEELIGHT_C4("yeelink.light.color4", "Yeelight Bulb YLDP13YL (8,5W)", THING_TYPE_BASIC),
    YL_CEILING1("yilai.light.ceiling1", "Yeelight yilai ceiling", THING_TYPE_BASIC),
    YL_CEILING2("yilai.light.ceiling2", "Yeelight yilai ceiling", THING_TYPE_BASIC),
    YL_CEILING3("yilai.light.ceiling3", "Yeelight yilai ceiling", THING_TYPE_BASIC),
    ZHIMI_HEATER_ZA1("zhimi.heater.za1", "Zhimi Heater", THING_TYPE_BASIC),
    UNKNOWN("unknown", "Unknown Mi IO Device", THING_TYPE_UNSUPPORTED);

    public static MiIoDevices getType(String modelString) {
        for (MiIoDevices mioDev : MiIoDevices.values()) {
            if (mioDev.getModel().equals(modelString)) {
                return mioDev;
            }
        }
        return UNKNOWN;
    }

    private final String model;
    private final String description;

    private final ThingTypeUID thingType;

    MiIoDevices(String model, String description, ThingTypeUID thingType) {
        this.model = model;
        this.description = description;
        this.thingType = thingType;
    }

    public String getDescription() {
        return description;
    }

    public String getModel() {
        return model;
    }

    public ThingTypeUID getThingType() {
        return thingType;
    }

    @Override
    public String toString() {
        return description + " (" + model + ")";
    }
}<|MERGE_RESOLUTION|>--- conflicted
+++ resolved
@@ -88,15 +88,12 @@
     HUMIDIFIER("zhimi.humidifier.v1", "Mi Humdifier", THING_TYPE_BASIC),
     LUMI_C11("lumi.ctrl_neutral1.v1", "Light Control (Wall Switch)", THING_TYPE_UNSUPPORTED),
     LUMI_C12("lumi.ctrl_neutral2.v1", "Light Control (Wall Switch)", THING_TYPE_UNSUPPORTED),
-<<<<<<< HEAD
     MRBOND_AIRER_M1PRO("mrbond.airer.m1pro", "Mr Bond M1 Pro Smart Clothes Dryer", THING_TYPE_BASIC),
     MRBOND_AIRER_M1S("mrbond.airer.m1s", "Mr Bond M1 Smart Clothes Dryer", THING_TYPE_BASIC),
     MRBOND_AIRER_M1SUPER("mrbond.airer.m1super", "Mr Bond M1 Super Smart Clothes Dryer", THING_TYPE_BASIC),
     PHILIPS_R1("philips.light.sread1", "Xiaomi Philips Eyecare Smart Lamp 2", THING_TYPE_BASIC),
-=======
     PHILIPS_SR1("philips.light.sread1", "Xiaomi Philips Eyecare Smart Lamp 2", THING_TYPE_BASIC),
     PHILIPS_SR2("philips.light.sread2", "Xiaomi Philips Eyecare Smart Lamp 2", THING_TYPE_BASIC),
->>>>>>> 6f659f23
     PHILIPS_C("philips.light.ceiling", "Xiaomi Philips LED Ceiling Lamp", THING_TYPE_BASIC),
     PHILIPS_C2("philips.light.zyceiling", "Xiaomi Philips LED Ceiling Lamp", THING_TYPE_BASIC),
     PHILIPS_BULB("philips.light.bulb", "Xiaomi Philips Bulb", THING_TYPE_BASIC),
