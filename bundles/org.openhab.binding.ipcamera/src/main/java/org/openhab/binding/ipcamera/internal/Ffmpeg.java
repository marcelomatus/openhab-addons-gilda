/**
 * Copyright (c) 2010-2021 Contributors to the openHAB project
 *
 * See the NOTICE file(s) distributed with this work for additional
 * information.
 *
 * This program and the accompanying materials are made available under the
 * terms of the Eclipse Public License 2.0 which is available at
 * http://www.eclipse.org/legal/epl-2.0
 *
 * SPDX-License-Identifier: EPL-2.0
 */
package org.openhab.binding.ipcamera.internal;

import static org.openhab.binding.ipcamera.internal.IpCameraBindingConstants.*;

import java.io.BufferedReader;
import java.io.IOException;
import java.io.InputStream;
import java.io.InputStreamReader;
import java.util.ArrayList;
import java.util.Collections;
import java.util.List;
import java.util.concurrent.Executors;
import java.util.concurrent.ScheduledExecutorService;
import java.util.concurrent.TimeUnit;

import org.eclipse.jdt.annotation.NonNullByDefault;
import org.eclipse.jdt.annotation.Nullable;
import org.openhab.binding.ipcamera.internal.IpCameraBindingConstants.FFmpegFormat;
import org.openhab.binding.ipcamera.internal.handler.IpCameraHandler;
import org.openhab.core.library.types.DecimalType;
import org.openhab.core.library.types.OnOffType;
import org.slf4j.Logger;
import org.slf4j.LoggerFactory;

/**
 * The {@link Ffmpeg} class is responsible for handling multiple ffmpeg conversions which are used for many tasks
 *
 *
 * @author Matthew Skinner - Initial contribution
 */

@NonNullByDefault
public class Ffmpeg {
    private final Logger logger = LoggerFactory.getLogger(getClass());
    private IpCameraHandler ipCameraHandler;
    private @Nullable Process process = null;
    private String ffmpegCommand = "";
    private FFmpegFormat format;
    private List<String> commandArrayList = new ArrayList<String>();
    private IpCameraFfmpegThread ipCameraFfmpegThread = new IpCameraFfmpegThread();
    private int keepAlive = 8;
<<<<<<< HEAD
=======
    private boolean running = false;
    private String password;
>>>>>>> 25498701

    public Ffmpeg(IpCameraHandler handle, FFmpegFormat format, String ffmpegLocation, String inputArguments,
            String input, String outArguments, String output, String username, String password) {
        this.format = format;
        this.password = password;
        ipCameraHandler = handle;
        String altInput = input;
        // Input can be snapshots not just rtsp or http
        if (!password.isEmpty() && !input.contains("@") && input.contains("rtsp")) {
            String credentials = username + ":" + password + "@";
            // will not work for https: but currently binding does not use https
            altInput = input.substring(0, 7) + credentials + input.substring(7);
        }
        if (inputArguments.isEmpty()) {
            ffmpegCommand = "-i " + altInput + " " + outArguments + " " + output;
        } else {
            ffmpegCommand = inputArguments + " -i " + altInput + " " + outArguments + " " + output;
        }
        Collections.addAll(commandArrayList, ffmpegCommand.trim().split("\\s+"));
        // ffmpegLocation may have a space in its folder
        commandArrayList.add(0, ffmpegLocation);
    }

    public void setKeepAlive(int numberOfEightSeconds) {
        // We poll every 8 seconds due to mjpeg stream requirement.
        if (keepAlive == -1 && numberOfEightSeconds > 1) {
            return;// When set to -1 this will not auto turn off stream.
        }
        keepAlive = numberOfEightSeconds;
    }

    public void checkKeepAlive() {
        if (keepAlive == 1) {
            stopConverting();
        } else if (keepAlive <= -1 && !getIsAlive()) {
            logger.warn("HLS stream was not running, restarting it now.");
            startConverting();
        }
        if (keepAlive > 0) {
            keepAlive--;
        }
    }

    private class IpCameraFfmpegThread extends Thread {
        private ScheduledExecutorService threadPool = Executors.newScheduledThreadPool(2);
        public int countOfMotions;

        IpCameraFfmpegThread() {
            setDaemon(true);
        }

        private void gifCreated() {
            // Without a small delay, Pushover sends no file 10% of time.
            ipCameraHandler.setChannelState(CHANNEL_RECORDING_GIF, DecimalType.ZERO);
            ipCameraHandler.setChannelState(CHANNEL_GIF_HISTORY_LENGTH,
                    new DecimalType(++ipCameraHandler.gifHistoryLength));
        }

        private void mp4Created() {
            ipCameraHandler.setChannelState(CHANNEL_RECORDING_MP4, DecimalType.ZERO);
            ipCameraHandler.setChannelState(CHANNEL_MP4_HISTORY_LENGTH,
                    new DecimalType(++ipCameraHandler.mp4HistoryLength));
        }

        @Override
        public void run() {
            try {
                process = Runtime.getRuntime().exec(commandArrayList.toArray(new String[commandArrayList.size()]));
                Process localProcess = process;
                if (localProcess != null) {
                    InputStream errorStream = localProcess.getErrorStream();
                    InputStreamReader errorStreamReader = new InputStreamReader(errorStream);
                    BufferedReader bufferedReader = new BufferedReader(errorStreamReader);
                    String line = null;
                    while ((line = bufferedReader.readLine()) != null) {
                        if (format.equals(FFmpegFormat.RTSP_ALARMS)) {
                            logger.debug("{}", line);
                            if (line.contains("lavfi.")) {
                                if (countOfMotions == 4) {
                                    ipCameraHandler.motionDetected(CHANNEL_FFMPEG_MOTION_ALARM);
                                } else {
                                    countOfMotions++;
                                }
                            } else if (line.contains("speed=")) {
                                if (countOfMotions > 0) {
                                    countOfMotions--;
                                    countOfMotions--;
                                    if (countOfMotions <= 0) {
                                        ipCameraHandler.noMotionDetected(CHANNEL_FFMPEG_MOTION_ALARM);
                                    }
                                }
                            } else if (line.contains("silence_start")) {
                                ipCameraHandler.noAudioDetected();
                            } else if (line.contains("silence_end")) {
                                ipCameraHandler.audioDetected();
                            }
                        } else {
                            logger.debug("{}", line);
                        }
                    }
                }
            } catch (IOException e) {
                logger.warn("An error occured trying to process the messages from FFmpeg.");
            } finally {
                switch (format) {
                    case GIF:
                        threadPool.schedule(this::gifCreated, 800, TimeUnit.MILLISECONDS);
                        break;
                    case RECORD:
                        threadPool.schedule(this::mp4Created, 800, TimeUnit.MILLISECONDS);
                        break;
                    default:
                        break;
                }
            }
        }
    }

    public void startConverting() {
        if (!ipCameraFfmpegThread.isAlive()) {
            ipCameraFfmpegThread = new IpCameraFfmpegThread();
            logger.debug("Starting ffmpeg with this command now:{}", ffmpegCommand.replaceAll(password, "********"));
            ipCameraFfmpegThread.start();
            if (format.equals(FFmpegFormat.HLS)) {
                ipCameraHandler.setChannelState(CHANNEL_START_STREAM, OnOffType.ON);
            }
        }
        if (keepAlive != -1) {
            keepAlive = 8;
        }
    }

    public boolean getIsAlive() {
        Process localProcess = process;
        if (localProcess != null) {
            return localProcess.isAlive();
        }
        return false;
    }

    public void stopConverting() {
        if (ipCameraFfmpegThread.isAlive()) {
            logger.debug("Stopping ffmpeg {} now when keepalive is:{}", format, keepAlive);
            Process localProcess = process;
            if (localProcess != null) {
                localProcess.destroyForcibly();
            }
            if (format.equals(FFmpegFormat.HLS)) {
                ipCameraHandler.setChannelState(CHANNEL_START_STREAM, OnOffType.OFF);
            }
        }
    }
}<|MERGE_RESOLUTION|>--- conflicted
+++ resolved
@@ -51,11 +51,7 @@
     private List<String> commandArrayList = new ArrayList<String>();
     private IpCameraFfmpegThread ipCameraFfmpegThread = new IpCameraFfmpegThread();
     private int keepAlive = 8;
-<<<<<<< HEAD
-=======
-    private boolean running = false;
     private String password;
->>>>>>> 25498701
 
     public Ffmpeg(IpCameraHandler handle, FFmpegFormat format, String ffmpegLocation, String inputArguments,
             String input, String outArguments, String output, String username, String password) {
