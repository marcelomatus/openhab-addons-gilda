--- conflicted
+++ resolved
@@ -192,14 +192,11 @@
     }
 
     private boolean clear() {
-<<<<<<< HEAD
         EtherRainCommunication device = this.device;
         if (device != null) {
             device.commandClear();
         }
-=======
-        this.device.commandClear();
->>>>>>> 4f710d36
+
         updateBridge();
 
         return true;
