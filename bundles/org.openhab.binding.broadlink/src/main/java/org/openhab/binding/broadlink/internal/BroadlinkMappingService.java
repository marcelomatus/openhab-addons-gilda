/**
 * Copyright (c) 2010-2024 Contributors to the openHAB project
 *
 * See the NOTICE file(s) distributed with this work for additional
 * information.
 *
 * This program and the accompanying materials are made available under the
 * terms of the Eclipse Public License 2.0 which is available at
 * http://www.eclipse.org/legal/epl-2.0
 *
 * SPDX-License-Identifier: EPL-2.0
 */
package org.openhab.binding.broadlink.internal;

import java.util.ArrayList;
import java.util.Collection;
import java.util.List;
import java.util.Set;

import org.eclipse.jdt.annotation.NonNullByDefault;
import org.eclipse.jdt.annotation.Nullable;
import org.openhab.core.events.Event;
import org.openhab.core.events.EventFilter;
import org.openhab.core.events.EventSubscriber;
import org.openhab.core.events.TopicEventFilter;
import org.openhab.core.storage.Storage;
import org.openhab.core.storage.StorageService;
import org.openhab.core.thing.ChannelUID;
import org.openhab.core.thing.events.ChannelDescriptionChangedEvent;
import org.openhab.core.types.CommandOption;
import org.osgi.service.component.annotations.Component;
import org.slf4j.Logger;
import org.slf4j.LoggerFactory;

/**
 * This Broadlink-specific mapper watches the given map file and loads the contents
 * into a Map in order to offer keys that it then dynamically supplies to the provided
 * BroadlinkRemoteDynamicCommandDescriptionProvider.
 *
 * @author John Marshall - Initial contribution
 */

@Component(service = { BroadlinkMappingService.class, EventSubscriber.class }, property = {
        "service.pid=org.openhab.binding.broadlink.internal.BroadlinkMappingService" })

@NonNullByDefault
public class BroadlinkMappingService implements EventSubscriber {
    private final Logger logger = LoggerFactory.getLogger(BroadlinkMappingService.class);
    private final BroadlinkRemoteDynamicCommandDescriptionProvider commandDescriptionProvider;
    private final ChannelUID irTargetChannelUID;
    private final ChannelUID rfTargetChannelUID;
    private final StorageService storageService;
    private final Storage<String> irStorage;
    private final Storage<String> rfStorage;
<<<<<<< HEAD
    private final Set<String> subscribedEventTypes = Set.of(ChannelDescriptionChangedEvent.TYPE);
    private final EventFilter eventFilter = new TopicEventFilter("openhab/channels/command/.*");
=======
    private static ArrayList<BroadlinkMappingService> mappingInstances = new ArrayList<BroadlinkMappingService>();
>>>>>>> df271c17

    public BroadlinkMappingService(BroadlinkRemoteDynamicCommandDescriptionProvider commandDescriptionProvider,
            ChannelUID irTargetChannelUID, ChannelUID rfTargetChannelUID, StorageService storageService) {
        this.commandDescriptionProvider = commandDescriptionProvider;
        this.irTargetChannelUID = irTargetChannelUID;
        this.rfTargetChannelUID = rfTargetChannelUID;
        this.storageService = storageService;
        irStorage = this.storageService.getStorage(BroadlinkBindingConstants.IR_MAP_NAME,
                String.class.getClassLoader());
        rfStorage = this.storageService.getStorage(BroadlinkBindingConstants.RF_MAP_NAME,
                String.class.getClassLoader());
        mappingInstances.add(this);
        notifyAvailableCommands(irStorage.getKeys(), "IR", false);
        notifyAvailableCommands(rfStorage.getKeys(), "RF", false);
        logger.debug("BroadlinkMappingService constructed on behalf of {} and {}", this.irTargetChannelUID,
                this.rfTargetChannelUID);
    }

    public void dispose() {
        mappingInstances.remove(this);
    }

    @Override
    public Set<String> getSubscribedEventTypes() {
        return subscribedEventTypes;
    }

    @Override
    public @Nullable EventFilter getEventFilter() {
        return eventFilter;
    }

    @Override
    public void receive(Event event) {
        String topic = event.getTopic();
        String type = event.getType();
        String payload = event.getPayload();
        String source = event.getSource();
        logger.debug("Event Received with type {}, topic {}. source {} and payload {}", type, topic, source, payload);
    }

    public @Nullable String lookupCode(String command, String codeType) {
        String response;
        switch (codeType) {
            case "IR":
                response = lookupKey(command, irStorage, codeType);
                break;
            case "RF":
                response = lookupKey(command, rfStorage, codeType);
                break;
            default:
                response = null;
        }
        return response;
    }

    public @Nullable String storeCode(String command, String code, String codeType) {
        String response;
        switch (codeType) {
            case "IR":
                response = storeKey(command, code, irStorage, codeType, irTargetChannelUID);
                break;
            case "RF":
                response = storeKey(command, code, rfStorage, codeType, rfTargetChannelUID);
                break;
            default:
                response = null;
        }
        return response;
    }

    public @Nullable String replaceCode(String command, String code, String codeType) {
        String response;
        switch (codeType) {
            case "IR":
                response = replaceKey(command, code, irStorage, codeType, irTargetChannelUID);
                break;
            case "RF":
                response = replaceKey(command, code, rfStorage, codeType, rfTargetChannelUID);
                break;
            default:
                response = null;
        }
        return response;
    }

    public @Nullable String deleteCode(String command, String codeType) {
        String response;
        switch (codeType) {
            case "IR":
                response = deleteKey(command, irStorage, codeType, irTargetChannelUID);
                break;
            case "RF":
                response = deleteKey(command, rfStorage, codeType, rfTargetChannelUID);
                break;
            default:
                return null;
        }
        return response;
    }

    public @Nullable String lookupKey(String command, Storage<String> storage, String codeType) {
        String value = storage.get(command);
        if (value != null) {
            logger.debug("{} Command label found. Key value pair is {},{}", codeType, command, value);
        } else {
            logger.debug("{} Command not label found.", codeType);
        }
        return value;
    }

    public @Nullable String storeKey(String command, String code, Storage<String> storage, String codeType,
            ChannelUID targetChannelUID) {
        if (storage.get(command) == null) {
            logger.debug("{} Command label not found. Proceeding to store key value pair {},{} and reload Command list",
                    codeType, command, code);
            storage.put(command, code);
            notifyAvailableCommands(storage.getKeys(), codeType, true);
            return command;
        } else {
            logger.debug("{} Command label {} found. This is not a replace operation. Skipping", codeType, command);
            return null;
        }
    }

    public @Nullable String replaceKey(String command, String code, Storage<String> storage, String codeType,
            ChannelUID targetChannelUID) {
        if (storage.get(command) != null) {
            logger.debug("{} Command label found. Proceeding to store key value pair {},{} and reload Command list",
                    codeType, command, code);
            storage.put(command, code);
            notifyAvailableCommands(storage.getKeys(), codeType, true);
            return command;
        } else {
            logger.debug("{} Command label {} not found. This is not an add method. Skipping", codeType, command);
            return null;
        }
    }

    public @Nullable String deleteKey(String command, Storage<String> storage, String codeType,
            ChannelUID targetChannelUID) {
        String value = storage.get(command);
        if (value != null) {
            logger.debug("{} Command label found. Proceeding to remove key pair {},{} and reload command list",
                    codeType, command, value);
            storage.remove(command);
            notifyAvailableCommands(storage.getKeys(), codeType, true);
            return command;
        } else {
            logger.debug("{} Command label {} not found. Can't delete a command that does not exist", codeType,
                    command);
            return null;
        }
    }

    void notifyAvailableCommands(Collection<String> commandNames, String codeType, boolean refreshAllInstances) {
        List<CommandOption> commandOptions = new ArrayList<>();
        commandNames.forEach((c) -> commandOptions.add(new CommandOption(c, null)));
        if (refreshAllInstances) {
            logger.debug("notifying framework about {} commands: {} - All instances", commandOptions.size(),
                    commandNames.toString());
            for (BroadlinkMappingService w : mappingInstances) {
                switch (codeType) {
                    case "IR":
                        w.commandDescriptionProvider.setCommandOptions(w.irTargetChannelUID, commandOptions);
                    case "RF":
                        w.commandDescriptionProvider.setCommandOptions(w.rfTargetChannelUID, commandOptions);
                }
            }
        } else {
            logger.debug("notifying framework about {} commands: {} for single {} device", commandOptions.size(),
                    commandNames.toString(), codeType);
            switch (codeType) {
                case "IR":
                    this.commandDescriptionProvider.setCommandOptions(irTargetChannelUID, commandOptions);
                case "RF":
                    this.commandDescriptionProvider.setCommandOptions(rfTargetChannelUID, commandOptions);
            }
        }
    }
}<|MERGE_RESOLUTION|>--- conflicted
+++ resolved
@@ -15,20 +15,13 @@
 import java.util.ArrayList;
 import java.util.Collection;
 import java.util.List;
-import java.util.Set;
 
 import org.eclipse.jdt.annotation.NonNullByDefault;
 import org.eclipse.jdt.annotation.Nullable;
-import org.openhab.core.events.Event;
-import org.openhab.core.events.EventFilter;
-import org.openhab.core.events.EventSubscriber;
-import org.openhab.core.events.TopicEventFilter;
 import org.openhab.core.storage.Storage;
 import org.openhab.core.storage.StorageService;
 import org.openhab.core.thing.ChannelUID;
-import org.openhab.core.thing.events.ChannelDescriptionChangedEvent;
 import org.openhab.core.types.CommandOption;
-import org.osgi.service.component.annotations.Component;
 import org.slf4j.Logger;
 import org.slf4j.LoggerFactory;
 
@@ -40,11 +33,8 @@
  * @author John Marshall - Initial contribution
  */
 
-@Component(service = { BroadlinkMappingService.class, EventSubscriber.class }, property = {
-        "service.pid=org.openhab.binding.broadlink.internal.BroadlinkMappingService" })
-
 @NonNullByDefault
-public class BroadlinkMappingService implements EventSubscriber {
+public class BroadlinkMappingService {
     private final Logger logger = LoggerFactory.getLogger(BroadlinkMappingService.class);
     private final BroadlinkRemoteDynamicCommandDescriptionProvider commandDescriptionProvider;
     private final ChannelUID irTargetChannelUID;
@@ -52,12 +42,7 @@
     private final StorageService storageService;
     private final Storage<String> irStorage;
     private final Storage<String> rfStorage;
-<<<<<<< HEAD
-    private final Set<String> subscribedEventTypes = Set.of(ChannelDescriptionChangedEvent.TYPE);
-    private final EventFilter eventFilter = new TopicEventFilter("openhab/channels/command/.*");
-=======
     private static ArrayList<BroadlinkMappingService> mappingInstances = new ArrayList<BroadlinkMappingService>();
->>>>>>> df271c17
 
     public BroadlinkMappingService(BroadlinkRemoteDynamicCommandDescriptionProvider commandDescriptionProvider,
             ChannelUID irTargetChannelUID, ChannelUID rfTargetChannelUID, StorageService storageService) {
@@ -80,25 +65,6 @@
         mappingInstances.remove(this);
     }
 
-    @Override
-    public Set<String> getSubscribedEventTypes() {
-        return subscribedEventTypes;
-    }
-
-    @Override
-    public @Nullable EventFilter getEventFilter() {
-        return eventFilter;
-    }
-
-    @Override
-    public void receive(Event event) {
-        String topic = event.getTopic();
-        String type = event.getType();
-        String payload = event.getPayload();
-        String source = event.getSource();
-        logger.debug("Event Received with type {}, topic {}. source {} and payload {}", type, topic, source, payload);
-    }
-
     public @Nullable String lookupCode(String command, String codeType) {
         String response;
         switch (codeType) {
