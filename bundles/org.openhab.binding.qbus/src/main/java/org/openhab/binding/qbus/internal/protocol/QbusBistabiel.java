/**
 * Copyright (c) 2010-2021 Contributors to the openHAB project
 *
 * See the NOTICE file(s) distributed with this work for additional
 * information.
 *
 * This program and the accompanying materials are made available under the
 * terms of the Eclipse Public License 2.0 which is available at
 * http://www.eclipse.org/legal/epl-2.0
 *
 * SPDX-License-Identifier: EPL-2.0
 */
package org.openhab.binding.qbus.internal.protocol;

import org.eclipse.jdt.annotation.NonNullByDefault;
import org.eclipse.jdt.annotation.Nullable;
import org.openhab.binding.qbus.internal.handler.QbusBistabielHandler;
import org.slf4j.Logger;
import org.slf4j.LoggerFactory;

/**
 * The {@link QbusBistabiel} class represents the Qbus BISTABIEL output.
 *
 * @author Koen Schockaert - Initial Contribution
 */

@NonNullByDefault
public final class QbusBistabiel {

    private final Logger logger = LoggerFactory.getLogger(QbusBistabiel.class);

<<<<<<< HEAD
    private @Nullable QbusCommunication qComm;
=======
    private @Nullable QbusCommunication QComm;
>>>>>>> 96d8d832

    private String id;

    private @Nullable Integer state;

    private @Nullable QbusBistabielHandler thingHandler;

    QbusBistabiel(String id) {
        this.id = id;
    }

    /**
     * This method should be called if the ThingHandler for the thing corresponding to this bistabiel is initialized.
     * It keeps a record of the thing handler in this object so the thing can be updated when
     * the bistable output receives an update from the Qbus IP-interface.
     *
     * @param handler
     */
    public void setThingHandler(QbusBistabielHandler handler) {
        this.thingHandler = handler;
    }

    /**
     * This method sets a pointer to the qComm BISTABIEL of class {@link QbusCommuncation}.
     * This is then used to be able to call back the sendCommand method in this class to send a command to the
     * Qbus IP-interface when..
     *
     * @param qComm
     */
    public void setQComm(QbusCommunication qComm) {
        this.qComm = qComm;
    }

    /**
     * Get state of bistabiel.
     *
     * @return bistabiel state
     */
    public @Nullable Integer getState() {
        if (this.state != null) {
            return this.state;
        } else {
            return null;
        }
    }

    /**
     * Sets state of bistabiel.
     *
     * @param bistabiel state
     */
    void setState(int state) {
        this.state = state;
        QbusBistabielHandler handler = this.thingHandler;
        if (handler != null) {
            handler.handleStateUpdate(this);
        }
    }

    /**
     * Sends bistabiel to Qbus.
     *
     * @throws InterruptedException
     */
    public void execute(int value, String sn) {
        QbusMessageCmd qCmd = new QbusMessageCmd(sn, "executeBistabiel").withId(this.id).withState(value);
        QbusCommunication comm = qComm;
        if (comm != null) {
            try {
<<<<<<< HEAD
                comm.sendMessage(qCmd);
            } catch (InterruptedException e) {
                logger.warn("Could not send command for bistabiel {}, {}", this.id, e.getMessage());

=======
                comm.sendMessage(QCmd);
            } catch (InterruptedException e) {
                logger.warn("Could not send command for bistabiel {}", this.id);
>>>>>>> 96d8d832
            }
        }
    }
}<|MERGE_RESOLUTION|>--- conflicted
+++ resolved
@@ -29,11 +29,7 @@
 
     private final Logger logger = LoggerFactory.getLogger(QbusBistabiel.class);
 
-<<<<<<< HEAD
     private @Nullable QbusCommunication qComm;
-=======
-    private @Nullable QbusCommunication QComm;
->>>>>>> 96d8d832
 
     private String id;
 
@@ -103,16 +99,9 @@
         QbusCommunication comm = qComm;
         if (comm != null) {
             try {
-<<<<<<< HEAD
                 comm.sendMessage(qCmd);
             } catch (InterruptedException e) {
                 logger.warn("Could not send command for bistabiel {}, {}", this.id, e.getMessage());
-
-=======
-                comm.sendMessage(QCmd);
-            } catch (InterruptedException e) {
-                logger.warn("Could not send command for bistabiel {}", this.id);
->>>>>>> 96d8d832
             }
         }
     }
