--- conflicted
+++ resolved
@@ -5,11 +5,7 @@
   <parent>
     <groupId>org.openhab.addons.bundles</groupId>
     <artifactId>org.openhab.addons.reactor.bundles</artifactId>
-<<<<<<< HEAD
-    <version>4.2.0-SNAPSHOT</version>
-=======
     <version>4.1.2-SNAPSHOT</version>
->>>>>>> 2f4191b8
   </parent>
 
   <artifactId>org.openhab.binding.tr064</artifactId>
@@ -21,7 +17,7 @@
       <plugin>
         <groupId>org.jvnet.jaxb2.maven2</groupId>
         <artifactId>maven-jaxb2-plugin</artifactId>
-        <version>0.15.3</version>
+        <version>0.14.0</version>
         <executions>
           <execution>
             <id>generate-jaxb-sources</id>
