--- conflicted
+++ resolved
@@ -5,11 +5,7 @@
   <parent>
     <groupId>org.openhab.addons.bundles</groupId>
     <artifactId>org.openhab.addons.reactor.bundles</artifactId>
-<<<<<<< HEAD
-    <version>4.2.0-SNAPSHOT</version>
-=======
     <version>4.1.2-SNAPSHOT</version>
->>>>>>> 2f4191b8
   </parent>
 
   <artifactId>org.openhab.persistence.dynamodb</artifactId>
@@ -25,7 +21,6 @@
     <dep.noembedding>netty-common,netty-transport,netty-transport-native-epoll,netty-transport-native-unix-common,netty-buffer,netty-resolver,netty-codec,netty-codec-http,netty-codec-http2,netty-handler</dep.noembedding>
     <!-- slf4j version matching the version specified in openhab-core/pom.xml -->
     <slf4j.version>1.7.32</slf4j.version>
-    <jetty.version>9.4.54.v20240208</jetty.version>
   </properties>
 
   <!--Custom repository for DynamoDBLocal -->
@@ -43,6 +38,7 @@
       <plugin>
         <groupId>org.apache.maven.plugins</groupId>
         <artifactId>maven-dependency-plugin</artifactId>
+        <version>3.1.2</version>
         <executions>
           <execution>
             <id>copy</id>
@@ -190,12 +186,6 @@
       <version>[1.0, 2.0)</version>
       <scope>test</scope>
     </dependency>
-    <dependency>
-      <groupId>org.eclipse.jetty</groupId>
-      <artifactId>jetty-http</artifactId>
-      <version>${jetty.version}</version>
-      <scope>test</scope>
-    </dependency>
 
     <!-- -->
     <!-- -->
