--- conflicted
+++ resolved
@@ -18,10 +18,7 @@
 {::options toc_levels="2..4"/}
 
 - TOC
-<<<<<<< HEAD
-=======
 
->>>>>>> 1633c705
 {:toc}
 
 ## Prerequisites
@@ -83,15 +80,9 @@
 - Only one of `s` or `n` attributes are specified, not both. Most items are converted to number type for most compact representation.
 - Compared to legacy format, data overhead is minimizing by using short attribute names, number timestamps and having only single table.
 - `exp` attribute is used with DynamoDB Time To Live (TTL) feature to automatically delete old data
-<<<<<<< HEAD
 
 #### Legacy schema
 
-=======
-
-#### Legacy schema
-
->>>>>>> 1633c705
 Configure the addon to use legacy schema by setting `tablePrefix` parameter.
 
 - When an item is persisted via this service, a table is created (if necessary).
