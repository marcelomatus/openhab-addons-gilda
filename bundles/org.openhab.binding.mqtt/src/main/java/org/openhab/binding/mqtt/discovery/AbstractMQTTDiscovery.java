--- conflicted
+++ resolved
@@ -12,14 +12,11 @@
  */
 package org.openhab.binding.mqtt.discovery;
 
-<<<<<<< HEAD
-=======
 import java.util.Date;
 import java.util.Set;
 import java.util.concurrent.ScheduledFuture;
 import java.util.concurrent.TimeUnit;
 
->>>>>>> 393fb2d6
 import org.eclipse.jdt.annotation.NonNullByDefault;
 import org.eclipse.jdt.annotation.Nullable;
 import org.eclipse.smarthome.config.discovery.AbstractDiscoveryService;
@@ -46,9 +43,6 @@
  */
 @NonNullByDefault
 public abstract class AbstractMQTTDiscovery extends AbstractDiscoveryService implements MQTTTopicDiscoveryParticipant {
-<<<<<<< HEAD
-    protected final String subscribeTopic;
-=======
     private final Logger logger = LoggerFactory.getLogger(AbstractMQTTDiscovery.class);
 
     protected final String subscribeTopic;
@@ -56,7 +50,6 @@
     private int timeout;
 
     private @Nullable ScheduledFuture<?> scheduledStop;
->>>>>>> 393fb2d6
 
     public AbstractMQTTDiscovery(@Nullable Set<ThingTypeUID> supportedThingTypes, int timeout,
             boolean backgroundDiscoveryEnabledByDefault, String baseTopic) {
