--- conflicted
+++ resolved
@@ -43,14 +43,9 @@
 | indoortemp      | The indoor temperature as measured by the unit.                                             |
 | outdoortemp     | The outdoor temperature as measured by the external part of the air conditioning system. May not be available when unit is off. |
 | mode            | The mode set for the unit (AUTO, DEHUMIDIFIER, COLD, HEAT, FAN)                             |
-<<<<<<< HEAD
 | homekit mode    | A mode that is compatible with homekit/alexa/google home (off, on, heat, cool)              | 
-| airbasefanspeed | The fan speed set for the unit (AUTO, LEVEL_1, LEVEL_2, LEVEL_3)                            |
-| zone1           | Turns zone 1 on/off for the air conditioning unit (if a zoned controller is installed.      |
-=======
 | airbasefanspeed | The fan speed set for the unit (AIRSIDE, LEVEL_1, LEVEL_2, LEVEL_3, LEVEL_4, LEVEL_5, AUTO_LEVEL_1, AUTO_LEVEL_2, AUTO_LEVEL_3, AUTO_LEVEL_4, AUTO_LEVEL_5)  |
 | zone1           | Turns zone 1 on/off for the air conditioning unit (if a zone controller is installed.)      |
->>>>>>> 59fdd798
 | zone2           | Turns zone 2 on/off for the air conditioning unit.                                          |
 | zone3           | Turns zone 3 on/off for the air conditioning unit.                                          |
 | zone4           | Turns zone 4 on/off for the air conditioning unit.                                          |
