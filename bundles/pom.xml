<?xml version="1.0" encoding="UTF-8" standalone="no"?>
<project xmlns="http://maven.apache.org/POM/4.0.0" xmlns:xsi="http://www.w3.org/2001/XMLSchema-instance"
  xsi:schemaLocation="http://maven.apache.org/POM/4.0.0 http://maven.apache.org/xsd/maven-4.0.0.xsd">

  <modelVersion>4.0.0</modelVersion>

  <parent>
    <groupId>org.openhab.addons</groupId>
    <artifactId>org.openhab.addons.reactor</artifactId>
    <version>2.5.7-SNAPSHOT</version>
  </parent>

  <groupId>org.openhab.addons.bundles</groupId>
  <artifactId>org.openhab.addons.reactor.bundles</artifactId>
  <packaging>pom</packaging>

  <name>openHAB Add-ons :: Bundles</name>

  <modules>
    <!-- io -->
    <module>org.openhab.io.homekit</module>
    <module>org.openhab.io.hueemulation</module>
    <module>org.openhab.io.imperihome</module>
    <module>org.openhab.io.javasound</module>
    <module>org.openhab.io.neeo</module>
    <module>org.openhab.io.openhabcloud</module>
    <module>org.openhab.io.transport.modbus</module>
    <module>org.openhab.io.mqttembeddedbroker</module>
    <module>org.openhab.io.webaudio</module>
    <!-- transformations -->
    <module>org.openhab.transform.bin2json</module>
    <module>org.openhab.transform.exec</module>
    <module>org.openhab.transform.javascript</module>
    <module>org.openhab.transform.jinja</module>
    <module>org.openhab.transform.jsonpath</module>
    <module>org.openhab.transform.map</module>
    <module>org.openhab.transform.regex</module>
    <module>org.openhab.transform.scale</module>
    <module>org.openhab.transform.xpath</module>
    <module>org.openhab.transform.xslt</module>
    <!-- bindings -->
    <module>org.openhab.binding.adorne</module>
    <module>org.openhab.binding.airquality</module>
    <module>org.openhab.binding.airvisualnode</module>
    <module>org.openhab.binding.alarmdecoder</module>
    <module>org.openhab.binding.allplay</module>
    <module>org.openhab.binding.amazondashbutton</module>
    <module>org.openhab.binding.amazonechocontrol</module>
    <module>org.openhab.binding.ambientweather</module>
    <module>org.openhab.binding.astro</module>
    <module>org.openhab.binding.atlona</module>
    <module>org.openhab.binding.autelis</module>
    <module>org.openhab.binding.avmfritz</module>
    <module>org.openhab.binding.bigassfan</module>
    <module>org.openhab.binding.bluetooth</module>
    <module>org.openhab.binding.bluetooth.airthings</module>
    <module>org.openhab.binding.bluetooth.am43</module>
    <module>org.openhab.binding.bluetooth.bluegiga</module>
    <module>org.openhab.binding.bluetooth.bluez</module>
    <module>org.openhab.binding.bluetooth.blukii</module>
    <module>org.openhab.binding.bluetooth.daikinmadoka</module>
    <module>org.openhab.binding.bluetooth.ruuvitag</module>
    <module>org.openhab.binding.boschindego</module>
    <module>org.openhab.binding.bosesoundtouch</module>
    <module>org.openhab.binding.bsblan</module>
    <module>org.openhab.binding.bticinosmarther</module>
    <module>org.openhab.binding.buienradar</module>
    <module>org.openhab.binding.cbus</module>
    <module>org.openhab.binding.chromecast</module>
    <module>org.openhab.binding.cm11a</module>
    <module>org.openhab.binding.coolmasternet</module>
    <module>org.openhab.binding.coronastats</module>
    <module>org.openhab.binding.daikin</module>
    <module>org.openhab.binding.danfossairunit</module>
    <module>org.openhab.binding.darksky</module>
    <module>org.openhab.binding.deconz</module>
    <module>org.openhab.binding.denonmarantz</module>
    <module>org.openhab.binding.digiplex</module>
    <module>org.openhab.binding.digitalstrom</module>
    <module>org.openhab.binding.dlinksmarthome</module>
    <module>org.openhab.binding.dmx</module>
    <module>org.openhab.binding.doorbird</module>
    <module>org.openhab.binding.dscalarm</module>
    <module>org.openhab.binding.dsmr</module>
    <module>org.openhab.binding.dwdpollenflug</module>
    <module>org.openhab.binding.dwdunwetter</module>
    <module>org.openhab.binding.ecobee</module>
    <module>org.openhab.binding.elerotransmitterstick</module>
    <module>org.openhab.binding.energenie</module>
    <module>org.openhab.binding.enigma2</module>
    <module>org.openhab.binding.enocean</module>
    <module>org.openhab.binding.enturno</module>
    <module>org.openhab.binding.etherrain</module>
    <module>org.openhab.binding.evohome</module>
    <module>org.openhab.binding.exec</module>
    <module>org.openhab.binding.feed</module>
    <module>org.openhab.binding.feican</module>
    <module>org.openhab.binding.fmiweather</module>
    <module>org.openhab.binding.folding</module>
    <module>org.openhab.binding.foobot</module>
    <module>org.openhab.binding.freebox</module>
    <module>org.openhab.binding.fronius</module>
    <module>org.openhab.binding.fsinternetradio</module>
    <module>org.openhab.binding.ftpupload</module>
    <module>org.openhab.binding.gardena</module>
    <module>org.openhab.binding.goecharger</module>
    <module>org.openhab.binding.globalcache</module>
    <module>org.openhab.binding.gpstracker</module>
    <module>org.openhab.binding.gree</module>
    <module>org.openhab.binding.groheondus</module>
    <module>org.openhab.binding.harmonyhub</module>
    <module>org.openhab.binding.hdanywhere</module>
    <module>org.openhab.binding.hdpowerview</module>
    <module>org.openhab.binding.helios</module>
    <module>org.openhab.binding.heliosventilation</module>
    <module>org.openhab.binding.heos</module>
    <module>org.openhab.binding.homematic</module>
    <module>org.openhab.binding.hpprinter</module>
    <module>org.openhab.binding.hue</module>
    <module>org.openhab.binding.hydrawise</module>
    <module>org.openhab.binding.hyperion</module>
    <module>org.openhab.binding.iaqualink</module>
    <module>org.openhab.binding.icalendar</module>
    <module>org.openhab.binding.icloud</module>
    <module>org.openhab.binding.ihc</module>
    <module>org.openhab.binding.innogysmarthome</module>
    <module>org.openhab.binding.insteon</module>
    <module>org.openhab.binding.ipp</module>
    <module>org.openhab.binding.irtrans</module>
    <module>org.openhab.binding.jeelink</module>
    <module>org.openhab.binding.keba</module>
    <module>org.openhab.binding.km200</module>
    <module>org.openhab.binding.knx</module>
    <module>org.openhab.binding.kodi</module>
    <module>org.openhab.binding.konnected</module>
    <module>org.openhab.binding.kostalinverter</module>
    <module>org.openhab.binding.lametrictime</module>
    <module>org.openhab.binding.lcn</module>
    <module>org.openhab.binding.leapmotion</module>
    <module>org.openhab.binding.lghombot</module>
    <module>org.openhab.binding.lgtvserial</module>
    <module>org.openhab.binding.lgwebos</module>
    <module>org.openhab.binding.lifx</module>
<<<<<<< HEAD
    <module>org.openhab.binding.lightwaverf</module>
=======
    <module>org.openhab.binding.linky</module>
>>>>>>> 6084c1f5
    <module>org.openhab.binding.linuxinput</module>
    <module>org.openhab.binding.lirc</module>
    <module>org.openhab.binding.logreader</module>
    <module>org.openhab.binding.loxone</module>
    <module>org.openhab.binding.lutron</module>
    <module>org.openhab.binding.mail</module>
    <module>org.openhab.binding.max</module>
    <module>org.openhab.binding.mcp23017</module>
    <module>org.openhab.binding.melcloud</module>
    <module>org.openhab.binding.meteoalerte</module>
    <module>org.openhab.binding.meteoblue</module>
    <module>org.openhab.binding.meteostick</module>
    <module>org.openhab.binding.miele</module>
    <module>org.openhab.binding.mihome</module>
    <module>org.openhab.binding.miio</module>
    <module>org.openhab.binding.millheat</module>
    <module>org.openhab.binding.milight</module>
    <module>org.openhab.binding.minecraft</module>
    <module>org.openhab.binding.modbus</module>
    <module>org.openhab.binding.modbus.sunspec</module>
    <module>org.openhab.binding.mqtt</module>
    <module>org.openhab.binding.mqtt.generic</module>
    <module>org.openhab.binding.mqtt.homeassistant</module>
    <module>org.openhab.binding.mqtt.homie</module>
    <module>org.openhab.binding.nanoleaf</module>
    <module>org.openhab.binding.neato</module>
    <module>org.openhab.binding.neeo</module>
    <module>org.openhab.binding.neohub</module>
    <module>org.openhab.binding.nest</module>
    <module>org.openhab.binding.netatmo</module>
    <module>org.openhab.binding.network</module>
    <module>org.openhab.binding.networkupstools</module>
    <module>org.openhab.binding.nibeheatpump</module>
    <module>org.openhab.binding.nibeuplink</module>
    <module>org.openhab.binding.nikobus</module>
    <module>org.openhab.binding.nikohomecontrol</module>
    <module>org.openhab.binding.novafinedust</module>
    <module>org.openhab.binding.ntp</module>
    <module>org.openhab.binding.nuki</module>
    <module>org.openhab.binding.oceanic</module>
    <module>org.openhab.binding.ojelectronics</module>
    <module>org.openhab.binding.omnikinverter</module>
    <module>org.openhab.binding.onebusaway</module>
    <module>org.openhab.binding.onewiregpio</module>
    <module>org.openhab.binding.onewire</module>
    <module>org.openhab.binding.onkyo</module>
    <module>org.openhab.binding.opengarage</module>
    <module>org.openhab.binding.opensprinkler</module>
    <module>org.openhab.binding.openthermgateway</module>
    <module>org.openhab.binding.openuv</module>
    <module>org.openhab.binding.openweathermap</module>
    <module>org.openhab.binding.orvibo</module>
    <module>org.openhab.binding.paradoxalarm</module>
    <module>org.openhab.binding.pentair</module>
    <module>org.openhab.binding.phc</module>
    <module>org.openhab.binding.pioneeravr</module>
    <module>org.openhab.binding.pixometer</module>
    <module>org.openhab.binding.pjlinkdevice</module>
    <module>org.openhab.binding.plclogo</module>
    <module>org.openhab.binding.plugwise</module>
    <module>org.openhab.binding.powermax</module>
    <module>org.openhab.binding.pulseaudio</module>
    <module>org.openhab.binding.pushbullet</module>
    <module>org.openhab.binding.radiothermostat</module>
    <module>org.openhab.binding.regoheatpump</module>
    <module>org.openhab.binding.rfxcom</module>
    <module>org.openhab.binding.rme</module>
    <module>org.openhab.binding.robonect</module>
    <module>org.openhab.binding.rotel</module>
    <module>org.openhab.binding.rotelra1x</module>
    <module>org.openhab.binding.russound</module>
    <module>org.openhab.binding.sagercaster</module>
    <module>org.openhab.binding.samsungtv</module>
    <module>org.openhab.binding.satel</module>
    <module>org.openhab.binding.seneye</module>
    <module>org.openhab.binding.sensebox</module>
    <module>org.openhab.binding.sensibo</module>
    <module>org.openhab.binding.serialbutton</module>
    <module>org.openhab.binding.shelly</module>
    <module>org.openhab.binding.silvercrestwifisocket</module>
    <module>org.openhab.binding.siemensrds</module>
    <module>org.openhab.binding.sinope</module>
    <module>org.openhab.binding.sleepiq</module>
    <module>org.openhab.binding.smaenergymeter</module>
    <module>org.openhab.binding.smartmeter</module>
    <module>org.openhab.binding.smhi</module>
    <module>org.openhab.binding.snmp</module>
    <module>org.openhab.binding.solaredge</module>
    <module>org.openhab.binding.solarlog</module>
	<module>org.openhab.binding.somfymylink</module>
    <module>org.openhab.binding.somfytahoma</module>
    <module>org.openhab.binding.sonos</module>
    <module>org.openhab.binding.sonyaudio</module>
    <module>org.openhab.binding.sonyprojector</module>
    <module>org.openhab.binding.spotify</module>
    <module>org.openhab.binding.squeezebox</module>
    <module>org.openhab.binding.synopanalyzer</module>
    <module>org.openhab.binding.systeminfo</module>
    <module>org.openhab.binding.tado</module>
    <module>org.openhab.binding.tankerkoenig</module>
    <module>org.openhab.binding.telegram</module>
    <module>org.openhab.binding.tellstick</module>
    <module>org.openhab.binding.tesla</module>
    <module>org.openhab.binding.tibber</module>
    <module>org.openhab.binding.tplinksmarthome</module>
    <module>org.openhab.binding.tradfri</module>
    <module>org.openhab.binding.unifi</module>
    <module>org.openhab.binding.urtsi</module>
    <module>org.openhab.binding.valloxmv</module>
    <module>org.openhab.binding.vektiva</module>
    <module>org.openhab.binding.velbus</module>
    <module>org.openhab.binding.velux</module>
    <module>org.openhab.binding.verisure</module>
    <module>org.openhab.binding.vigicrues</module>
    <module>org.openhab.binding.vitotronic</module>
    <module>org.openhab.binding.volvooncall</module>
    <module>org.openhab.binding.weathercompany</module>
    <module>org.openhab.binding.weatherunderground</module>
    <module>org.openhab.binding.wemo</module>
    <module>org.openhab.binding.wifiled</module>
    <module>org.openhab.binding.windcentrale</module>
    <module>org.openhab.binding.xmltv</module>
    <module>org.openhab.binding.xmppclient</module>
    <module>org.openhab.binding.yamahareceiver</module>
    <module>org.openhab.binding.yeelight</module>
    <module>org.openhab.binding.zoneminder</module>
    <module>org.openhab.binding.zway</module>
    <!-- extensionservices -->
    <module>org.openhab.extensionservice.marketplace</module>
    <module>org.openhab.extensionservice.marketplace.automation</module>
    <!-- voice -->
    <module>org.openhab.voice.googletts</module>
    <module>org.openhab.voice.mactts</module>
    <module>org.openhab.voice.marytts</module>
    <module>org.openhab.voice.picotts</module>
    <module>org.openhab.voice.pollytts</module>
    <module>org.openhab.voice.voicerss</module>
  </modules>

  <dependencies>
    <!-- openHAB core -->
    <dependency>
      <groupId>org.openhab.core.bom</groupId>
      <artifactId>org.openhab.core.bom.compile</artifactId>
      <type>pom</type>
      <scope>provided</scope>
    </dependency>
    <dependency>
      <groupId>org.openhab.core.bom</groupId>
      <artifactId>org.openhab.core.bom.openhab-core</artifactId>
      <type>pom</type>
      <scope>provided</scope>
    </dependency>
    <dependency>
      <groupId>org.openhab.core.bom</groupId>
      <artifactId>org.openhab.core.bom.test</artifactId>
      <type>pom</type>
      <scope>test</scope>
    </dependency>
    <!-- Distribution -->
    <dependency>
      <groupId>org.apache.karaf.features</groupId>
      <artifactId>framework</artifactId>
      <version>${karaf.version}</version>
      <type>kar</type>
      <optional>true</optional>
      <exclusions>
        <exclusion>
          <groupId>*</groupId>
          <artifactId>*</artifactId>
        </exclusion>
      </exclusions>
    </dependency>
    <!-- Repositories -->
    <dependency>
      <groupId>org.apache.karaf.features</groupId>
      <artifactId>standard</artifactId>
      <version>${karaf.version}</version>
      <classifier>features</classifier>
      <type>xml</type>
      <scope>provided</scope>
    </dependency>
  </dependencies>

  <properties>
    <dep.noembedding/>
  </properties>

  <build>
    <pluginManagement>
      <plugins>
        <plugin>
          <groupId>org.apache.maven.plugins</groupId>
          <artifactId>maven-jar-plugin</artifactId>
          <configuration>
            <archive>
              <manifestFile>${project.build.outputDirectory}/META-INF/MANIFEST.MF</manifestFile>
            </archive>
            <skipIfEmpty>true</skipIfEmpty>
          </configuration>
        </plugin>
        <plugin>
          <groupId>org.apache.karaf.tooling</groupId>
          <artifactId>karaf-maven-plugin</artifactId>
          <version>${karaf.version}</version>
          <extensions>true</extensions>
          <configuration>
            <startLevel>80</startLevel>
            <aggregateFeatures>true</aggregateFeatures>
            <checkDependencyChange>true</checkDependencyChange>
            <failOnDependencyChange>false</failOnDependencyChange>
            <logDependencyChanges>true</logDependencyChanges>
            <overwriteChangedDependencies>true</overwriteChangedDependencies>
          </configuration>
          <executions>
            <execution>
              <id>compile</id>
              <goals>
                <goal>features-generate-descriptor</goal>
              </goals>
              <phase>generate-resources</phase>
              <configuration>
                <inputFile>${feature.directory}</inputFile>
              </configuration>
            </execution>
            <execution>
              <id>karaf-feature-verification</id>
              <goals>
                <goal>verify</goal>
              </goals>
              <phase>verify</phase>
              <configuration>
                <descriptors combine.children="append">
                  <!-- Apache Karaf -->
                  <descriptor>mvn:org.apache.karaf.features/framework/${karaf.version}/xml/features</descriptor>
                  <descriptor>mvn:org.apache.karaf.features/standard/${karaf.version}/xml/features</descriptor>
                  <!-- Current feature under verification -->
                  <descriptor>file:${project.build.directory}/feature/feature.xml</descriptor>
                </descriptors>
                <distribution>org.apache.karaf.features:framework</distribution>
                <javase>1.8</javase>
                <framework>
                  <feature>framework</feature>
                </framework>
                <features>
                  <feature>openhab-*</feature>
                </features>
                <verifyTransitive>false</verifyTransitive>
                <ignoreMissingConditions>true</ignoreMissingConditions>
                <fail>first</fail>
              </configuration>
            </execution>
          </executions>
        </plugin>
      </plugins>
    </pluginManagement>

    <plugins>
      <plugin>
        <groupId>biz.aQute.bnd</groupId>
        <artifactId>bnd-maven-plugin</artifactId>
      </plugin>
      <plugin>
        <groupId>org.apache.maven.plugins</groupId>
        <artifactId>maven-source-plugin</artifactId>
        <executions>
          <execution>
            <id>attach-sources</id>
            <goals>
              <goal>jar-no-fork</goal>
            </goals>
          </execution>
        </executions>
      </plugin>
      <plugin>
        <groupId>org.apache.karaf.tooling</groupId>
        <artifactId>karaf-maven-plugin</artifactId>
      </plugin>
      <!-- embed compile time dependencies by unpacking -->
      <plugin>
        <groupId>org.apache.maven.plugins</groupId>
        <artifactId>maven-dependency-plugin</artifactId>
        <version>3.1.1</version>
        <executions>
          <execution>
            <id>embed-dependencies</id>
            <goals>
              <goal>unpack-dependencies</goal>
            </goals>
            <configuration>
              <includeScope>runtime</includeScope>
              <includeTypes>jar</includeTypes>
              <excludeGroupIds>javax.activation,org.apache.karaf.features</excludeGroupIds>
              <excludeArtifactIds>${dep.noembedding}</excludeArtifactIds>
              <outputDirectory>${project.build.directory}/classes</outputDirectory>
              <overWriteReleases>true</overWriteReleases>
              <overWriteSnapshots>true</overWriteSnapshots>
              <excludeTransitive>true</excludeTransitive>
              <type>jar</type>
            </configuration>
          </execution>
        </executions>
      </plugin>
    </plugins>
  </build>

  <profiles>
    <!-- remove unused classes / shrink jar -->
    <profile>
      <id>shrink-bundle</id>
      <activation>
        <file>
          <exists>shrinkBundle.profile</exists>
        </file>
      </activation>
      <build>
        <plugins>
          <plugin>
            <groupId>com.github.wvengen</groupId>
            <artifactId>proguard-maven-plugin</artifactId>
            <version>2.1.1</version>
            <executions>
              <execution>
                <id>shrink-bundle</id>
                <phase>package</phase>
                <goals>
                  <goal>proguard</goal>
                </goals>
              </execution>
            </executions>
            <configuration>
              <obfuscate>false</obfuscate>
              <injarNotExistsSkip>true</injarNotExistsSkip>
              <outputDirectory>${project.build.directory}</outputDirectory>
              <libs>
                <lib>${java.home}/lib/rt.jar</lib>
              </libs>
              <options>
                <option>-dontwarn</option>
                <option>-dontnote</option>
                <option>-keep,includedescriptorclasses public class org.openhab.** { *; }</option>
                <option>-printusage ${project.build.directory}/shrink_log.txt</option>
              </options>
            </configuration>
          </plugin>
        </plugins>
      </build>
    </profile>
    <!-- suppress embedding of dependencies -->
    <profile>
      <id>no-embed-dependencies</id>
      <activation>
        <file>
          <exists>noEmbedDependencies.profile</exists>
        </file>
      </activation>
      <build>
        <plugins>
          <plugin>
            <groupId>org.apache.maven.plugins</groupId>
            <artifactId>maven-dependency-plugin</artifactId>
            <executions>
              <execution>
                <id>embed-dependencies</id>
                <phase>none</phase>
              </execution>
            </executions>
          </plugin>
        </plugins>
      </build>
    </profile>
  </profiles>

</project><|MERGE_RESOLUTION|>--- conflicted
+++ resolved
@@ -141,11 +141,8 @@
     <module>org.openhab.binding.lgtvserial</module>
     <module>org.openhab.binding.lgwebos</module>
     <module>org.openhab.binding.lifx</module>
-<<<<<<< HEAD
     <module>org.openhab.binding.lightwaverf</module>
-=======
     <module>org.openhab.binding.linky</module>
->>>>>>> 6084c1f5
     <module>org.openhab.binding.linuxinput</module>
     <module>org.openhab.binding.lirc</module>
     <module>org.openhab.binding.logreader</module>
