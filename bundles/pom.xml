<?xml version="1.0" encoding="UTF-8" standalone="no"?>
<project xmlns="http://maven.apache.org/POM/4.0.0" xmlns:xsi="http://www.w3.org/2001/XMLSchema-instance" xsi:schemaLocation="http://maven.apache.org/POM/4.0.0 http://maven.apache.org/xsd/maven-4.0.0.xsd">
    
  <modelVersion>4.0.0</modelVersion>
    
  <parent>
        
    <groupId>org.openhab.addons</groupId>
        
    <artifactId>org.openhab.addons.reactor</artifactId>
        
    <version>3.0.0-SNAPSHOT</version>
      
  </parent>
    
  <groupId>org.openhab.addons.bundles</groupId>
    
  <artifactId>org.openhab.addons.reactor.bundles</artifactId>
    
  <packaging>pom</packaging>
    
  <name>openHAB Add-ons :: Bundles</name>
    
  <modules>
<<<<<<< HEAD
        
=======
    <!-- automation -->
    <module>org.openhab.automation.groovyscripting</module>
>>>>>>> 402db720
    <!-- io -->
        
    <module>org.openhab.io.homekit</module>
        
    <module>org.openhab.io.hueemulation</module>
        
    <module>org.openhab.io.imperihome</module>
        
    <module>org.openhab.io.neeo</module>
        
    <module>org.openhab.io.openhabcloud</module>
        
    <module>org.openhab.io.transport.modbus</module>
        
    <!-- transformations -->
        
    <module>org.openhab.transform.bin2json</module>
        
    <module>org.openhab.transform.exec</module>
        
    <module>org.openhab.transform.javascript</module>
        
    <module>org.openhab.transform.jinja</module>
        
    <module>org.openhab.transform.jsonpath</module>
        
    <module>org.openhab.transform.map</module>
        
    <module>org.openhab.transform.regex</module>
        
    <module>org.openhab.transform.scale</module>
        
    <module>org.openhab.transform.xpath</module>
        
    <module>org.openhab.transform.xslt</module>
        
    <!-- bindings -->
        
    <module>org.openhab.binding.adorne</module>
        
    <module>org.openhab.binding.airquality</module>
        
    <module>org.openhab.binding.airvisualnode</module>
        
    <module>org.openhab.binding.alarmdecoder</module>
        
    <module>org.openhab.binding.allplay</module>
        
    <module>org.openhab.binding.amazondashbutton</module>
        
    <module>org.openhab.binding.amazonechocontrol</module>
        
    <module>org.openhab.binding.ambientweather</module>
        
    <module>org.openhab.binding.astro</module>
        
    <module>org.openhab.binding.atlona</module>
        
    <module>org.openhab.binding.autelis</module>
        
    <module>org.openhab.binding.automower</module>
        
    <module>org.openhab.binding.avmfritz</module>
        
    <module>org.openhab.binding.bigassfan</module>
        
    <module>org.openhab.binding.bluetooth</module>
        
    <module>org.openhab.binding.bluetooth.airthings</module>
        
    <module>org.openhab.binding.bluetooth.am43</module>
        
    <module>org.openhab.binding.bluetooth.bluegiga</module>
        
    <module>org.openhab.binding.bluetooth.bluez</module>
        
    <module>org.openhab.binding.bluetooth.blukii</module>
        
    <module>org.openhab.binding.bluetooth.daikinmadoka</module>
        
    <module>org.openhab.binding.bluetooth.roaming</module>
        
    <module>org.openhab.binding.bluetooth.ruuvitag</module>
        
    <module>org.openhab.binding.boschindego</module>
        
    <module>org.openhab.binding.bosesoundtouch</module>
        
    <module>org.openhab.binding.bsblan</module>
        
    <module>org.openhab.binding.bticinosmarther</module>
        
    <module>org.openhab.binding.buienradar</module>
        
    <module>org.openhab.binding.caddx</module>
        
    <module>org.openhab.binding.cbus</module>
        
    <module>org.openhab.binding.chromecast</module>
        
    <module>org.openhab.binding.cm11a</module>
        
    <module>org.openhab.binding.comfoair</module>
        
    <module>org.openhab.binding.coolmasternet</module>
        
    <module>org.openhab.binding.coronastats</module>
        
    <module>org.openhab.binding.daikin</module>
        
    <module>org.openhab.binding.danfossairunit</module>
        
    <module>org.openhab.binding.darksky</module>
        
    <module>org.openhab.binding.deconz</module>
        
    <module>org.openhab.binding.denonmarantz</module>
        
    <module>org.openhab.binding.digiplex</module>
        
    <module>org.openhab.binding.digitalstrom</module>
        
    <module>org.openhab.binding.dlinksmarthome</module>
        
    <module>org.openhab.binding.dmx</module>
        
    <module>org.openhab.binding.doorbird</module>
        
    <module>org.openhab.binding.draytonwiser</module>
        
    <module>org.openhab.binding.dscalarm</module>
        
    <module>org.openhab.binding.dsmr</module>
        
    <module>org.openhab.binding.dwdpollenflug</module>
        
    <module>org.openhab.binding.dwdunwetter</module>
        
    <module>org.openhab.binding.ecobee</module>
        
    <module>org.openhab.binding.elerotransmitterstick</module>
        
    <module>org.openhab.binding.energenie</module>
        
    <module>org.openhab.binding.enigma2</module>
        
    <module>org.openhab.binding.enocean</module>
        
    <module>org.openhab.binding.enturno</module>
        
    <module>org.openhab.binding.etherrain</module>
        
    <module>org.openhab.binding.evohome</module>
        
    <module>org.openhab.binding.exec</module>
        
    <module>org.openhab.binding.feed</module>
        
    <module>org.openhab.binding.feican</module>
        
    <module>org.openhab.binding.fmiweather</module>
        
    <module>org.openhab.binding.folding</module>
        
    <module>org.openhab.binding.foobot</module>
        
    <module>org.openhab.binding.freebox</module>
        
    <module>org.openhab.binding.fronius</module>
        
    <module>org.openhab.binding.fsinternetradio</module>
        
    <module>org.openhab.binding.ftpupload</module>
        
    <module>org.openhab.binding.gardena</module>
        
    <module>org.openhab.binding.gce</module>
        
    <module>org.openhab.binding.goecharger</module>
        
    <module>org.openhab.binding.globalcache</module>
        
    <module>org.openhab.binding.gpstracker</module>
        
    <module>org.openhab.binding.gree</module>
        
    <module>org.openhab.binding.groheondus</module>
        
    <module>org.openhab.binding.harmonyhub</module>
        
    <module>org.openhab.binding.hdanywhere</module>
        
    <module>org.openhab.binding.hdpowerview</module>
        
    <module>org.openhab.binding.helios</module>
        
    <module>org.openhab.binding.heliosventilation</module>
        
    <module>org.openhab.binding.heos</module>
        
    <module>org.openhab.binding.homematic</module>
        
    <module>org.openhab.binding.hpprinter</module>
        
    <module>org.openhab.binding.hue</module>
        
    <module>org.openhab.binding.hydrawise</module>
        
    <module>org.openhab.binding.hyperion</module>
        
    <module>org.openhab.binding.iammeter</module>
        
    <module>org.openhab.binding.iaqualink</module>
        
    <module>org.openhab.binding.icalendar</module>
        
    <module>org.openhab.binding.icloud</module>
        
    <module>org.openhab.binding.ihc</module>
        
    <module>org.openhab.binding.innogysmarthome</module>
        
    <module>org.openhab.binding.insteon</module>
        
    <module>org.openhab.binding.ipcamera</module>
        
    <module>org.openhab.binding.intesis</module>
        
    <module>org.openhab.binding.ipp</module>
        
    <module>org.openhab.binding.irtrans</module>
        
    <module>org.openhab.binding.ism8</module>
        
    <module>org.openhab.binding.jablotron</module>
        
    <module>org.openhab.binding.jeelink</module>
        
    <module>org.openhab.binding.kaleidescape</module>
        
    <module>org.openhab.binding.keba</module>
        
    <module>org.openhab.binding.km200</module>
        
    <module>org.openhab.binding.knx</module>
        
    <module>org.openhab.binding.kodi</module>
        
    <module>org.openhab.binding.konnected</module>
        
    <module>org.openhab.binding.kostalinverter</module>
        
    <module>org.openhab.binding.kvv</module>
        
    <module>org.openhab.binding.lametrictime</module>
        
    <module>org.openhab.binding.lcn</module>
        
    <module>org.openhab.binding.leapmotion</module>
        
    <module>org.openhab.binding.lghombot</module>
        
    <module>org.openhab.binding.lgtvserial</module>
        
    <module>org.openhab.binding.lgwebos</module>
        
    <module>org.openhab.binding.lifx</module>
        
    <module>org.openhab.binding.linky</module>
        
    <module>org.openhab.binding.linuxinput</module>
        
    <module>org.openhab.binding.lirc</module>
        
    <module>org.openhab.binding.logreader</module>
        
    <module>org.openhab.binding.loxone</module>
        
    <module>org.openhab.binding.luftdateninfo</module>
        
    <module>org.openhab.binding.lutron</module>
        
    <module>org.openhab.binding.magentatv</module>
        
    <module>org.openhab.binding.mail</module>
        
    <module>org.openhab.binding.max</module>
        
    <module>org.openhab.binding.mcp23017</module>
        
    <module>org.openhab.binding.melcloud</module>
        
    <module>org.openhab.binding.meteoalerte</module>
        
    <module>org.openhab.binding.meteoblue</module>
        
    <module>org.openhab.binding.meteostick</module>
        
    <module>org.openhab.binding.miele</module>
        
    <module>org.openhab.binding.mihome</module>
        
    <module>org.openhab.binding.miio</module>
        
    <module>org.openhab.binding.millheat</module>
        
    <module>org.openhab.binding.milight</module>
        
    <module>org.openhab.binding.minecraft</module>
        
    <module>org.openhab.binding.modbus</module>
        
    <module>org.openhab.binding.modbus.e3dc</module>
        
    <module>org.openhab.binding.modbus.studer</module>
        
    <module>org.openhab.binding.modbus.sunspec</module>
        
    <module>org.openhab.binding.modbus.stiebeleltron</module>
        
    <module>org.openhab.binding.modbus.helioseasycontrols</module>
        
    <module>org.openhab.binding.monopriceaudio</module>
        
    <module>org.openhab.binding.mpd</module>
        
    <module>org.openhab.binding.mqtt</module>
        
    <module>org.openhab.binding.mqtt.generic</module>
        
    <module>org.openhab.binding.mqtt.homeassistant</module>
        
    <module>org.openhab.binding.mqtt.homie</module>
        
    <module>org.openhab.binding.mystrom</module>
        
    <module>org.openhab.binding.nanoleaf</module>
        
    <module>org.openhab.binding.neato</module>
        
    <module>org.openhab.binding.neeo</module>
        
    <module>org.openhab.binding.neohub</module>
        
    <module>org.openhab.binding.nest</module>
        
    <module>org.openhab.binding.netatmo</module>
        
    <module>org.openhab.binding.network</module>
        
    <module>org.openhab.binding.networkupstools</module>
        
    <module>org.openhab.binding.nibeheatpump</module>
        
    <module>org.openhab.binding.nibeuplink</module>
        
    <module>org.openhab.binding.nikobus</module>
        
    <module>org.openhab.binding.nikohomecontrol</module>
        
    <module>org.openhab.binding.novafinedust</module>
        
    <module>org.openhab.binding.ntp</module>
        
    <module>org.openhab.binding.nuki</module>
        
    <module>org.openhab.binding.nuvo</module>
        
    <module>org.openhab.binding.nzwateralerts</module>
        
    <module>org.openhab.binding.oceanic</module>
        
    <module>org.openhab.binding.ojelectronics</module>
        
    <module>org.openhab.binding.omnikinverter</module>
        
    <module>org.openhab.binding.onebusaway</module>
        
    <module>org.openhab.binding.onewiregpio</module>
        
    <module>org.openhab.binding.onewire</module>
        
    <module>org.openhab.binding.onkyo</module>
        
    <module>org.openhab.binding.opengarage</module>
        
    <module>org.openhab.binding.opensprinkler</module>
        
    <module>org.openhab.binding.openthermgateway</module>
        
    <module>org.openhab.binding.openuv</module>
        
    <module>org.openhab.binding.openweathermap</module>
        
    <module>org.openhab.binding.openwebnet</module>
        
    <module>org.openhab.binding.oppo</module>
        
    <module>org.openhab.binding.orvibo</module>
        
    <module>org.openhab.binding.paradoxalarm</module>
        
    <module>org.openhab.binding.pentair</module>
        
    <module>org.openhab.binding.phc</module>
        
    <module>org.openhab.binding.pioneeravr</module>
        
    <module>org.openhab.binding.pixometer</module>
        
    <module>org.openhab.binding.pjlinkdevice</module>
        
    <module>org.openhab.binding.plclogo</module>
        
    <module>org.openhab.binding.plugwise</module>
        
    <module>org.openhab.binding.powermax</module>
        
    <module>org.openhab.binding.pulseaudio</module>
        
    <module>org.openhab.binding.pushbullet</module>
        
    <module>org.openhab.binding.radiothermostat</module>
        
    <module>org.openhab.binding.regoheatpump</module>
<<<<<<< HEAD
        
=======
    <module>org.openhab.binding.remoteopenhab</module>
>>>>>>> 402db720
    <module>org.openhab.binding.rfxcom</module>
        
    <module>org.openhab.binding.rme</module>
        
    <module>org.openhab.binding.robonect</module>
        
    <module>org.openhab.binding.rotel</module>
        
    <module>org.openhab.binding.russound</module>
        
    <module>org.openhab.binding.sagercaster</module>
        
    <module>org.openhab.binding.samsungtv</module>
        
    <module>org.openhab.binding.satel</module>
        
    <module>org.openhab.binding.senechome</module>
        
    <module>org.openhab.binding.seneye</module>
        
    <module>org.openhab.binding.sensebox</module>
        
    <module>org.openhab.binding.sensibo</module>
        
    <module>org.openhab.binding.serialbutton</module>
        
    <module>org.openhab.binding.shelly</module>
        
    <module>org.openhab.binding.silvercrestwifisocket</module>
        
    <module>org.openhab.binding.siemensrds</module>
        
    <module>org.openhab.binding.sinope</module>
        
    <module>org.openhab.binding.sleepiq</module>
        
    <module>org.openhab.binding.smaenergymeter</module>
        
    <module>org.openhab.binding.smartmeter</module>
        
    <module>org.openhab.binding.smhi</module>
        
    <module>org.openhab.binding.smartthings</module>
        
    <module>org.openhab.binding.snmp</module>
        
    <module>org.openhab.binding.solaredge</module>
        
    <module>org.openhab.binding.solarlog</module>
        
    <module>org.openhab.binding.somfymylink</module>
        
    <module>org.openhab.binding.somfytahoma</module>
        
    <module>org.openhab.binding.sonos</module>
        
    <module>org.openhab.binding.sonyaudio</module>
        
    <module>org.openhab.binding.sonyprojector</module>
        
    <module>org.openhab.binding.spotify</module>
        
    <module>org.openhab.binding.squeezebox</module>
        
    <module>org.openhab.binding.synopanalyzer</module>
        
    <module>org.openhab.binding.systeminfo</module>
        
    <module>org.openhab.binding.tacmi</module>
        
    <module>org.openhab.binding.tado</module>
        
    <module>org.openhab.binding.tankerkoenig</module>
        
    <module>org.openhab.binding.telegram</module>
        
    <module>org.openhab.binding.teleinfo</module>
        
    <module>org.openhab.binding.tellstick</module>
        
    <module>org.openhab.binding.tesla</module>
        
    <module>org.openhab.binding.tibber</module>
<<<<<<< HEAD
        
=======
    <module>org.openhab.binding.touchwand</module>
>>>>>>> 402db720
    <module>org.openhab.binding.tplinksmarthome</module>
        
    <module>org.openhab.binding.tradfri</module>
        
    <module>org.openhab.binding.unifi</module>
<<<<<<< HEAD
        
=======
    <module>org.openhab.binding.unifiedremote</module>
>>>>>>> 402db720
    <module>org.openhab.binding.upnpcontrol</module>
        
    <module>org.openhab.binding.upb</module>
        
    <module>org.openhab.binding.urtsi</module>
        
    <module>org.openhab.binding.valloxmv</module>
        
    <module>org.openhab.binding.vektiva</module>
        
    <module>org.openhab.binding.velbus</module>
        
    <module>org.openhab.binding.velux</module>
        
    <module>org.openhab.binding.venstarthermostat</module>
        
    <module>org.openhab.binding.verisure</module>
        
    <module>org.openhab.binding.vigicrues</module>
        
    <module>org.openhab.binding.vitotronic</module>
        
    <module>org.openhab.binding.volvooncall</module>
        
    <module>org.openhab.binding.weathercompany</module>
        
    <module>org.openhab.binding.weatherunderground</module>
        
    <module>org.openhab.binding.wemo</module>
        
    <module>org.openhab.binding.wifiled</module>
        
    <module>org.openhab.binding.windcentrale</module>
        
    <module>org.openhab.binding.wlanthermo</module>
        
    <module>org.openhab.binding.xmltv</module>
        
    <module>org.openhab.binding.xmppclient</module>
        
    <module>org.openhab.binding.yamahareceiver</module>
        
    <module>org.openhab.binding.yioremote</module>
        
    <module>org.openhab.binding.yeelight</module>
        
    <module>org.openhab.binding.zoneminder</module>
        
    <module>org.openhab.binding.zway</module>
        
    <!-- persistence -->
        
    <module>org.openhab.persistence.dynamodb</module>
        
    <module>org.openhab.persistence.influxdb</module>
        
    <module>org.openhab.persistence.jdbc</module>
        
    <module>org.openhab.persistence.jpa</module>
        
    <module>org.openhab.persistence.mapdb</module>
        
    <module>org.openhab.persistence.mongodb</module>
        
    <module>org.openhab.persistence.rrd4j</module>
        
    <!-- voice -->
        
    <module>org.openhab.voice.googletts</module>
        
    <module>org.openhab.voice.mactts</module>
        
    <module>org.openhab.voice.marytts</module>
        
    <module>org.openhab.voice.picotts</module>
        
    <module>org.openhab.voice.pollytts</module>
        
    <module>org.openhab.voice.voicerss</module>
        
      
  </modules>
    
  <dependencies>
        
    <!-- openHAB core -->
        
    <dependency>
            
      <groupId>org.openhab.core.bom</groupId>
            
      <artifactId>org.openhab.core.bom.compile</artifactId>
            
      <type>pom</type>
            
      <scope>provided</scope>
          
    </dependency>
        
    <dependency>
            
      <groupId>org.openhab.core.bom</groupId>
            
      <artifactId>org.openhab.core.bom.openhab-core</artifactId>
            
      <type>pom</type>
            
      <scope>provided</scope>
          
    </dependency>
        
    <dependency>
            
      <groupId>org.openhab.core.bom</groupId>
            
      <artifactId>org.openhab.core.bom.test</artifactId>
            
      <type>pom</type>
            
      <scope>test</scope>
          
    </dependency>
        
    <!-- Distribution -->
        
    <dependency>
            
      <groupId>org.apache.karaf.features</groupId>
            
      <artifactId>framework</artifactId>
            
      <version>${karaf.version}</version>
            
      <type>kar</type>
            
      <optional>true</optional>
            
      <exclusions>
                
        <exclusion>
                    
          <groupId>*</groupId>
                    
          <artifactId>*</artifactId>
                  
        </exclusion>
              
      </exclusions>
          
    </dependency>
        
    <!-- Repositories -->
        
    <dependency>
            
      <groupId>org.apache.karaf.features</groupId>
            
      <artifactId>standard</artifactId>
            
      <version>${karaf.version}</version>
            
      <classifier>features</classifier>
            
      <type>xml</type>
            
      <scope>provided</scope>
          
    </dependency>
      
  </dependencies>
    
  <properties>
        
    <dep.noembedding/>
      
  </properties>
    
  <build>
        
    <pluginManagement>
            
      <plugins>
                
        <plugin>
                    
          <groupId>org.apache.maven.plugins</groupId>
                    
          <artifactId>maven-jar-plugin</artifactId>
                    
          <configuration>
                        
            <archive>
                            
              <manifestFile>${project.build.outputDirectory}/META-INF/MANIFEST.MF</manifestFile>
                          
            </archive>
                        
            <skipIfEmpty>true</skipIfEmpty>
                      
          </configuration>
                  
        </plugin>
                
        <plugin>
                    
          <groupId>org.apache.karaf.tooling</groupId>
                    
          <artifactId>karaf-maven-plugin</artifactId>
                    
          <version>${karaf.version}</version>
                    
          <extensions>true</extensions>
                    
          <configuration>
                        
            <startLevel>80</startLevel>
                        
            <aggregateFeatures>true</aggregateFeatures>
                        
            <checkDependencyChange>true</checkDependencyChange>
                        
            <failOnDependencyChange>false</failOnDependencyChange>
                        
            <logDependencyChanges>true</logDependencyChanges>
                        
            <overwriteChangedDependencies>true</overwriteChangedDependencies>
                      
          </configuration>
                    
          <executions>
                        
            <execution>
                            
              <id>compile</id>
                            
              <goals>
                                
                <goal>features-generate-descriptor</goal>
                              
              </goals>
                            
              <phase>generate-resources</phase>
                            
              <configuration>
                                
                <inputFile>${feature.directory}</inputFile>
                              
              </configuration>
                          
            </execution>
                        
            <execution>
                            
              <id>karaf-feature-verification</id>
                            
              <goals>
                                
                <goal>verify</goal>
                              
              </goals>
                            
              <phase>verify</phase>
                            
              <configuration>
                                
                <descriptors combine.children="append">
                                    
                  <!-- Apache Karaf -->
                                    
                  <descriptor>mvn:org.apache.karaf.features/framework/${karaf.version}/xml/features</descriptor>
                                    
                  <descriptor>mvn:org.apache.karaf.features/standard/${karaf.version}/xml/features</descriptor>
                                    
                  <!-- Current feature under verification -->
                                    
                  <descriptor>file:${project.build.directory}/feature/feature.xml</descriptor>
                                  
                </descriptors>
                                
                <distribution>org.apache.karaf.features:framework</distribution>
                                
                <javase>${oh.java.version}</javase>
                                
                <framework>
                                    
                  <feature>framework</feature>
                                  
                </framework>
                                
                <features>
                                    
                  <feature>openhab-*</feature>
                                  
                </features>
                                
                <verifyTransitive>false</verifyTransitive>
                                
                <ignoreMissingConditions>true</ignoreMissingConditions>
                                
                <fail>first</fail>
                              
              </configuration>
                          
            </execution>
                      
          </executions>
                  
        </plugin>
              
      </plugins>
          
    </pluginManagement>
        
    <plugins>
            
      <plugin>
                
        <groupId>biz.aQute.bnd</groupId>
                
        <artifactId>bnd-maven-plugin</artifactId>
              
      </plugin>
            
      <plugin>
                
        <groupId>org.apache.maven.plugins</groupId>
                
        <artifactId>maven-source-plugin</artifactId>
                
        <executions>
                    
          <execution>
                        
            <id>attach-sources</id>
                        
            <goals>
                            
              <goal>jar-no-fork</goal>
                          
            </goals>
                      
          </execution>
                  
        </executions>
              
      </plugin>
            
      <plugin>
                
        <groupId>org.apache.karaf.tooling</groupId>
                
        <artifactId>karaf-maven-plugin</artifactId>
              
      </plugin>
            
      <!-- embed compile time dependencies by unpacking -->
            
      <plugin>
                
        <groupId>org.apache.maven.plugins</groupId>
                
        <artifactId>maven-dependency-plugin</artifactId>
                
        <version>3.1.1</version>
                
        <executions>
                    
          <execution>
                        
            <id>embed-dependencies</id>
                        
            <goals>
                            
              <goal>unpack-dependencies</goal>
                          
            </goals>
                        
            <configuration>
                            
              <includeScope>runtime</includeScope>
                            
              <includeTypes>jar</includeTypes>
                            
              <excludeGroupIds>javax.activation,org.apache.karaf.features</excludeGroupIds>
                            
              <excludeArtifactIds>${dep.noembedding}</excludeArtifactIds>
                            
              <outputDirectory>${project.build.directory}/classes</outputDirectory>
                            
              <overWriteReleases>true</overWriteReleases>
                            
              <overWriteSnapshots>true</overWriteSnapshots>
                            
              <excludeTransitive>true</excludeTransitive>
                            
              <type>jar</type>
                          
            </configuration>
                      
          </execution>
                  
        </executions>
              
      </plugin>
          
    </plugins>
      
  </build>
    
  <profiles>
<<<<<<< HEAD
        
    <!-- remove unused classes / shrink jar -->
        
    <profile>
            
      <id>shrink-bundle</id>
            
      <activation>
                
        <file>
                    
          <exists>shrinkBundle.profile</exists>
                  
        </file>
              
      </activation>
            
      <build>
                
        <plugins>
                    
          <plugin>
                        
            <groupId>com.github.wvengen</groupId>
                        
            <artifactId>proguard-maven-plugin</artifactId>
                        
            <version>2.1.1</version>
                        
            <executions>
                            
              <execution>
                                
                <id>shrink-bundle</id>
                                
                <phase>package</phase>
                                
                <goals>
                                    
                  <goal>proguard</goal>
                                  
                </goals>
                              
              </execution>
                          
            </executions>
                        
            <configuration>
                            
              <obfuscate>false</obfuscate>
                            
              <injarNotExistsSkip>true</injarNotExistsSkip>
                            
              <outputDirectory>${project.build.directory}</outputDirectory>
                            
              <libs>
                                
                <lib>${java.home}/lib/rt.jar</lib>
                              
              </libs>
                            
              <options>
                                
                <option>-dontwarn</option>
                                
                <option>-dontnote</option>
                                
                <option>-keep,includedescriptorclasses public class org.openhab.** { *; }</option>
                                
                <option>-printusage ${project.build.directory}/shrink_log.txt</option>
                              
              </options>
                          
            </configuration>
                      
          </plugin>
                  
        </plugins>
              
      </build>
          
    </profile>
        
=======
>>>>>>> 402db720
    <!-- suppress embedding of dependencies -->
        
    <profile>
            
      <id>no-embed-dependencies</id>
            
      <activation>
                
        <file>
                    
          <exists>noEmbedDependencies.profile</exists>
                  
        </file>
              
      </activation>
            
      <build>
                
        <plugins>
                    
          <plugin>
                        
            <groupId>org.apache.maven.plugins</groupId>
                        
            <artifactId>maven-dependency-plugin</artifactId>
                        
            <executions>
                            
              <execution>
                                
                <id>embed-dependencies</id>
                                
                <phase>none</phase>
                              
              </execution>
                          
            </executions>
                      
          </plugin>
                  
        </plugins>
              
      </build>
          
    </profile>
      
  </profiles>
  
</project><|MERGE_RESOLUTION|>--- conflicted
+++ resolved
@@ -22,12 +22,8 @@
   <name>openHAB Add-ons :: Bundles</name>
     
   <modules>
-<<<<<<< HEAD
-        
-=======
     <!-- automation -->
     <module>org.openhab.automation.groovyscripting</module>
->>>>>>> 402db720
     <!-- io -->
         
     <module>org.openhab.io.homekit</module>
@@ -453,11 +449,7 @@
     <module>org.openhab.binding.radiothermostat</module>
         
     <module>org.openhab.binding.regoheatpump</module>
-<<<<<<< HEAD
-        
-=======
     <module>org.openhab.binding.remoteopenhab</module>
->>>>>>> 402db720
     <module>org.openhab.binding.rfxcom</module>
         
     <module>org.openhab.binding.rme</module>
@@ -541,21 +533,13 @@
     <module>org.openhab.binding.tesla</module>
         
     <module>org.openhab.binding.tibber</module>
-<<<<<<< HEAD
-        
-=======
     <module>org.openhab.binding.touchwand</module>
->>>>>>> 402db720
     <module>org.openhab.binding.tplinksmarthome</module>
         
     <module>org.openhab.binding.tradfri</module>
         
     <module>org.openhab.binding.unifi</module>
-<<<<<<< HEAD
-        
-=======
     <module>org.openhab.binding.unifiedremote</module>
->>>>>>> 402db720
     <module>org.openhab.binding.upnpcontrol</module>
         
     <module>org.openhab.binding.upb</module>
@@ -966,92 +950,6 @@
   </build>
     
   <profiles>
-<<<<<<< HEAD
-        
-    <!-- remove unused classes / shrink jar -->
-        
-    <profile>
-            
-      <id>shrink-bundle</id>
-            
-      <activation>
-                
-        <file>
-                    
-          <exists>shrinkBundle.profile</exists>
-                  
-        </file>
-              
-      </activation>
-            
-      <build>
-                
-        <plugins>
-                    
-          <plugin>
-                        
-            <groupId>com.github.wvengen</groupId>
-                        
-            <artifactId>proguard-maven-plugin</artifactId>
-                        
-            <version>2.1.1</version>
-                        
-            <executions>
-                            
-              <execution>
-                                
-                <id>shrink-bundle</id>
-                                
-                <phase>package</phase>
-                                
-                <goals>
-                                    
-                  <goal>proguard</goal>
-                                  
-                </goals>
-                              
-              </execution>
-                          
-            </executions>
-                        
-            <configuration>
-                            
-              <obfuscate>false</obfuscate>
-                            
-              <injarNotExistsSkip>true</injarNotExistsSkip>
-                            
-              <outputDirectory>${project.build.directory}</outputDirectory>
-                            
-              <libs>
-                                
-                <lib>${java.home}/lib/rt.jar</lib>
-                              
-              </libs>
-                            
-              <options>
-                                
-                <option>-dontwarn</option>
-                                
-                <option>-dontnote</option>
-                                
-                <option>-keep,includedescriptorclasses public class org.openhab.** { *; }</option>
-                                
-                <option>-printusage ${project.build.directory}/shrink_log.txt</option>
-                              
-              </options>
-                          
-            </configuration>
-                      
-          </plugin>
-                  
-        </plugins>
-              
-      </build>
-          
-    </profile>
-        
-=======
->>>>>>> 402db720
     <!-- suppress embedding of dependencies -->
         
     <profile>
