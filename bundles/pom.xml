<?xml version="1.0" encoding="UTF-8" standalone="no"?>
<project xmlns="http://maven.apache.org/POM/4.0.0" xmlns:xsi="http://www.w3.org/2001/XMLSchema-instance"
  xsi:schemaLocation="http://maven.apache.org/POM/4.0.0 https://maven.apache.org/xsd/maven-4.0.0.xsd">

  <modelVersion>4.0.0</modelVersion>

  <parent>

    <groupId>org.openhab.addons</groupId>

    <artifactId>org.openhab.addons.reactor</artifactId>
<<<<<<< HEAD

    <version>3.2.0-SNAPSHOT</version>

=======
    <version>3.3.0-SNAPSHOT</version>
>>>>>>> bcb7b731
  </parent>

  <groupId>org.openhab.addons.bundles</groupId>

  <artifactId>org.openhab.addons.reactor.bundles</artifactId>

  <packaging>pom</packaging>

  <name>openHAB Add-ons :: Bundles</name>

  <modules>

    <!-- automation -->

    <module>org.openhab.automation.groovyscripting</module>

    <module>org.openhab.automation.jythonscripting</module>

    <module>org.openhab.automation.pidcontroller</module>

    <!-- io -->

    <module>org.openhab.io.homekit</module>

    <module>org.openhab.io.hueemulation</module>

    <module>org.openhab.io.imperihome</module>

    <module>org.openhab.io.neeo</module>

    <module>org.openhab.io.openhabcloud</module>

    <!-- transformations -->

    <module>org.openhab.transform.bin2json</module>

    <module>org.openhab.transform.exec</module>

    <module>org.openhab.transform.javascript</module>

    <module>org.openhab.transform.jinja</module>

    <module>org.openhab.transform.jsonpath</module>

    <module>org.openhab.transform.map</module>

    <module>org.openhab.transform.regex</module>

    <module>org.openhab.transform.scale</module>

    <module>org.openhab.transform.xpath</module>

    <module>org.openhab.transform.xslt</module>

    <!-- bindings -->

    <module>org.openhab.binding.adorne</module>

    <module>org.openhab.binding.airquality</module>

    <module>org.openhab.binding.airvisualnode</module>

    <module>org.openhab.binding.alarmdecoder</module>

    <module>org.openhab.binding.allplay</module>

    <module>org.openhab.binding.amazondashbutton</module>

    <module>org.openhab.binding.amazonechocontrol</module>

    <module>org.openhab.binding.ambientweather</module>

    <module>org.openhab.binding.androiddebugbridge</module>

    <module>org.openhab.binding.astro</module>

    <module>org.openhab.binding.atlona</module>

    <module>org.openhab.binding.autelis</module>

    <module>org.openhab.binding.automower</module>

    <module>org.openhab.binding.avmfritz</module>

    <module>org.openhab.binding.bigassfan</module>

    <module>org.openhab.binding.bluetooth</module>

    <module>org.openhab.binding.bluetooth.airthings</module>

    <module>org.openhab.binding.bluetooth.am43</module>

    <module>org.openhab.binding.bluetooth.bluegiga</module>

    <module>org.openhab.binding.bluetooth.bluez</module>

    <module>org.openhab.binding.bluetooth.blukii</module>

    <module>org.openhab.binding.bluetooth.daikinmadoka</module>

    <module>org.openhab.binding.bluetooth.enoceanble</module>

    <module>org.openhab.binding.bluetooth.generic</module>

    <module>org.openhab.binding.bluetooth.govee</module>

    <module>org.openhab.binding.bluetooth.roaming</module>

    <module>org.openhab.binding.bluetooth.ruuvitag</module>

    <module>org.openhab.binding.boschindego</module>

    <module>org.openhab.binding.boschshc</module>

    <module>org.openhab.binding.bosesoundtouch</module>

    <module>org.openhab.binding.broadlinkthermostat</module>

    <module>org.openhab.binding.bsblan</module>

    <module>org.openhab.binding.bticinosmarther</module>

    <module>org.openhab.binding.buienradar</module>

    <module>org.openhab.binding.caddx</module>

    <module>org.openhab.binding.cbus</module>

    <module>org.openhab.binding.chromecast</module>

    <module>org.openhab.binding.cm11a</module>

    <module>org.openhab.binding.comfoair</module>

    <module>org.openhab.binding.coolmasternet</module>

    <module>org.openhab.binding.coronastats</module>

    <module>org.openhab.binding.daikin</module>

    <module>org.openhab.binding.dali</module>

    <module>org.openhab.binding.danfossairunit</module>

    <module>org.openhab.binding.darksky</module>

    <module>org.openhab.binding.deconz</module>

    <module>org.openhab.binding.denonmarantz</module>

    <module>org.openhab.binding.digiplex</module>

    <module>org.openhab.binding.digitalstrom</module>

    <module>org.openhab.binding.dlinksmarthome</module>

    <module>org.openhab.binding.dmx</module>

    <module>org.openhab.binding.doorbird</module>

    <module>org.openhab.binding.draytonwiser</module>

    <module>org.openhab.binding.dscalarm</module>

    <module>org.openhab.binding.dsmr</module>

    <module>org.openhab.binding.dwdpollenflug</module>

    <module>org.openhab.binding.dwdunwetter</module>

    <module>org.openhab.binding.ecobee</module>
<<<<<<< HEAD

=======
    <module>org.openhab.binding.ecotouch</module>
    <module>org.openhab.binding.ekey</module>
    <module>org.openhab.binding.electroluxair</module>
>>>>>>> bcb7b731
    <module>org.openhab.binding.elerotransmitterstick</module>

    <module>org.openhab.binding.energenie</module>

    <module>org.openhab.binding.enigma2</module>

    <module>org.openhab.binding.enocean</module>

    <module>org.openhab.binding.enturno</module>

    <module>org.openhab.binding.epsonprojector</module>

    <module>org.openhab.binding.etherrain</module>

    <module>org.openhab.binding.evohome</module>

    <module>org.openhab.binding.exec</module>

    <module>org.openhab.binding.feed</module>

    <module>org.openhab.binding.feican</module>

    <module>org.openhab.binding.fmiweather</module>

    <module>org.openhab.binding.folderwatcher</module>

    <module>org.openhab.binding.folding</module>

    <module>org.openhab.binding.foobot</module>

    <module>org.openhab.binding.freebox</module>

    <module>org.openhab.binding.fronius</module>

    <module>org.openhab.binding.fsinternetradio</module>

    <module>org.openhab.binding.ftpupload</module>

    <module>org.openhab.binding.gardena</module>

    <module>org.openhab.binding.gce</module>

    <module>org.openhab.binding.generacmobilelink</module>

    <module>org.openhab.binding.goecharger</module>

    <module>org.openhab.binding.gpio</module>

    <module>org.openhab.binding.globalcache</module>

    <module>org.openhab.binding.gpstracker</module>

    <module>org.openhab.binding.gree</module>

    <module>org.openhab.binding.groheondus</module>

    <module>org.openhab.binding.harmonyhub</module>

    <module>org.openhab.binding.haywardomnilogic</module>

    <module>org.openhab.binding.hdanywhere</module>

    <module>org.openhab.binding.hdpowerview</module>

    <module>org.openhab.binding.helios</module>

    <module>org.openhab.binding.heliosventilation</module>

    <module>org.openhab.binding.heos</module>

    <module>org.openhab.binding.homematic</module>

    <module>org.openhab.binding.hpprinter</module>

    <module>org.openhab.binding.http</module>

    <module>org.openhab.binding.hue</module>

    <module>org.openhab.binding.hydrawise</module>

    <module>org.openhab.binding.hyperion</module>

    <module>org.openhab.binding.iammeter</module>

    <module>org.openhab.binding.iaqualink</module>

    <module>org.openhab.binding.icalendar</module>

    <module>org.openhab.binding.icloud</module>

    <module>org.openhab.binding.ihc</module>

    <module>org.openhab.binding.innogysmarthome</module>

    <module>org.openhab.binding.insteon</module>

    <module>org.openhab.binding.ipcamera</module>

    <module>org.openhab.binding.intesis</module>

    <module>org.openhab.binding.ipp</module>

    <module>org.openhab.binding.irobot</module>

    <module>org.openhab.binding.irtrans</module>

    <module>org.openhab.binding.ism8</module>

    <module>org.openhab.binding.jablotron</module>

    <module>org.openhab.binding.jeelink</module>

    <module>org.openhab.binding.kaleidescape</module>

    <module>org.openhab.binding.keba</module>

    <module>org.openhab.binding.km200</module>

    <module>org.openhab.binding.knx</module>

    <module>org.openhab.binding.kodi</module>

    <module>org.openhab.binding.konnected</module>

    <module>org.openhab.binding.kostalinverter</module>

    <module>org.openhab.binding.kvv</module>

    <module>org.openhab.binding.lametrictime</module>

    <module>org.openhab.binding.lcn</module>

    <module>org.openhab.binding.leapmotion</module>

    <module>org.openhab.binding.lghombot</module>

    <module>org.openhab.binding.lgtvserial</module>

    <module>org.openhab.binding.lgwebos</module>

    <module>org.openhab.binding.lifx</module>

    <module>org.openhab.binding.linky</module>

    <module>org.openhab.binding.linuxinput</module>

    <module>org.openhab.binding.lirc</module>

    <module>org.openhab.binding.logreader</module>

    <module>org.openhab.binding.loxone</module>

    <module>org.openhab.binding.luftdateninfo</module>

    <module>org.openhab.binding.lutron</module>

    <module>org.openhab.binding.magentatv</module>

    <module>org.openhab.binding.mail</module>

    <module>org.openhab.binding.max</module>

    <module>org.openhab.binding.mcp23017</module>

    <module>org.openhab.binding.mecmeter</module>

    <module>org.openhab.binding.melcloud</module>

    <module>org.openhab.binding.meteoalerte</module>

    <module>org.openhab.binding.meteoblue</module>

    <module>org.openhab.binding.meteostick</module>

    <module>org.openhab.binding.miele</module>

    <module>org.openhab.binding.mihome</module>

    <module>org.openhab.binding.miio</module>

    <module>org.openhab.binding.millheat</module>

    <module>org.openhab.binding.milight</module>

    <module>org.openhab.binding.minecraft</module>

    <module>org.openhab.binding.modbus</module>

    <module>org.openhab.binding.modbus.e3dc</module>

    <module>org.openhab.binding.modbus.sbc</module>

    <module>org.openhab.binding.modbus.studer</module>

    <module>org.openhab.binding.modbus.sunspec</module>

    <module>org.openhab.binding.modbus.stiebeleltron</module>

    <module>org.openhab.binding.modbus.helioseasycontrols</module>

    <module>org.openhab.binding.monopriceaudio</module>

    <module>org.openhab.binding.mpd</module>

    <module>org.openhab.binding.mqtt</module>

    <module>org.openhab.binding.mqtt.espmilighthub</module>

    <module>org.openhab.binding.mqtt.generic</module>

    <module>org.openhab.binding.mqtt.homeassistant</module>

    <module>org.openhab.binding.mqtt.homie</module>

    <module>org.openhab.binding.myq</module>

    <module>org.openhab.binding.mystrom</module>

    <module>org.openhab.binding.nanoleaf</module>

    <module>org.openhab.binding.neato</module>

    <module>org.openhab.binding.neeo</module>

    <module>org.openhab.binding.neohub</module>

    <module>org.openhab.binding.nest</module>

    <module>org.openhab.binding.netatmo</module>

    <module>org.openhab.binding.network</module>

    <module>org.openhab.binding.networkupstools</module>

    <module>org.openhab.binding.nibeheatpump</module>

    <module>org.openhab.binding.nibeuplink</module>

    <module>org.openhab.binding.nikobus</module>

    <module>org.openhab.binding.nikohomecontrol</module>

    <module>org.openhab.binding.novafinedust</module>

    <module>org.openhab.binding.ntp</module>

    <module>org.openhab.binding.nuki</module>

    <module>org.openhab.binding.nuvo</module>

    <module>org.openhab.binding.nzwateralerts</module>

    <module>org.openhab.binding.oceanic</module>

    <module>org.openhab.binding.ojelectronics</module>

    <module>org.openhab.binding.omnikinverter</module>

    <module>org.openhab.binding.omnilink</module>

    <module>org.openhab.binding.onebusaway</module>

    <module>org.openhab.binding.onewiregpio</module>

    <module>org.openhab.binding.onewire</module>

    <module>org.openhab.binding.onkyo</module>

    <module>org.openhab.binding.opengarage</module>

    <module>org.openhab.binding.opensprinkler</module>

    <module>org.openhab.binding.openthermgateway</module>

    <module>org.openhab.binding.openuv</module>

    <module>org.openhab.binding.openweathermap</module>

    <module>org.openhab.binding.openwebnet</module>

    <module>org.openhab.binding.oppo</module>

    <module>org.openhab.binding.orvibo</module>

    <module>org.openhab.binding.paradoxalarm</module>

    <module>org.openhab.binding.pentair</module>

    <module>org.openhab.binding.phc</module>

    <module>org.openhab.binding.pilight</module>

    <module>org.openhab.binding.pioneeravr</module>

    <module>org.openhab.binding.pixometer</module>

    <module>org.openhab.binding.pjlinkdevice</module>

    <module>org.openhab.binding.playstation</module>

    <module>org.openhab.binding.plclogo</module>

    <module>org.openhab.binding.plugwise</module>

    <module>org.openhab.binding.powermax</module>
<<<<<<< HEAD

=======
    <module>org.openhab.binding.proteusecometer</module>
    <module>org.openhab.binding.publictransportswitzerland</module>
>>>>>>> bcb7b731
    <module>org.openhab.binding.pulseaudio</module>

    <module>org.openhab.binding.pushbullet</module>

    <module>org.openhab.binding.pushover</module>

    <module>org.openhab.binding.radiothermostat</module>

    <module>org.openhab.binding.regoheatpump</module>

    <module>org.openhab.binding.revogi</module>

    <module>org.openhab.binding.remoteopenhab</module>

    <module>org.openhab.binding.rfxcom</module>

    <module>org.openhab.binding.rme</module>

    <module>org.openhab.binding.robonect</module>

    <module>org.openhab.binding.roku</module>

    <module>org.openhab.binding.rotel</module>

    <module>org.openhab.binding.russound</module>

    <module>org.openhab.binding.sagercaster</module>

    <module>org.openhab.binding.samsungtv</module>

    <module>org.openhab.binding.satel</module>

    <module>org.openhab.binding.senechome</module>

    <module>org.openhab.binding.seneye</module>

    <module>org.openhab.binding.sensebox</module>

    <module>org.openhab.binding.sensibo</module>

    <module>org.openhab.binding.serial</module>

    <module>org.openhab.binding.serialbutton</module>

    <module>org.openhab.binding.shelly</module>

    <module>org.openhab.binding.silvercrestwifisocket</module>

    <module>org.openhab.binding.siemensrds</module>

    <module>org.openhab.binding.sinope</module>

    <module>org.openhab.binding.sleepiq</module>

    <module>org.openhab.binding.smaenergymeter</module>

    <module>org.openhab.binding.smartmeter</module>

    <module>org.openhab.binding.smhi</module>

    <module>org.openhab.binding.smartthings</module>

    <module>org.openhab.binding.snmp</module>

    <module>org.openhab.binding.solaredge</module>

    <module>org.openhab.binding.solarlog</module>

    <module>org.openhab.binding.solarmax</module>

    <module>org.openhab.binding.solarwatt</module>

    <module>org.openhab.binding.somfymylink</module>

    <module>org.openhab.binding.somfytahoma</module>
<<<<<<< HEAD

=======
    <module>org.openhab.binding.sonnen</module>
>>>>>>> bcb7b731
    <module>org.openhab.binding.sonos</module>

    <module>org.openhab.binding.sonyaudio</module>

    <module>org.openhab.binding.sonyprojector</module>

    <module>org.openhab.binding.spotify</module>

    <module>org.openhab.binding.squeezebox</module>

    <module>org.openhab.binding.surepetcare</module>

    <module>org.openhab.binding.synopanalyzer</module>

    <module>org.openhab.binding.systeminfo</module>

    <module>org.openhab.binding.tacmi</module>

    <module>org.openhab.binding.tado</module>

    <module>org.openhab.binding.tankerkoenig</module>

    <module>org.openhab.binding.telegram</module>

    <module>org.openhab.binding.teleinfo</module>

    <module>org.openhab.binding.tellstick</module>

    <module>org.openhab.binding.tesla</module>

    <module>org.openhab.binding.tibber</module>

    <module>org.openhab.binding.tivo</module>

    <module>org.openhab.binding.touchwand</module>

    <module>org.openhab.binding.tplinksmarthome</module>

    <module>org.openhab.binding.tr064</module>

    <module>org.openhab.binding.tradfri</module>

    <module>org.openhab.binding.unifi</module>

    <module>org.openhab.binding.unifiedremote</module>

    <module>org.openhab.binding.upnpcontrol</module>

    <module>org.openhab.binding.upb</module>

    <module>org.openhab.binding.urtsi</module>

    <module>org.openhab.binding.valloxmv</module>

    <module>org.openhab.binding.vektiva</module>

    <module>org.openhab.binding.velbus</module>

    <module>org.openhab.binding.velux</module>

    <module>org.openhab.binding.venstarthermostat</module>

    <module>org.openhab.binding.verisure</module>

    <module>org.openhab.binding.vigicrues</module>

    <module>org.openhab.binding.vitotronic</module>

    <module>org.openhab.binding.volvooncall</module>

    <module>org.openhab.binding.weathercompany</module>

    <module>org.openhab.binding.weatherunderground</module>

    <module>org.openhab.binding.wemo</module>

    <module>org.openhab.binding.wifiled</module>

    <module>org.openhab.binding.windcentrale</module>

    <module>org.openhab.binding.wlanthermo</module>

    <module>org.openhab.binding.wled</module>

    <module>org.openhab.binding.xmltv</module>

    <module>org.openhab.binding.xmppclient</module>
<<<<<<< HEAD

=======
    <module>org.openhab.binding.yamahamusiccast</module>
>>>>>>> bcb7b731
    <module>org.openhab.binding.yamahareceiver</module>

    <module>org.openhab.binding.yioremote</module>

    <module>org.openhab.binding.yeelight</module>

    <module>org.openhab.binding.zoneminder</module>

    <module>org.openhab.binding.zway</module>

    <!-- persistence -->

    <module>org.openhab.persistence.dynamodb</module>

    <module>org.openhab.persistence.influxdb</module>

    <module>org.openhab.persistence.jdbc</module>

    <module>org.openhab.persistence.jpa</module>

    <module>org.openhab.persistence.mapdb</module>

    <module>org.openhab.persistence.mongodb</module>

    <module>org.openhab.persistence.rrd4j</module>

    <!-- voice -->

    <module>org.openhab.voice.googletts</module>

    <module>org.openhab.voice.mactts</module>

    <module>org.openhab.voice.marytts</module>

    <module>org.openhab.voice.picotts</module>

    <module>org.openhab.voice.pollytts</module>

    <module>org.openhab.voice.voicerss</module>


  </modules>

  <properties>

    <m2e.jdt.annotationpath>target/dependency</m2e.jdt.annotationpath>

    <dep.noembedding/>

  </properties>

  <dependencies>

    <dependency>

      <groupId>org.lastnpe.eea</groupId>

      <artifactId>eea-all</artifactId>

      <version>${eea.version}</version>

    </dependency>

    <!-- openHAB core -->

    <dependency>

      <groupId>org.openhab.core.bom</groupId>

      <artifactId>org.openhab.core.bom.compile</artifactId>

      <type>pom</type>

      <scope>provided</scope>

    </dependency>

    <dependency>

      <groupId>org.openhab.core.bom</groupId>

      <artifactId>org.openhab.core.bom.openhab-core</artifactId>

      <type>pom</type>

      <scope>provided</scope>

      <exclusions>

        <exclusion>

          <groupId>commons-net</groupId>

          <artifactId>commons-net</artifactId>

        </exclusion>

      </exclusions>

    </dependency>

    <dependency>

      <groupId>org.openhab.core.bom</groupId>

      <artifactId>org.openhab.core.bom.test</artifactId>

      <type>pom</type>

      <scope>test</scope>

    </dependency>

    <!-- Distribution -->

    <dependency>

      <groupId>org.apache.karaf.features</groupId>

      <artifactId>framework</artifactId>

      <version>${karaf.version}</version>

      <type>kar</type>

      <optional>true</optional>

      <exclusions>

        <exclusion>

          <groupId>*</groupId>

          <artifactId>*</artifactId>

        </exclusion>

      </exclusions>

    </dependency>

    <!-- Repositories -->

    <dependency>

      <groupId>org.apache.karaf.features</groupId>

      <artifactId>standard</artifactId>

      <version>${karaf.version}</version>

      <classifier>features</classifier>

      <type>xml</type>

      <scope>provided</scope>

    </dependency>

  </dependencies>

  <build>

    <pluginManagement>

      <plugins>

        <plugin>

          <groupId>org.apache.maven.plugins</groupId>

          <artifactId>maven-jar-plugin</artifactId>

          <configuration>

            <archive>

              <manifestFile>${project.build.outputDirectory}/META-INF/MANIFEST.MF</manifestFile>

            </archive>

            <skipIfEmpty>true</skipIfEmpty>

          </configuration>

        </plugin>

        <plugin>

          <groupId>org.apache.karaf.tooling</groupId>

          <artifactId>karaf-maven-plugin</artifactId>

          <version>${karaf.version}</version>

          <extensions>true</extensions>

          <configuration>

            <startLevel>80</startLevel>

            <aggregateFeatures>true</aggregateFeatures>

            <checkDependencyChange>true</checkDependencyChange>

            <failOnDependencyChange>false</failOnDependencyChange>

            <logDependencyChanges>true</logDependencyChanges>

            <overwriteChangedDependencies>true</overwriteChangedDependencies>

          </configuration>

          <executions>

            <execution>

              <id>compile</id>

              <goals>

                <goal>features-generate-descriptor</goal>

              </goals>

              <phase>generate-resources</phase>

              <configuration>

                <inputFile>${feature.directory}</inputFile>

              </configuration>

            </execution>

            <execution>

              <id>karaf-feature-verification</id>

              <goals>

                <goal>verify</goal>

              </goals>

              <phase>verify</phase>

              <configuration>

                <descriptors combine.children="append">

                  <!-- Apache Karaf -->

                  <descriptor>mvn:org.apache.karaf.features/framework/${karaf.version}/xml/features</descriptor>

                  <descriptor>mvn:org.apache.karaf.features/standard/${karaf.version}/xml/features</descriptor>

                  <!-- Current feature under verification -->

                  <descriptor>file:${project.build.directory}/feature/feature.xml</descriptor>

                </descriptors>

                <distribution>org.apache.karaf.features:framework</distribution>

                <javase>${oh.java.version}</javase>

                <framework>

                  <feature>framework</feature>

                </framework>

                <features>

                  <feature>openhab-*</feature>

                </features>

                <verifyTransitive>false</verifyTransitive>

                <ignoreMissingConditions>true</ignoreMissingConditions>

                <fail>first</fail>

              </configuration>

            </execution>

          </executions>

        </plugin>

      </plugins>

    </pluginManagement>

    <plugins>

      <plugin>

        <groupId>biz.aQute.bnd</groupId>

        <artifactId>bnd-maven-plugin</artifactId>

      </plugin>

      <plugin>

        <groupId>org.apache.maven.plugins</groupId>

        <artifactId>maven-source-plugin</artifactId>

        <executions>

          <execution>

            <id>attach-sources</id>

            <goals>

              <goal>jar-no-fork</goal>

            </goals>

          </execution>

        </executions>

      </plugin>

      <plugin>

        <groupId>org.apache.karaf.tooling</groupId>

        <artifactId>karaf-maven-plugin</artifactId>

      </plugin>

      <!-- embed compile time dependencies by unpacking -->

      <plugin>

        <groupId>org.apache.maven.plugins</groupId>

        <artifactId>maven-dependency-plugin</artifactId>

        <version>3.1.1</version>

        <executions>

          <execution>

            <id>embed-dependencies</id>

            <goals>

              <goal>unpack-dependencies</goal>

            </goals>

            <configuration>

              <includeScope>runtime</includeScope>

              <includeTypes>jar</includeTypes>

              <excludeGroupIds>javax.activation,org.apache.karaf.features,org.lastnpe.eea</excludeGroupIds>

              <excludeArtifactIds>${dep.noembedding}</excludeArtifactIds>

              <outputDirectory>${project.build.directory}/classes</outputDirectory>

              <overWriteReleases>true</overWriteReleases>

              <overWriteSnapshots>true</overWriteSnapshots>

              <excludeTransitive>true</excludeTransitive>

              <type>jar</type>

            </configuration>

          </execution>

          <execution>

            <id>unpack-eea</id>

            <goals>

              <goal>unpack</goal>

            </goals>

            <configuration>

              <artifactItems>

                <artifactItem>

                  <groupId>org.lastnpe.eea</groupId>

                  <artifactId>eea-all</artifactId>

                  <version>${eea.version}</version>

                  <overWrite>true</overWrite>

                </artifactItem>

              </artifactItems>

            </configuration>

          </execution>

        </executions>

      </plugin>

    </plugins>

  </build>

  <profiles>

    <!-- suppress embedding of dependencies -->

    <profile>

      <id>no-embed-dependencies</id>

      <activation>

        <file>

          <exists>noEmbedDependencies.profile</exists>

        </file>

      </activation>

      <build>

        <plugins>

          <plugin>

            <groupId>org.apache.maven.plugins</groupId>

            <artifactId>maven-dependency-plugin</artifactId>

            <executions>

              <execution>

                <id>embed-dependencies</id>

                <phase>none</phase>

              </execution>

            </executions>

          </plugin>

        </plugins>

      </build>

    </profile>

  </profiles>

</project><|MERGE_RESOLUTION|>--- conflicted
+++ resolved
@@ -9,13 +9,8 @@
     <groupId>org.openhab.addons</groupId>
 
     <artifactId>org.openhab.addons.reactor</artifactId>
-<<<<<<< HEAD
-
-    <version>3.2.0-SNAPSHOT</version>
-
-=======
+
     <version>3.3.0-SNAPSHOT</version>
->>>>>>> bcb7b731
   </parent>
 
   <groupId>org.openhab.addons.bundles</groupId>
@@ -187,13 +182,13 @@
     <module>org.openhab.binding.dwdunwetter</module>
 
     <module>org.openhab.binding.ecobee</module>
-<<<<<<< HEAD
-
-=======
+
     <module>org.openhab.binding.ecotouch</module>
+    
     <module>org.openhab.binding.ekey</module>
+    
     <module>org.openhab.binding.electroluxair</module>
->>>>>>> bcb7b731
+
     <module>org.openhab.binding.elerotransmitterstick</module>
 
     <module>org.openhab.binding.energenie</module>
@@ -499,12 +494,11 @@
     <module>org.openhab.binding.plugwise</module>
 
     <module>org.openhab.binding.powermax</module>
-<<<<<<< HEAD
-
-=======
+
     <module>org.openhab.binding.proteusecometer</module>
+    
     <module>org.openhab.binding.publictransportswitzerland</module>
->>>>>>> bcb7b731
+
     <module>org.openhab.binding.pulseaudio</module>
 
     <module>org.openhab.binding.pushbullet</module>
@@ -580,11 +574,9 @@
     <module>org.openhab.binding.somfymylink</module>
 
     <module>org.openhab.binding.somfytahoma</module>
-<<<<<<< HEAD
-
-=======
+
     <module>org.openhab.binding.sonnen</module>
->>>>>>> bcb7b731
+
     <module>org.openhab.binding.sonos</module>
 
     <module>org.openhab.binding.sonyaudio</module>
@@ -672,11 +664,9 @@
     <module>org.openhab.binding.xmltv</module>
 
     <module>org.openhab.binding.xmppclient</module>
-<<<<<<< HEAD
-
-=======
+
     <module>org.openhab.binding.yamahamusiccast</module>
->>>>>>> bcb7b731
+
     <module>org.openhab.binding.yamahareceiver</module>
 
     <module>org.openhab.binding.yioremote</module>
