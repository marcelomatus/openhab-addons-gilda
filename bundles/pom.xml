<?xml version="1.0" encoding="UTF-8" standalone="no"?>
<project xmlns="http://maven.apache.org/POM/4.0.0" xmlns:xsi="http://www.w3.org/2001/XMLSchema-instance" xsi:schemaLocation="http://maven.apache.org/POM/4.0.0 http://maven.apache.org/xsd/maven-4.0.0.xsd">
    
  <modelVersion>4.0.0</modelVersion>
    
  <parent>
        
    <groupId>org.openhab.addons</groupId>
        
    <artifactId>org.openhab.addons.reactor</artifactId>
        
    <version>3.0.0-SNAPSHOT</version>
      
  </parent>
    
  <groupId>org.openhab.addons.bundles</groupId>
    
  <artifactId>org.openhab.addons.reactor.bundles</artifactId>
    
  <packaging>pom</packaging>
    
  <name>openHAB Add-ons :: Bundles</name>
    
  <modules>
    <!-- automation -->
    <module>org.openhab.automation.groovyscripting</module>
    <!-- io -->
        
    <module>org.openhab.io.homekit</module>
        
    <module>org.openhab.io.hueemulation</module>
        
    <module>org.openhab.io.imperihome</module>
        
    <module>org.openhab.io.neeo</module>
        
    <module>org.openhab.io.openhabcloud</module>
<<<<<<< HEAD
        
    <module>org.openhab.io.transport.modbus</module>
        
=======
>>>>>>> ac074ea1
    <!-- transformations -->
        
    <module>org.openhab.transform.bin2json</module>
        
    <module>org.openhab.transform.exec</module>
        
    <module>org.openhab.transform.javascript</module>
        
    <module>org.openhab.transform.jinja</module>
        
    <module>org.openhab.transform.jsonpath</module>
        
    <module>org.openhab.transform.map</module>
        
    <module>org.openhab.transform.regex</module>
        
    <module>org.openhab.transform.scale</module>
        
    <module>org.openhab.transform.xpath</module>
        
    <module>org.openhab.transform.xslt</module>
        
    <!-- bindings -->
        
    <module>org.openhab.binding.adorne</module>
        
    <module>org.openhab.binding.airquality</module>
        
    <module>org.openhab.binding.airvisualnode</module>
        
    <module>org.openhab.binding.alarmdecoder</module>
        
    <module>org.openhab.binding.allplay</module>
        
    <module>org.openhab.binding.amazondashbutton</module>
        
    <module>org.openhab.binding.amazonechocontrol</module>
        
    <module>org.openhab.binding.ambientweather</module>
        
    <module>org.openhab.binding.astro</module>
        
    <module>org.openhab.binding.atlona</module>
        
    <module>org.openhab.binding.autelis</module>
        
    <module>org.openhab.binding.automower</module>
        
    <module>org.openhab.binding.avmfritz</module>
        
    <module>org.openhab.binding.bigassfan</module>
        
    <module>org.openhab.binding.bluetooth</module>
        
    <module>org.openhab.binding.bluetooth.airthings</module>
        
    <module>org.openhab.binding.bluetooth.am43</module>
        
    <module>org.openhab.binding.bluetooth.bluegiga</module>
        
    <module>org.openhab.binding.bluetooth.bluez</module>
        
    <module>org.openhab.binding.bluetooth.blukii</module>
        
    <module>org.openhab.binding.bluetooth.daikinmadoka</module>
<<<<<<< HEAD
        
=======
    <module>org.openhab.binding.bluetooth.enoceanble</module>
    <module>org.openhab.binding.bluetooth.generic</module>
>>>>>>> ac074ea1
    <module>org.openhab.binding.bluetooth.roaming</module>
        
    <module>org.openhab.binding.bluetooth.ruuvitag</module>
        
    <module>org.openhab.binding.boschindego</module>
        
    <module>org.openhab.binding.bosesoundtouch</module>
        
    <module>org.openhab.binding.bsblan</module>
        
    <module>org.openhab.binding.bticinosmarther</module>
        
    <module>org.openhab.binding.buienradar</module>
        
    <module>org.openhab.binding.caddx</module>
        
    <module>org.openhab.binding.cbus</module>
        
    <module>org.openhab.binding.chromecast</module>
        
    <module>org.openhab.binding.cm11a</module>
        
    <module>org.openhab.binding.comfoair</module>
        
    <module>org.openhab.binding.coolmasternet</module>
        
    <module>org.openhab.binding.coronastats</module>
        
    <module>org.openhab.binding.daikin</module>
        
    <module>org.openhab.binding.danfossairunit</module>
        
    <module>org.openhab.binding.darksky</module>
        
    <module>org.openhab.binding.deconz</module>
        
    <module>org.openhab.binding.denonmarantz</module>
        
    <module>org.openhab.binding.digiplex</module>
        
    <module>org.openhab.binding.digitalstrom</module>
        
    <module>org.openhab.binding.dlinksmarthome</module>
        
    <module>org.openhab.binding.dmx</module>
        
    <module>org.openhab.binding.doorbird</module>
        
    <module>org.openhab.binding.draytonwiser</module>
        
    <module>org.openhab.binding.dscalarm</module>
        
    <module>org.openhab.binding.dsmr</module>
        
    <module>org.openhab.binding.dwdpollenflug</module>
        
    <module>org.openhab.binding.dwdunwetter</module>
        
    <module>org.openhab.binding.ecobee</module>
        
    <module>org.openhab.binding.elerotransmitterstick</module>
        
    <module>org.openhab.binding.energenie</module>
        
    <module>org.openhab.binding.enigma2</module>
        
    <module>org.openhab.binding.enocean</module>
        
    <module>org.openhab.binding.enturno</module>
<<<<<<< HEAD
        
=======
    <module>org.openhab.binding.epsonprojector</module>
>>>>>>> ac074ea1
    <module>org.openhab.binding.etherrain</module>
        
    <module>org.openhab.binding.evohome</module>
        
    <module>org.openhab.binding.exec</module>
        
    <module>org.openhab.binding.feed</module>
        
    <module>org.openhab.binding.feican</module>
        
    <module>org.openhab.binding.fmiweather</module>
        
    <module>org.openhab.binding.folding</module>
        
    <module>org.openhab.binding.foobot</module>
        
    <module>org.openhab.binding.freebox</module>
        
    <module>org.openhab.binding.fronius</module>
        
    <module>org.openhab.binding.fsinternetradio</module>
        
    <module>org.openhab.binding.ftpupload</module>
        
    <module>org.openhab.binding.gardena</module>
        
    <module>org.openhab.binding.gce</module>
        
    <module>org.openhab.binding.goecharger</module>
        
    <module>org.openhab.binding.globalcache</module>
        
    <module>org.openhab.binding.gpstracker</module>
        
    <module>org.openhab.binding.gree</module>
        
    <module>org.openhab.binding.groheondus</module>
        
    <module>org.openhab.binding.harmonyhub</module>
        
    <module>org.openhab.binding.hdanywhere</module>
        
    <module>org.openhab.binding.hdpowerview</module>
        
    <module>org.openhab.binding.helios</module>
        
    <module>org.openhab.binding.heliosventilation</module>
        
    <module>org.openhab.binding.heos</module>
        
    <module>org.openhab.binding.homematic</module>
        
    <module>org.openhab.binding.hpprinter</module>
<<<<<<< HEAD
        
=======
    <module>org.openhab.binding.http</module>
>>>>>>> ac074ea1
    <module>org.openhab.binding.hue</module>
        
    <module>org.openhab.binding.hydrawise</module>
        
    <module>org.openhab.binding.hyperion</module>
        
    <module>org.openhab.binding.iammeter</module>
        
    <module>org.openhab.binding.iaqualink</module>
        
    <module>org.openhab.binding.icalendar</module>
        
    <module>org.openhab.binding.icloud</module>
        
    <module>org.openhab.binding.ihc</module>
        
    <module>org.openhab.binding.innogysmarthome</module>
        
    <module>org.openhab.binding.insteon</module>
        
    <module>org.openhab.binding.ipcamera</module>
        
    <module>org.openhab.binding.intesis</module>
        
    <module>org.openhab.binding.ipp</module>
<<<<<<< HEAD
        
=======
    <module>org.openhab.binding.irobot</module>
>>>>>>> ac074ea1
    <module>org.openhab.binding.irtrans</module>
        
    <module>org.openhab.binding.ism8</module>
        
    <module>org.openhab.binding.jablotron</module>
        
    <module>org.openhab.binding.jeelink</module>
        
    <module>org.openhab.binding.kaleidescape</module>
        
    <module>org.openhab.binding.keba</module>
        
    <module>org.openhab.binding.km200</module>
        
    <module>org.openhab.binding.knx</module>
        
    <module>org.openhab.binding.kodi</module>
        
    <module>org.openhab.binding.konnected</module>
        
    <module>org.openhab.binding.kostalinverter</module>
        
    <module>org.openhab.binding.kvv</module>
        
    <module>org.openhab.binding.lametrictime</module>
        
    <module>org.openhab.binding.lcn</module>
        
    <module>org.openhab.binding.leapmotion</module>
        
    <module>org.openhab.binding.lghombot</module>
        
    <module>org.openhab.binding.lgtvserial</module>
        
    <module>org.openhab.binding.lgwebos</module>
        
    <module>org.openhab.binding.lifx</module>
        
    <module>org.openhab.binding.linky</module>
        
    <module>org.openhab.binding.linuxinput</module>
        
    <module>org.openhab.binding.lirc</module>
        
    <module>org.openhab.binding.logreader</module>
        
    <module>org.openhab.binding.loxone</module>
        
    <module>org.openhab.binding.luftdateninfo</module>
        
    <module>org.openhab.binding.lutron</module>
        
    <module>org.openhab.binding.magentatv</module>
        
    <module>org.openhab.binding.mail</module>
        
    <module>org.openhab.binding.max</module>
        
    <module>org.openhab.binding.mcp23017</module>
        
    <module>org.openhab.binding.melcloud</module>
        
    <module>org.openhab.binding.meteoalerte</module>
        
    <module>org.openhab.binding.meteoblue</module>
        
    <module>org.openhab.binding.meteostick</module>
        
    <module>org.openhab.binding.miele</module>
        
    <module>org.openhab.binding.mihome</module>
        
    <module>org.openhab.binding.miio</module>
        
    <module>org.openhab.binding.millheat</module>
        
    <module>org.openhab.binding.milight</module>
        
    <module>org.openhab.binding.minecraft</module>
        
    <module>org.openhab.binding.modbus</module>
        
    <module>org.openhab.binding.modbus.e3dc</module>
        
    <module>org.openhab.binding.modbus.studer</module>
        
    <module>org.openhab.binding.modbus.sunspec</module>
        
    <module>org.openhab.binding.modbus.stiebeleltron</module>
        
    <module>org.openhab.binding.modbus.helioseasycontrols</module>
        
    <module>org.openhab.binding.monopriceaudio</module>
        
    <module>org.openhab.binding.mpd</module>
        
    <module>org.openhab.binding.mqtt</module>
        
    <module>org.openhab.binding.mqtt.generic</module>
        
    <module>org.openhab.binding.mqtt.homeassistant</module>
        
    <module>org.openhab.binding.mqtt.homie</module>
        
    <module>org.openhab.binding.mystrom</module>
        
    <module>org.openhab.binding.nanoleaf</module>
        
    <module>org.openhab.binding.neato</module>
        
    <module>org.openhab.binding.neeo</module>
        
    <module>org.openhab.binding.neohub</module>
        
    <module>org.openhab.binding.nest</module>
        
    <module>org.openhab.binding.netatmo</module>
        
    <module>org.openhab.binding.network</module>
        
    <module>org.openhab.binding.networkupstools</module>
        
    <module>org.openhab.binding.nibeheatpump</module>
        
    <module>org.openhab.binding.nibeuplink</module>
        
    <module>org.openhab.binding.nikobus</module>
        
    <module>org.openhab.binding.nikohomecontrol</module>
        
    <module>org.openhab.binding.novafinedust</module>
        
    <module>org.openhab.binding.ntp</module>
        
    <module>org.openhab.binding.nuki</module>
        
    <module>org.openhab.binding.nuvo</module>
        
    <module>org.openhab.binding.nzwateralerts</module>
        
    <module>org.openhab.binding.oceanic</module>
        
    <module>org.openhab.binding.ojelectronics</module>
        
    <module>org.openhab.binding.omnikinverter</module>
        
    <module>org.openhab.binding.onebusaway</module>
        
    <module>org.openhab.binding.onewiregpio</module>
        
    <module>org.openhab.binding.onewire</module>
        
    <module>org.openhab.binding.onkyo</module>
        
    <module>org.openhab.binding.opengarage</module>
        
    <module>org.openhab.binding.opensprinkler</module>
        
    <module>org.openhab.binding.openthermgateway</module>
        
    <module>org.openhab.binding.openuv</module>
        
    <module>org.openhab.binding.openweathermap</module>
        
    <module>org.openhab.binding.openwebnet</module>
        
    <module>org.openhab.binding.oppo</module>
        
    <module>org.openhab.binding.orvibo</module>
        
    <module>org.openhab.binding.paradoxalarm</module>
        
    <module>org.openhab.binding.pentair</module>
        
    <module>org.openhab.binding.phc</module>
        
    <module>org.openhab.binding.pioneeravr</module>
        
    <module>org.openhab.binding.pixometer</module>
        
    <module>org.openhab.binding.pjlinkdevice</module>
<<<<<<< HEAD
        
=======
    <module>org.openhab.binding.playstation</module>
>>>>>>> ac074ea1
    <module>org.openhab.binding.plclogo</module>
        
    <module>org.openhab.binding.plugwise</module>
        
    <module>org.openhab.binding.powermax</module>
        
    <module>org.openhab.binding.pulseaudio</module>
        
    <module>org.openhab.binding.pushbullet</module>
<<<<<<< HEAD
        
=======
    <module>org.openhab.binding.pushover</module>
>>>>>>> ac074ea1
    <module>org.openhab.binding.radiothermostat</module>
        
    <module>org.openhab.binding.regoheatpump</module>
    <module>org.openhab.binding.revogi</module>
    <module>org.openhab.binding.remoteopenhab</module>
    <module>org.openhab.binding.rfxcom</module>
        
    <module>org.openhab.binding.rme</module>
        
    <module>org.openhab.binding.robonect</module>
        
    <module>org.openhab.binding.rotel</module>
        
    <module>org.openhab.binding.russound</module>
        
    <module>org.openhab.binding.sagercaster</module>
        
    <module>org.openhab.binding.samsungtv</module>
        
    <module>org.openhab.binding.satel</module>
        
    <module>org.openhab.binding.senechome</module>
        
    <module>org.openhab.binding.seneye</module>
        
    <module>org.openhab.binding.sensebox</module>
        
    <module>org.openhab.binding.sensibo</module>
<<<<<<< HEAD
        
=======
    <module>org.openhab.binding.serial</module>
>>>>>>> ac074ea1
    <module>org.openhab.binding.serialbutton</module>
        
    <module>org.openhab.binding.shelly</module>
        
    <module>org.openhab.binding.silvercrestwifisocket</module>
        
    <module>org.openhab.binding.siemensrds</module>
        
    <module>org.openhab.binding.sinope</module>
        
    <module>org.openhab.binding.sleepiq</module>
        
    <module>org.openhab.binding.smaenergymeter</module>
        
    <module>org.openhab.binding.smartmeter</module>
        
    <module>org.openhab.binding.smhi</module>
        
    <module>org.openhab.binding.smartthings</module>
        
    <module>org.openhab.binding.snmp</module>
        
    <module>org.openhab.binding.solaredge</module>
        
    <module>org.openhab.binding.solarlog</module>
        
    <module>org.openhab.binding.somfymylink</module>
        
    <module>org.openhab.binding.somfytahoma</module>
        
    <module>org.openhab.binding.sonos</module>
        
    <module>org.openhab.binding.sonyaudio</module>
        
    <module>org.openhab.binding.sonyprojector</module>
        
    <module>org.openhab.binding.spotify</module>
        
    <module>org.openhab.binding.squeezebox</module>
        
    <module>org.openhab.binding.synopanalyzer</module>
        
    <module>org.openhab.binding.systeminfo</module>
        
    <module>org.openhab.binding.tacmi</module>
        
    <module>org.openhab.binding.tado</module>
        
    <module>org.openhab.binding.tankerkoenig</module>
        
    <module>org.openhab.binding.telegram</module>
        
    <module>org.openhab.binding.teleinfo</module>
        
    <module>org.openhab.binding.tellstick</module>
        
    <module>org.openhab.binding.tesla</module>
        
    <module>org.openhab.binding.tibber</module>
    <module>org.openhab.binding.touchwand</module>
    <module>org.openhab.binding.tplinksmarthome</module>
<<<<<<< HEAD
        
=======
    <module>org.openhab.binding.tr064</module>
>>>>>>> ac074ea1
    <module>org.openhab.binding.tradfri</module>
        
    <module>org.openhab.binding.unifi</module>
    <module>org.openhab.binding.unifiedremote</module>
    <module>org.openhab.binding.upnpcontrol</module>
        
    <module>org.openhab.binding.upb</module>
        
    <module>org.openhab.binding.urtsi</module>
        
    <module>org.openhab.binding.valloxmv</module>
        
    <module>org.openhab.binding.vektiva</module>
        
    <module>org.openhab.binding.velbus</module>
        
    <module>org.openhab.binding.velux</module>
        
    <module>org.openhab.binding.venstarthermostat</module>
        
    <module>org.openhab.binding.verisure</module>
        
    <module>org.openhab.binding.vigicrues</module>
        
    <module>org.openhab.binding.vitotronic</module>
        
    <module>org.openhab.binding.volvooncall</module>
        
    <module>org.openhab.binding.weathercompany</module>
        
    <module>org.openhab.binding.weatherunderground</module>
        
    <module>org.openhab.binding.wemo</module>
        
    <module>org.openhab.binding.wifiled</module>
        
    <module>org.openhab.binding.windcentrale</module>
        
    <module>org.openhab.binding.wlanthermo</module>
<<<<<<< HEAD
        
=======
    <module>org.openhab.binding.wled</module>
>>>>>>> ac074ea1
    <module>org.openhab.binding.xmltv</module>
        
    <module>org.openhab.binding.xmppclient</module>
        
    <module>org.openhab.binding.yamahareceiver</module>
        
    <module>org.openhab.binding.yioremote</module>
        
    <module>org.openhab.binding.yeelight</module>
        
    <module>org.openhab.binding.zoneminder</module>
        
    <module>org.openhab.binding.zway</module>
        
    <!-- persistence -->
        
    <module>org.openhab.persistence.dynamodb</module>
        
    <module>org.openhab.persistence.influxdb</module>
        
    <module>org.openhab.persistence.jdbc</module>
        
    <module>org.openhab.persistence.jpa</module>
        
    <module>org.openhab.persistence.mapdb</module>
        
    <module>org.openhab.persistence.mongodb</module>
        
    <module>org.openhab.persistence.rrd4j</module>
        
    <!-- voice -->
        
    <module>org.openhab.voice.googletts</module>
        
    <module>org.openhab.voice.mactts</module>
        
    <module>org.openhab.voice.marytts</module>
        
    <module>org.openhab.voice.picotts</module>
        
    <module>org.openhab.voice.pollytts</module>
        
    <module>org.openhab.voice.voicerss</module>
        
      
  </modules>
<<<<<<< HEAD
    
  <dependencies>
        
=======

  <properties>
    <m2e.jdt.annotationpath>target/dependency</m2e.jdt.annotationpath>
    <dep.noembedding/>
  </properties>

  <dependencies>
    <dependency>
      <groupId>org.lastnpe.eea</groupId>
      <artifactId>eea-all</artifactId>
      <version>${eea.version}</version>
    </dependency>
>>>>>>> ac074ea1
    <!-- openHAB core -->
        
    <dependency>
            
      <groupId>org.openhab.core.bom</groupId>
            
      <artifactId>org.openhab.core.bom.compile</artifactId>
            
      <type>pom</type>
            
      <scope>provided</scope>
          
    </dependency>
        
    <dependency>
            
      <groupId>org.openhab.core.bom</groupId>
            
      <artifactId>org.openhab.core.bom.openhab-core</artifactId>
            
      <type>pom</type>
            
      <scope>provided</scope>
          
    </dependency>
        
    <dependency>
            
      <groupId>org.openhab.core.bom</groupId>
            
      <artifactId>org.openhab.core.bom.test</artifactId>
            
      <type>pom</type>
            
      <scope>test</scope>
          
    </dependency>
        
    <!-- Distribution -->
        
    <dependency>
            
      <groupId>org.apache.karaf.features</groupId>
            
      <artifactId>framework</artifactId>
            
      <version>${karaf.version}</version>
            
      <type>kar</type>
            
      <optional>true</optional>
            
      <exclusions>
                
        <exclusion>
                    
          <groupId>*</groupId>
                    
          <artifactId>*</artifactId>
                  
        </exclusion>
              
      </exclusions>
          
    </dependency>
        
    <!-- Repositories -->
        
    <dependency>
            
      <groupId>org.apache.karaf.features</groupId>
            
      <artifactId>standard</artifactId>
            
      <version>${karaf.version}</version>
            
      <classifier>features</classifier>
            
      <type>xml</type>
            
      <scope>provided</scope>
          
    </dependency>
      
  </dependencies>
<<<<<<< HEAD
    
  <properties>
        
    <dep.noembedding/>
      
  </properties>
    
=======

>>>>>>> ac074ea1
  <build>
        
    <pluginManagement>
            
      <plugins>
                
        <plugin>
                    
          <groupId>org.apache.maven.plugins</groupId>
                    
          <artifactId>maven-jar-plugin</artifactId>
                    
          <configuration>
                        
            <archive>
                            
              <manifestFile>${project.build.outputDirectory}/META-INF/MANIFEST.MF</manifestFile>
                          
            </archive>
                        
            <skipIfEmpty>true</skipIfEmpty>
                      
          </configuration>
                  
        </plugin>
                
        <plugin>
                    
          <groupId>org.apache.karaf.tooling</groupId>
                    
          <artifactId>karaf-maven-plugin</artifactId>
                    
          <version>${karaf.version}</version>
                    
          <extensions>true</extensions>
                    
          <configuration>
                        
            <startLevel>80</startLevel>
                        
            <aggregateFeatures>true</aggregateFeatures>
                        
            <checkDependencyChange>true</checkDependencyChange>
                        
            <failOnDependencyChange>false</failOnDependencyChange>
                        
            <logDependencyChanges>true</logDependencyChanges>
                        
            <overwriteChangedDependencies>true</overwriteChangedDependencies>
                      
          </configuration>
                    
          <executions>
                        
            <execution>
                            
              <id>compile</id>
                            
              <goals>
                                
                <goal>features-generate-descriptor</goal>
                              
              </goals>
                            
              <phase>generate-resources</phase>
                            
              <configuration>
                                
                <inputFile>${feature.directory}</inputFile>
                              
              </configuration>
                          
            </execution>
                        
            <execution>
                            
              <id>karaf-feature-verification</id>
                            
              <goals>
                                
                <goal>verify</goal>
                              
              </goals>
                            
              <phase>verify</phase>
                            
              <configuration>
                                
                <descriptors combine.children="append">
                                    
                  <!-- Apache Karaf -->
                                    
                  <descriptor>mvn:org.apache.karaf.features/framework/${karaf.version}/xml/features</descriptor>
                                    
                  <descriptor>mvn:org.apache.karaf.features/standard/${karaf.version}/xml/features</descriptor>
                                    
                  <!-- Current feature under verification -->
                                    
                  <descriptor>file:${project.build.directory}/feature/feature.xml</descriptor>
                                  
                </descriptors>
                                
                <distribution>org.apache.karaf.features:framework</distribution>
                                
                <javase>${oh.java.version}</javase>
                                
                <framework>
                                    
                  <feature>framework</feature>
                                  
                </framework>
                                
                <features>
                                    
                  <feature>openhab-*</feature>
                                  
                </features>
                                
                <verifyTransitive>false</verifyTransitive>
                                
                <ignoreMissingConditions>true</ignoreMissingConditions>
                                
                <fail>first</fail>
                              
              </configuration>
                          
            </execution>
                      
          </executions>
                  
        </plugin>
              
      </plugins>
          
    </pluginManagement>
        
    <plugins>
            
      <plugin>
                
        <groupId>biz.aQute.bnd</groupId>
                
        <artifactId>bnd-maven-plugin</artifactId>
              
      </plugin>
            
      <plugin>
                
        <groupId>org.apache.maven.plugins</groupId>
                
        <artifactId>maven-source-plugin</artifactId>
                
        <executions>
                    
          <execution>
                        
            <id>attach-sources</id>
                        
            <goals>
                            
              <goal>jar-no-fork</goal>
                          
            </goals>
                      
          </execution>
                  
        </executions>
              
      </plugin>
            
      <plugin>
                
        <groupId>org.apache.karaf.tooling</groupId>
                
        <artifactId>karaf-maven-plugin</artifactId>
              
      </plugin>
            
      <!-- embed compile time dependencies by unpacking -->
            
      <plugin>
                
        <groupId>org.apache.maven.plugins</groupId>
                
        <artifactId>maven-dependency-plugin</artifactId>
                
        <version>3.1.1</version>
                
        <executions>
                    
          <execution>
                        
            <id>embed-dependencies</id>
                        
            <goals>
                            
              <goal>unpack-dependencies</goal>
                          
            </goals>
                        
            <configuration>
                            
              <includeScope>runtime</includeScope>
                            
              <includeTypes>jar</includeTypes>
<<<<<<< HEAD
                            
              <excludeGroupIds>javax.activation,org.apache.karaf.features</excludeGroupIds>
                            
=======
              <excludeGroupIds>javax.activation,org.apache.karaf.features,org.lastnpe.eea</excludeGroupIds>
>>>>>>> ac074ea1
              <excludeArtifactIds>${dep.noembedding}</excludeArtifactIds>
                            
              <outputDirectory>${project.build.directory}/classes</outputDirectory>
                            
              <overWriteReleases>true</overWriteReleases>
                            
              <overWriteSnapshots>true</overWriteSnapshots>
                            
              <excludeTransitive>true</excludeTransitive>
                            
              <type>jar</type>
                          
            </configuration>
                      
          </execution>
<<<<<<< HEAD
                  
=======
          <execution>
            <id>unpack-eea</id>
            <goals>
              <goal>unpack</goal>
            </goals>
            <configuration>
              <artifactItems>
                <artifactItem>
                  <groupId>org.lastnpe.eea</groupId>
                  <artifactId>eea-all</artifactId>
                  <version>${eea.version}</version>
                  <overWrite>true</overWrite>
                </artifactItem>
              </artifactItems>
            </configuration>
          </execution>
>>>>>>> ac074ea1
        </executions>
              
      </plugin>
          
    </plugins>
      
  </build>
    
  <profiles>
    <!-- suppress embedding of dependencies -->
        
    <profile>
            
      <id>no-embed-dependencies</id>
            
      <activation>
                
        <file>
                    
          <exists>noEmbedDependencies.profile</exists>
                  
        </file>
              
      </activation>
            
      <build>
                
        <plugins>
                    
          <plugin>
                        
            <groupId>org.apache.maven.plugins</groupId>
                        
            <artifactId>maven-dependency-plugin</artifactId>
                        
            <executions>
                            
              <execution>
                                
                <id>embed-dependencies</id>
                                
                <phase>none</phase>
                              
              </execution>
                          
            </executions>
                      
          </plugin>
                  
        </plugins>
              
      </build>
          
    </profile>
      
  </profiles>
  
</project><|MERGE_RESOLUTION|>--- conflicted
+++ resolved
@@ -35,12 +35,6 @@
     <module>org.openhab.io.neeo</module>
         
     <module>org.openhab.io.openhabcloud</module>
-<<<<<<< HEAD
-        
-    <module>org.openhab.io.transport.modbus</module>
-        
-=======
->>>>>>> ac074ea1
     <!-- transformations -->
         
     <module>org.openhab.transform.bin2json</module>
@@ -106,12 +100,8 @@
     <module>org.openhab.binding.bluetooth.blukii</module>
         
     <module>org.openhab.binding.bluetooth.daikinmadoka</module>
-<<<<<<< HEAD
-        
-=======
     <module>org.openhab.binding.bluetooth.enoceanble</module>
     <module>org.openhab.binding.bluetooth.generic</module>
->>>>>>> ac074ea1
     <module>org.openhab.binding.bluetooth.roaming</module>
         
     <module>org.openhab.binding.bluetooth.ruuvitag</module>
@@ -181,11 +171,7 @@
     <module>org.openhab.binding.enocean</module>
         
     <module>org.openhab.binding.enturno</module>
-<<<<<<< HEAD
-        
-=======
     <module>org.openhab.binding.epsonprojector</module>
->>>>>>> ac074ea1
     <module>org.openhab.binding.etherrain</module>
         
     <module>org.openhab.binding.evohome</module>
@@ -239,11 +225,7 @@
     <module>org.openhab.binding.homematic</module>
         
     <module>org.openhab.binding.hpprinter</module>
-<<<<<<< HEAD
-        
-=======
     <module>org.openhab.binding.http</module>
->>>>>>> ac074ea1
     <module>org.openhab.binding.hue</module>
         
     <module>org.openhab.binding.hydrawise</module>
@@ -269,11 +251,7 @@
     <module>org.openhab.binding.intesis</module>
         
     <module>org.openhab.binding.ipp</module>
-<<<<<<< HEAD
-        
-=======
     <module>org.openhab.binding.irobot</module>
->>>>>>> ac074ea1
     <module>org.openhab.binding.irtrans</module>
         
     <module>org.openhab.binding.ism8</module>
@@ -455,11 +433,7 @@
     <module>org.openhab.binding.pixometer</module>
         
     <module>org.openhab.binding.pjlinkdevice</module>
-<<<<<<< HEAD
-        
-=======
     <module>org.openhab.binding.playstation</module>
->>>>>>> ac074ea1
     <module>org.openhab.binding.plclogo</module>
         
     <module>org.openhab.binding.plugwise</module>
@@ -469,11 +443,7 @@
     <module>org.openhab.binding.pulseaudio</module>
         
     <module>org.openhab.binding.pushbullet</module>
-<<<<<<< HEAD
-        
-=======
     <module>org.openhab.binding.pushover</module>
->>>>>>> ac074ea1
     <module>org.openhab.binding.radiothermostat</module>
         
     <module>org.openhab.binding.regoheatpump</module>
@@ -502,11 +472,7 @@
     <module>org.openhab.binding.sensebox</module>
         
     <module>org.openhab.binding.sensibo</module>
-<<<<<<< HEAD
-        
-=======
     <module>org.openhab.binding.serial</module>
->>>>>>> ac074ea1
     <module>org.openhab.binding.serialbutton</module>
         
     <module>org.openhab.binding.shelly</module>
@@ -568,11 +534,7 @@
     <module>org.openhab.binding.tibber</module>
     <module>org.openhab.binding.touchwand</module>
     <module>org.openhab.binding.tplinksmarthome</module>
-<<<<<<< HEAD
-        
-=======
     <module>org.openhab.binding.tr064</module>
->>>>>>> ac074ea1
     <module>org.openhab.binding.tradfri</module>
         
     <module>org.openhab.binding.unifi</module>
@@ -612,11 +574,7 @@
     <module>org.openhab.binding.windcentrale</module>
         
     <module>org.openhab.binding.wlanthermo</module>
-<<<<<<< HEAD
-        
-=======
     <module>org.openhab.binding.wled</module>
->>>>>>> ac074ea1
     <module>org.openhab.binding.xmltv</module>
         
     <module>org.openhab.binding.xmppclient</module>
@@ -663,11 +621,6 @@
         
       
   </modules>
-<<<<<<< HEAD
-    
-  <dependencies>
-        
-=======
 
   <properties>
     <m2e.jdt.annotationpath>target/dependency</m2e.jdt.annotationpath>
@@ -680,7 +633,6 @@
       <artifactId>eea-all</artifactId>
       <version>${eea.version}</version>
     </dependency>
->>>>>>> ac074ea1
     <!-- openHAB core -->
         
     <dependency>
@@ -766,17 +718,6 @@
     </dependency>
       
   </dependencies>
-<<<<<<< HEAD
-    
-  <properties>
-        
-    <dep.noembedding/>
-      
-  </properties>
-    
-=======
-
->>>>>>> ac074ea1
   <build>
         
     <pluginManagement>
@@ -982,13 +923,7 @@
               <includeScope>runtime</includeScope>
                             
               <includeTypes>jar</includeTypes>
-<<<<<<< HEAD
-                            
-              <excludeGroupIds>javax.activation,org.apache.karaf.features</excludeGroupIds>
-                            
-=======
               <excludeGroupIds>javax.activation,org.apache.karaf.features,org.lastnpe.eea</excludeGroupIds>
->>>>>>> ac074ea1
               <excludeArtifactIds>${dep.noembedding}</excludeArtifactIds>
                             
               <outputDirectory>${project.build.directory}/classes</outputDirectory>
@@ -1004,9 +939,6 @@
             </configuration>
                       
           </execution>
-<<<<<<< HEAD
-                  
-=======
           <execution>
             <id>unpack-eea</id>
             <goals>
@@ -1023,7 +955,6 @@
               </artifactItems>
             </configuration>
           </execution>
->>>>>>> ac074ea1
         </executions>
               
       </plugin>
