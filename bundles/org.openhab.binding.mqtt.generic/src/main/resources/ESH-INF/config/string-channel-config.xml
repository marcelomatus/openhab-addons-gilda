<?xml version="1.0" encoding="UTF-8"?>
<config-description:config-descriptions
	xmlns:xsi="http://www.w3.org/2001/XMLSchema-instance"
	xmlns:config-description="https://openhab.org/schemas/config-description/v1.0.0"
	xsi:schemaLocation="https://openhab.org/schemas/config-description/v1.0.0 https://openhab.org/schemas/config-description-1.0.0.xsd">

	<config-description uri="thing-type:mqtt:string_channel">
		<parameter-group name="transformations">
			<label>Transform Values</label>
<<<<<<< HEAD
			<description>These configuration parameters allow you to alter a value before it is published to MQTT or before a received value is assigned to an item.</description>
=======
			<description>These configuration parameters allow you to alter a value before it is published to MQTT or before a
				received value is assigned to an item.</description>
>>>>>>> 393fb2d6
			<advanced>true</advanced>
		</parameter-group>

		<parameter name="stateTopic" type="text">
			<label>MQTT State Topic</label>
<<<<<<< HEAD
			<description>An MQTT topic that this thing will subscribe to, to receive the state. This can be left empty, the channel will be state-less command-only channel.</description>
=======
			<description>An MQTT topic that this thing will subscribe to, to receive the state. This can be left empty, the
				channel will be state-less command-only channel.</description>
>>>>>>> 393fb2d6
		</parameter>
		<parameter name="commandTopic" type="text">
			<label>MQTT Command Topic</label>
			<description>An MQTT topic that this thing will send a command to. If not set, this will be a read-only switch.</description>
		</parameter>
		<parameter name="transformationPattern" type="text" groupName="transformations">
			<label>Incoming Value Transformations</label>
			<description><![CDATA[
			Applies transformations to an incoming MQTT topic value.
			A transformation example for a received JSON would be "JSONPATH:$.device.status.temperature" for
			a json {device: {status: { temperature: 23.2 }}}.

			You can chain transformations by separating them with the intersection character ∩.
			]]></description>
			<advanced>true</advanced>
		</parameter>
		<parameter name="transformationPatternOut" type="text" groupName="transformations">
			<label>Outgoing Value Transformation</label>
			<description><![CDATA[
			Applies a transformation before publishing a MQTT topic value.

			Transformations are specialised in extracting a value, but some transformations like
			the MAP one could be useful.
			]]></description>
			<advanced>true</advanced>
		</parameter>
		<parameter name="formatBeforePublish" type="text" groupName="transformations">
			<label>Outgoing Value Format</label>
			<description><![CDATA[
			Format a value before it is published to the MQTT broker.
			The default is to just pass the channel/item state.

			If you want to apply a prefix, say "MYCOLOR,", you would use "MYCOLOR,%s".
			If you want to adjust the precision of a number to for example 4 digits, you would use "%.4f".
			]]></description>
			<advanced>true</advanced>
			<default>%s</default>
		</parameter>
		<parameter name="qos" type="integer" min="0" max="2" required="false">
			<label>QoS</label>
			<description>MQTT QoS of this channel (0, 1, 2). Default is QoS of the broker connection.</description>
			<options>
				<option value="0">At most once (best effort delivery "fire and forget")</option>
				<option value="1">At least once (guaranteed that a message will be delivered at least once)</option>
				<option value="2">Exactly once (guarantees that each message is received only once by the counterpart)</option>
			</options>
			<advanced>true</advanced>
		</parameter>
		<parameter name="retained" type="boolean">
			<label>Retained</label>
			<description>The value will be published to the command topic as retained message. A retained value stays on the
				broker and can even be seen by MQTT clients that are subscribing at a later point in time.</description>
			<default>false</default>
			<advanced>true</advanced>
		</parameter>
		<parameter name="postCommand" type="boolean">
			<label>Is Command</label>
<<<<<<< HEAD
			<description>If the received MQTT value should not only update the state of linked items, but command them, enable this option.</description>
=======
			<description>If the received MQTT value should not only update the state of linked items, but command them, enable
				this option.</description>
>>>>>>> 393fb2d6
			<default>false</default>
			<advanced>true</advanced>
		</parameter>

		<parameter name="allowedStates" type="text">
			<label>Allowed States</label>
<<<<<<< HEAD
			<description>If your MQTT topic is limited to a set of one or more specific commands or specific states, define those states here. Separate multiple states with commas. An example for a light bulb state set: ON,DIMMED,OFF</description>
=======
			<description>If your MQTT topic is limited to a set of one or more specific commands or specific states, define those
				states here. Separate multiple states with commas. An example for a light bulb state set: ON,DIMMED,OFF</description>
>>>>>>> 393fb2d6
			<advanced>true</advanced>
		</parameter>
	</config-description>
</config-description:config-descriptions><|MERGE_RESOLUTION|>--- conflicted
+++ resolved
@@ -7,23 +7,15 @@
 	<config-description uri="thing-type:mqtt:string_channel">
 		<parameter-group name="transformations">
 			<label>Transform Values</label>
-<<<<<<< HEAD
-			<description>These configuration parameters allow you to alter a value before it is published to MQTT or before a received value is assigned to an item.</description>
-=======
 			<description>These configuration parameters allow you to alter a value before it is published to MQTT or before a
 				received value is assigned to an item.</description>
->>>>>>> 393fb2d6
 			<advanced>true</advanced>
 		</parameter-group>
 
 		<parameter name="stateTopic" type="text">
 			<label>MQTT State Topic</label>
-<<<<<<< HEAD
-			<description>An MQTT topic that this thing will subscribe to, to receive the state. This can be left empty, the channel will be state-less command-only channel.</description>
-=======
 			<description>An MQTT topic that this thing will subscribe to, to receive the state. This can be left empty, the
 				channel will be state-less command-only channel.</description>
->>>>>>> 393fb2d6
 		</parameter>
 		<parameter name="commandTopic" type="text">
 			<label>MQTT Command Topic</label>
@@ -81,24 +73,16 @@
 		</parameter>
 		<parameter name="postCommand" type="boolean">
 			<label>Is Command</label>
-<<<<<<< HEAD
-			<description>If the received MQTT value should not only update the state of linked items, but command them, enable this option.</description>
-=======
 			<description>If the received MQTT value should not only update the state of linked items, but command them, enable
 				this option.</description>
->>>>>>> 393fb2d6
 			<default>false</default>
 			<advanced>true</advanced>
 		</parameter>
 
 		<parameter name="allowedStates" type="text">
 			<label>Allowed States</label>
-<<<<<<< HEAD
-			<description>If your MQTT topic is limited to a set of one or more specific commands or specific states, define those states here. Separate multiple states with commas. An example for a light bulb state set: ON,DIMMED,OFF</description>
-=======
 			<description>If your MQTT topic is limited to a set of one or more specific commands or specific states, define those
 				states here. Separate multiple states with commas. An example for a light bulb state set: ON,DIMMED,OFF</description>
->>>>>>> 393fb2d6
 			<advanced>true</advanced>
 		</parameter>
 	</config-description>
