--- conflicted
+++ resolved
@@ -159,12 +159,7 @@
             if (transformedValue != null) {
                 strValue = transformedValue;
             } else {
-<<<<<<< HEAD
-                logger.debug("Transformation '{}' returned null on '{}', discarding message", strValue,
-                        t.serviceName);
-=======
                 logger.debug("Transformation '{}' returned null on '{}', discarding message", strValue, t.serviceName);
->>>>>>> 393fb2d6
                 receivedOrTimeout();
                 return;
             }
@@ -357,18 +352,12 @@
 
         // Outgoing transformations
         for (ChannelStateTransformation t : transformationsOut) {
-<<<<<<< HEAD
-            String transformedValue = t.processValue(mqttCommandValue);
-            if (transformedValue != null) {
-                mqttCommandValue = transformedValue;
-=======
             String commandString = mqttCommandValue.getMQTTpublishValue(null);
             String transformedValue = t.processValue(commandString);
             if (transformedValue != null) {
                 Value textValue = new TextValue();
                 textValue.update(new StringType(transformedValue));
                 mqttCommandValue = textValue;
->>>>>>> 393fb2d6
             } else {
                 logger.debug("Transformation '{}' returned null on '{}', discarding message", mqttCommandValue,
                         t.serviceName);
@@ -392,11 +381,7 @@
 
         int qos = (config.qos != null) ? config.qos : connection.getQos();
 
-<<<<<<< HEAD
-        return connection.publish(config.commandTopic, mqttCommandValue.getBytes(), qos, config.retained);
-=======
         return connection.publish(config.commandTopic, commandString.getBytes(), qos, config.retained);
->>>>>>> 393fb2d6
     }
 
     /**
