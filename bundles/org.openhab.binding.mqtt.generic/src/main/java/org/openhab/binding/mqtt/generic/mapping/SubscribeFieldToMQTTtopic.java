/**
 * Copyright (c) 2010-2020 Contributors to the openHAB project
 *
 * See the NOTICE file(s) distributed with this work for additional
 * information.
 *
 * This program and the accompanying materials are made available under the
 * terms of the Eclipse Public License 2.0 which is available at
 * http://www.eclipse.org/legal/epl-2.0
 *
 * SPDX-License-Identifier: EPL-2.0
 */
package org.openhab.binding.mqtt.generic.mapping;

import java.lang.reflect.Field;
import java.math.BigDecimal;
import java.nio.charset.StandardCharsets;
import java.util.concurrent.CompletableFuture;
import java.util.concurrent.ScheduledExecutorService;
import java.util.concurrent.ScheduledFuture;
import java.util.concurrent.TimeUnit;

import org.eclipse.jdt.annotation.NonNullByDefault;
import org.eclipse.jdt.annotation.Nullable;
import org.eclipse.smarthome.io.transport.mqtt.MqttBrokerConnection;
import org.eclipse.smarthome.io.transport.mqtt.MqttException;
import org.eclipse.smarthome.io.transport.mqtt.MqttMessageSubscriber;
import org.slf4j.Logger;
import org.slf4j.LoggerFactory;

/**
 * Use this class to subscribe to a given MQTT topic via a {@link MqttMessageSubscriber}
 * and convert received values to the type of the given field and notify the user of the changed value.
 *
 * Used by {@link AbstractMqttAttributeClass}.
 *
 * @author David Graeff - Initial contribution
 */
@NonNullByDefault
public class SubscribeFieldToMQTTtopic implements MqttMessageSubscriber {
    private final Logger logger = LoggerFactory.getLogger(SubscribeFieldToMQTTtopic.class);
    protected CompletableFuture<@Nullable Void> future = new CompletableFuture<>();
    public final Field field;
    public final FieldChanged changeConsumer;
    public final String topic;
    private final ScheduledExecutorService scheduler;
    private @Nullable ScheduledFuture<?> scheduledFuture;
    private final boolean mandatory;
    private boolean receivedValue = false;

    /**
     * Implement this interface to be notified of an updated field.
     */
    public interface FieldChanged {
        void fieldChanged(Field field, Object value);
    }

    /**
     * Create a {@link SubscribeFieldToMQTTtopic}.
     *
     * @param scheduler A scheduler to realize subscription timeouts.
     * @param field The destination field.
     * @param fieldChangeListener A listener for field changes. This is only called if the received value
     *            could successfully be converted to the field type.
     * @param topic The MQTT topic.
     * @param mandatory True of this field is a mandatory one. A timeout will cause a future to complete exceptionally.
     */
    public SubscribeFieldToMQTTtopic(ScheduledExecutorService scheduler, Field field, FieldChanged fieldChangeListener,
            String topic, boolean mandatory) {
        this.scheduler = scheduler;
        this.field = field;
        this.changeConsumer = fieldChangeListener;
        this.topic = topic;
        this.mandatory = mandatory;
    }

    static Object numberConvert(Object value, Class<?> type) throws IllegalArgumentException, NumberFormatException {
        Object result = value;
        // Handle the conversion case of BigDecimal to Float,Double,Long,Integer and the respective
        // primitive types
        String typeName = type.getSimpleName();
        if (value instanceof BigDecimal && !type.equals(BigDecimal.class)) {
            BigDecimal bdValue = (BigDecimal) value;
            if (type.equals(Float.class) || typeName.equals("float")) {
                result = bdValue.floatValue();
            } else if (type.equals(Double.class) || typeName.equals("double")) {
                result = bdValue.doubleValue();
            } else if (type.equals(Long.class) || typeName.equals("long")) {
                result = bdValue.longValue();
            } else if (type.equals(Integer.class) || typeName.equals("int")) {
                result = bdValue.intValue();
            }
        } else
        // Handle the conversion case of String to Float,Double,Long,Integer,BigDecimal and the respective
        // primitive types
        if (value instanceof String && !type.equals(String.class)) {
            String bdValue = (String) value;
            if (type.equals(Float.class) || typeName.equals("float")) {
                result = Float.valueOf(bdValue);
            } else if (type.equals(Double.class) || typeName.equals("double")) {
                result = Double.valueOf(bdValue);
            } else if (type.equals(Long.class) || typeName.equals("long")) {
                result = Long.valueOf(bdValue);
            } else if (type.equals(BigDecimal.class)) {
                result = new BigDecimal(bdValue);
            } else if (type.equals(Integer.class) || typeName.equals("int")) {
                result = Integer.valueOf(bdValue);
            } else if (type.equals(Boolean.class) || typeName.equals("boolean")) {
                result = Boolean.valueOf(bdValue);
            } else if (type.isEnum()) {
                @SuppressWarnings({ "rawtypes", "unchecked" })
                final Class<? extends Enum> enumType = (Class<? extends Enum>) type;
                @SuppressWarnings("unchecked")
                Enum<?> enumValue = Enum.valueOf(enumType, value.toString());
                result = enumValue;
            }
        }
        return result;
    }

    /**
     * Callback by the {@link MqttBrokerConnection} if a matching topic received a new value.
     * Because routing is already done by aforementioned class, the topic parameter is not checked again.
     *
     * @param topic The MQTT topic. Not used.
     * @param payload The MQTT payload.
     */
    @SuppressWarnings({ "null", "unused" })
    @Override
<<<<<<< HEAD
    public void processMessage(String topic, byte [] payload) {
=======
    public void processMessage(String topic, byte[] payload) {
>>>>>>> 393fb2d6
        final ScheduledFuture<?> scheduledFuture = this.scheduledFuture;
        if (scheduledFuture != null) { // Cancel timeout
            scheduledFuture.cancel(false);
            this.scheduledFuture = null;
        }

        if (payload.length == 0) {
            logger.debug("NULL payload on topic: {}", topic);
            return;
        }

        String valueStr = new String(payload, StandardCharsets.UTF_8);

        // Check if there is a manipulation annotation attached to the field
        final MQTTvalueTransform transform = field.getAnnotation(MQTTvalueTransform.class);
        Object value;
        if (transform != null) {
            // Add a prefix/suffix to the value
            valueStr = transform.prefix() + valueStr + transform.suffix();
            // Split the value if the field is an array. Convert numbers/enums if necessary.
            value = field.getType().isArray() ? valueStr.split(transform.splitCharacter())
                    : numberConvert(valueStr, field.getType());
        } else if (field.getType().isArray()) {
            throw new IllegalArgumentException("No split character defined!");
        } else {
            // Convert numbers/enums if necessary
            value = numberConvert(valueStr, field.getType());
        }
        receivedValue = true;
        changeConsumer.fieldChanged(field, value);
        future.complete(null);
    }

    void timeoutReached() {
        if (mandatory) {
            future.completeExceptionally(new Exception("Did not receive mandatory topic value: " + topic));
        } else {
            future.complete(null);
        }
    }

    /**
     * Subscribe to the MQTT topic. A {@link SubscribeFieldToMQTTtopic} cannot be stopped.
     * You need to manually unsubscribe from the {@link #topic} before disposing.
     *
     * @param connection An MQTT connection.
     * @param timeout Timeout in milliseconds. The returned future completes after this time even if no message has
     *            been received for the MQTT topic.
     * @return Returns a future that completes if either a value is received for the topic or a timeout happens.
     * @throws MqttException If an MQTT IO exception happens this exception is thrown.
     */
    public CompletableFuture<@Nullable Void> subscribeAndReceive(MqttBrokerConnection connection, int timeout) {
        connection.subscribe(topic, this).exceptionally(e -> {
            logger.debug("Failed to subscribe to topic {}", topic, e);
            final ScheduledFuture<?> scheduledFuture = this.scheduledFuture;
            if (scheduledFuture != null) { // Cancel timeout
                scheduledFuture.cancel(false);
                this.scheduledFuture = null;
            }
            future.complete(null);
            return false;
        }).thenRun(() -> {
            if (!future.isDone()) {
                this.scheduledFuture = scheduler.schedule(this::timeoutReached, timeout, TimeUnit.MILLISECONDS);
            }
        });
        return future;
    }

    /**
     * Return true if the corresponding field has received a value at least once.
     */
    public boolean hasReceivedValue() {
        return receivedValue;
    }

    /**
     * Return true if the corresponding field is mandatory.
     */
    public boolean isMandatory() {
        return mandatory;
    }
}<|MERGE_RESOLUTION|>--- conflicted
+++ resolved
@@ -127,11 +127,7 @@
      */
     @SuppressWarnings({ "null", "unused" })
     @Override
-<<<<<<< HEAD
-    public void processMessage(String topic, byte [] payload) {
-=======
     public void processMessage(String topic, byte[] payload) {
->>>>>>> 393fb2d6
         final ScheduledFuture<?> scheduledFuture = this.scheduledFuture;
         if (scheduledFuture != null) { // Cancel timeout
             scheduledFuture.cancel(false);
