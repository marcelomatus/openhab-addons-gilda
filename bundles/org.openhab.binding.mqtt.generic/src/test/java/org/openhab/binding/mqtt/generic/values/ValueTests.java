/**
 * Copyright (c) 2010-2020 Contributors to the openHAB project
 *
 * See the NOTICE file(s) distributed with this work for additional
 * information.
 *
 * This program and the accompanying materials are made available under the
 * terms of the Eclipse Public License 2.0 which is available at
 * http://www.eclipse.org/legal/epl-2.0
 *
 * SPDX-License-Identifier: EPL-2.0
 */
package org.openhab.binding.mqtt.generic.values;

import static org.hamcrest.CoreMatchers.is;
import static org.junit.Assert.*;

import java.math.BigDecimal;

import org.eclipse.smarthome.core.library.types.DecimalType;
import org.eclipse.smarthome.core.library.types.HSBType;
import org.eclipse.smarthome.core.library.types.IncreaseDecreaseType;
import org.eclipse.smarthome.core.library.types.OnOffType;
import org.eclipse.smarthome.core.library.types.OpenClosedType;
import org.eclipse.smarthome.core.library.types.PercentType;
import org.eclipse.smarthome.core.library.types.StringType;
import org.eclipse.smarthome.core.library.types.UpDownType;
import org.eclipse.smarthome.core.types.Command;
import org.eclipse.smarthome.core.types.TypeParser;
import org.junit.Test;

/**
 * Test cases for the value classes. They should throw exceptions if the wrong command type is used
 * for an update. The percent value class should raise an exception if the value is out of range.
 *
 * The on/off value class should accept a multitude of values including the custom defined ones.
 *
 * The string value class states are tested.
 *
 * @author David Graeff - Initial contribution
 */
public class ValueTests {
    Command p(Value v, String str) {
        return TypeParser.parseCommand(v.getSupportedCommandTypes(), str);
    }

    @Test(expected = IllegalArgumentException.class)
    public void illegalTextStateUpdate() {
        TextValue v = new TextValue("one,two".split(","));
        v.update(p(v, "three"));
    }

    public void textStateUpdate() {
        TextValue v = new TextValue("one,two".split(","));
        v.update(p(v, "one"));
    }

    public void colorUpdate() {
        ColorValue v = new ColorValue(true, "fancyON", "fancyOFF", 77);
        v.update(p(v, "255, 255, 255"));

        v.update(p(v, "OFF"));
        assertThat(((HSBType) v.getChannelState()).getBrightness().intValue(), is(0));
        v.update(p(v, "ON"));
        assertThat(((HSBType) v.getChannelState()).getBrightness().intValue(), is(77));

        v.update(p(v, "0"));
        assertThat(((HSBType) v.getChannelState()).getBrightness().intValue(), is(0));
        v.update(p(v, "1"));
        assertThat(((HSBType) v.getChannelState()).getBrightness().intValue(), is(1));
    }

    @Test(expected = IllegalArgumentException.class)
    public void illegalColorUpdate() {
        ColorValue v = new ColorValue(true, null, null, 10);
        v.update(p(v, "255,255,abc"));
    }

    @Test(expected = IllegalArgumentException.class)
    public void illegalNumberCommand() {
        NumberValue v = new NumberValue(null, null, null, null);
        v.update(OnOffType.OFF);
    }

    @Test(expected = IllegalStateException.class)
    public void illegalPercentCommand() {
        PercentageValue v = new PercentageValue(null, null, null, null, null);
        v.update(new StringType("demo"));
    }

    @Test(expected = IllegalArgumentException.class)
    public void illegalOnOffCommand() {
        OnOffValue v = new OnOffValue(null, null);
        v.update(new DecimalType(101.0));
    }

    @Test(expected = IllegalArgumentException.class)
    public void illegalPercentUpdate() {
        PercentageValue v = new PercentageValue(null, null, null, null, null);
        v.update(new DecimalType(101.0));
    }

    @Test
    public void onoffUpdate() {
        OnOffValue v = new OnOffValue("fancyON", "fancyOff");
        // Test with command
        v.update(OnOffType.OFF);
        assertThat(v.getMQTTpublishValue(null), is("fancyOff"));
        assertThat(v.getChannelState(), is(OnOffType.OFF));
        v.update(OnOffType.ON);
        assertThat(v.getMQTTpublishValue(null), is("fancyON"));
        assertThat(v.getChannelState(), is(OnOffType.ON));

        // Test with string, representing the command
        v.update(new StringType("OFF"));
        assertThat(v.getMQTTpublishValue(null), is("fancyOff"));
        assertThat(v.getChannelState(), is(OnOffType.OFF));
        v.update(new StringType("ON"));
        assertThat(v.getMQTTpublishValue(null), is("fancyON"));
        assertThat(v.getChannelState(), is(OnOffType.ON));

        // Test with custom string, setup in the constructor
        v.update(new StringType("fancyOff"));
        assertThat(v.getMQTTpublishValue(null), is("fancyOff"));
        assertThat(v.getMQTTpublishValue("=%s"), is("=fancyOff"));
        assertThat(v.getChannelState(), is(OnOffType.OFF));
        v.update(new StringType("fancyON"));
        assertThat(v.getMQTTpublishValue(null), is("fancyON"));
        assertThat(v.getMQTTpublishValue("=%s"), is("=fancyON"));
        assertThat(v.getChannelState(), is(OnOffType.ON));
    }

    @Test
    public void openCloseUpdate() {
        OpenCloseValue v = new OpenCloseValue("fancyON", "fancyOff");
        // Test with command
        v.update(OpenClosedType.CLOSED);
        assertThat(v.getMQTTpublishValue(null), is("fancyOff"));
        assertThat(v.getChannelState(), is(OpenClosedType.CLOSED));
        v.update(OpenClosedType.OPEN);
        assertThat(v.getMQTTpublishValue(null), is("fancyON"));
        assertThat(v.getChannelState(), is(OpenClosedType.OPEN));

        // Test with string, representing the command
        v.update(new StringType("CLOSED"));
        assertThat(v.getMQTTpublishValue(null), is("fancyOff"));
        assertThat(v.getChannelState(), is(OpenClosedType.CLOSED));
        v.update(new StringType("OPEN"));
        assertThat(v.getMQTTpublishValue(null), is("fancyON"));
        assertThat(v.getChannelState(), is(OpenClosedType.OPEN));

        // Test with custom string, setup in the constructor
        v.update(new StringType("fancyOff"));
        assertThat(v.getMQTTpublishValue(null), is("fancyOff"));
        assertThat(v.getChannelState(), is(OpenClosedType.CLOSED));
        v.update(new StringType("fancyON"));
        assertThat(v.getMQTTpublishValue(null), is("fancyON"));
        assertThat(v.getChannelState(), is(OpenClosedType.OPEN));
    }

    @Test
<<<<<<< HEAD
    public void rollershutterUpdateWithStrings () {
        RollershutterValue v = new RollershutterValue("fancyON", "fancyOff", "fancyStop");
        // Test with command
        v.update(UpDownType.UP);
        assertThat(v.getMQTTpublishValue(), is("fancyON"));
        assertThat(v.getChannelState(), is(PercentType.ZERO));
        v.update(UpDownType.DOWN);
        assertThat(v.getMQTTpublishValue(), is("fancyOff"));
        assertThat(v.getChannelState(), is(PercentType.HUNDRED));

        // Test with custom string
        v.update(new StringType("fancyON"));
        assertThat(v.getMQTTpublishValue(), is("fancyON"));
        assertThat(v.getChannelState(), is(PercentType.ZERO));
        v.update(new StringType("fancyOff"));
        assertThat(v.getMQTTpublishValue(), is("fancyOff"));
        assertThat(v.getChannelState(), is(PercentType.HUNDRED));
        v.update(new PercentType(27));
        assertThat(v.getMQTTpublishValue(), is("27"));
        assertThat(v.getChannelState(), is(new PercentType(27)));
    }

    @Test
    public void rollershutterUpdateWithOutStrings () {
        RollershutterValue v = new RollershutterValue(null, null, "fancyStop");
        // Test with command
        v.update(UpDownType.UP);
        assertThat(v.getMQTTpublishValue(), is("0"));
=======
    public void rollershutterUpdateWithStrings() {
        RollershutterValue v = new RollershutterValue("fancyON", "fancyOff", "fancyStop");
        // Test with command
        v.update(UpDownType.UP);
        assertThat(v.getMQTTpublishValue(null), is("fancyON"));
>>>>>>> 393fb2d6
        assertThat(v.getChannelState(), is(PercentType.ZERO));
        v.update(UpDownType.DOWN);
        assertThat(v.getMQTTpublishValue(null), is("fancyOff"));
        assertThat(v.getChannelState(), is(PercentType.HUNDRED));

        // Test with custom string
<<<<<<< HEAD
        v.update(PercentType.ZERO);
        assertThat(v.getMQTTpublishValue(), is("0"));
        assertThat(v.getChannelState(), is(PercentType.ZERO));
        v.update(PercentType.HUNDRED);
        assertThat(v.getMQTTpublishValue(), is("100"));
=======
        v.update(new StringType("fancyON"));
        assertThat(v.getMQTTpublishValue(null), is("fancyON"));
        assertThat(v.getChannelState(), is(PercentType.ZERO));
        v.update(new StringType("fancyOff"));
        assertThat(v.getMQTTpublishValue(null), is("fancyOff"));
>>>>>>> 393fb2d6
        assertThat(v.getChannelState(), is(PercentType.HUNDRED));
        v.update(new PercentType(27));
        assertThat(v.getMQTTpublishValue(null), is("27"));
        assertThat(v.getChannelState(), is(new PercentType(27)));
    }

    @Test
    public void rollershutterUpdateWithOutStrings() {
        RollershutterValue v = new RollershutterValue(null, null, "fancyStop");
        // Test with command
        v.update(UpDownType.UP);
        assertThat(v.getMQTTpublishValue(null), is("0"));
        assertThat(v.getChannelState(), is(PercentType.ZERO));
        v.update(UpDownType.DOWN);
        assertThat(v.getMQTTpublishValue(null), is("100"));
        assertThat(v.getChannelState(), is(PercentType.HUNDRED));

        // Test with custom string
        v.update(PercentType.ZERO);
        assertThat(v.getMQTTpublishValue(null), is("0"));
        assertThat(v.getChannelState(), is(PercentType.ZERO));
        v.update(PercentType.HUNDRED);
        assertThat(v.getMQTTpublishValue(null), is("100"));
        assertThat(v.getChannelState(), is(PercentType.HUNDRED));
        v.update(new PercentType(27));
        assertThat(v.getMQTTpublishValue(null), is("27"));
        assertThat(v.getChannelState(), is(new PercentType(27)));
    }

    @Test
    public void percentCalc() {
        PercentageValue v = new PercentageValue(new BigDecimal(10.0), new BigDecimal(110.0), new BigDecimal(1.0), null,
                null);
        v.update(new DecimalType("110.0"));
        assertThat((PercentType) v.getChannelState(), is(new PercentType(100)));
        assertThat(v.getMQTTpublishValue(null), is("110"));
        v.update(new DecimalType(10.0));
        assertThat((PercentType) v.getChannelState(), is(new PercentType(0)));
        assertThat(v.getMQTTpublishValue(null), is("10"));

        v.update(OnOffType.ON);
        assertThat((PercentType) v.getChannelState(), is(new PercentType(100)));
        v.update(OnOffType.OFF);
        assertThat((PercentType) v.getChannelState(), is(new PercentType(0)));
    }

    @Test
    public void percentMQTTValue() {
        PercentageValue v = new PercentageValue(null, null, null, null, null);
        v.update(new DecimalType("10.10000"));
        assertThat(v.getMQTTpublishValue(null), is("10.1"));
        for (int i = 0; i <= 100; i++) {
            v.update(new DecimalType(i));
            assertThat(v.getMQTTpublishValue(null), is("" + i));
        }

    }

    @Test
    public void percentCustomOnOff() {
        PercentageValue v = new PercentageValue(new BigDecimal("0.0"), new BigDecimal("100.0"), new BigDecimal("1.0"),
                "on", "off");
        v.update(new StringType("on"));
        assertThat((PercentType) v.getChannelState(), is(new PercentType(100)));
        v.update(new StringType("off"));
        assertThat((PercentType) v.getChannelState(), is(new PercentType(0)));
    }

    @Test
    public void decimalCalc() {
        PercentageValue v = new PercentageValue(new BigDecimal("0.1"), new BigDecimal("1.0"), new BigDecimal("0.1"),
                null, null);
        v.update(new DecimalType(1.0));
        assertThat((PercentType) v.getChannelState(), is(new PercentType(100)));
        v.update(new DecimalType(0.1));
        assertThat((PercentType) v.getChannelState(), is(new PercentType(0)));
        v.update(new DecimalType(0.2));
        assertEquals(((PercentType) v.getChannelState()).floatValue(), 11.11f, 0.01f);
    }

    @Test
    public void increaseDecreaseCalc() {
        PercentageValue v = new PercentageValue(new BigDecimal("1.0"), new BigDecimal("11.0"), new BigDecimal("0.5"),
                null, null);

        // Normal operation.
        v.update(new DecimalType("6.0"));
        assertEquals(((PercentType) v.getChannelState()).floatValue(), 50.0f, 0.01f);
        v.update(IncreaseDecreaseType.INCREASE);
        assertEquals(((PercentType) v.getChannelState()).floatValue(), 55.0f, 0.01f);
        v.update(IncreaseDecreaseType.DECREASE);
        v.update(IncreaseDecreaseType.DECREASE);
        assertEquals(((PercentType) v.getChannelState()).floatValue(), 45.0f, 0.01f);

        // Lower limit.
        v.update(new DecimalType("1.1"));
        assertEquals(((PercentType) v.getChannelState()).floatValue(), 1.0f, 0.01f);
        v.update(IncreaseDecreaseType.DECREASE);
        assertEquals(((PercentType) v.getChannelState()).floatValue(), 0.0f, 0.01f);

        // Upper limit.
        v.update(new DecimalType("10.8"));
        assertEquals(((PercentType) v.getChannelState()).floatValue(), 98.0f, 0.01f);
        v.update(IncreaseDecreaseType.INCREASE);
        assertEquals(((PercentType) v.getChannelState()).floatValue(), 100.0f, 0.01f);
    }

    @Test
    public void upDownCalc() {
        PercentageValue v = new PercentageValue(new BigDecimal("1.0"), new BigDecimal("11.0"), new BigDecimal("0.5"),
                null, null);

        // Normal operation.
        v.update(new DecimalType("6.0"));
        assertEquals(((PercentType) v.getChannelState()).floatValue(), 50.0f, 0.01f);
        v.update(UpDownType.UP);
        assertEquals(((PercentType) v.getChannelState()).floatValue(), 55.0f, 0.01f);
        v.update(UpDownType.DOWN);
        v.update(UpDownType.DOWN);
        assertEquals(((PercentType) v.getChannelState()).floatValue(), 45.0f, 0.01f);

        // Lower limit.
        v.update(new DecimalType("1.1"));
        assertEquals(((PercentType) v.getChannelState()).floatValue(), 1.0f, 0.01f);
        v.update(UpDownType.DOWN);
        assertEquals(((PercentType) v.getChannelState()).floatValue(), 0.0f, 0.01f);

        // Upper limit.
        v.update(new DecimalType("10.8"));
        assertEquals(((PercentType) v.getChannelState()).floatValue(), 98.0f, 0.01f);
        v.update(UpDownType.UP);
        assertEquals(((PercentType) v.getChannelState()).floatValue(), 100.0f, 0.01f);
    }

    @Test(expected = IllegalArgumentException.class)
    public void percentCalcInvalid() {
        PercentageValue v = new PercentageValue(new BigDecimal(10.0), new BigDecimal(110.0), new BigDecimal(1.0), null,
                null);
        v.update(new DecimalType(9.0));
    }
}<|MERGE_RESOLUTION|>--- conflicted
+++ resolved
@@ -159,61 +159,22 @@
     }
 
     @Test
-<<<<<<< HEAD
-    public void rollershutterUpdateWithStrings () {
-        RollershutterValue v = new RollershutterValue("fancyON", "fancyOff", "fancyStop");
-        // Test with command
-        v.update(UpDownType.UP);
-        assertThat(v.getMQTTpublishValue(), is("fancyON"));
-        assertThat(v.getChannelState(), is(PercentType.ZERO));
-        v.update(UpDownType.DOWN);
-        assertThat(v.getMQTTpublishValue(), is("fancyOff"));
-        assertThat(v.getChannelState(), is(PercentType.HUNDRED));
-
-        // Test with custom string
-        v.update(new StringType("fancyON"));
-        assertThat(v.getMQTTpublishValue(), is("fancyON"));
-        assertThat(v.getChannelState(), is(PercentType.ZERO));
-        v.update(new StringType("fancyOff"));
-        assertThat(v.getMQTTpublishValue(), is("fancyOff"));
-        assertThat(v.getChannelState(), is(PercentType.HUNDRED));
-        v.update(new PercentType(27));
-        assertThat(v.getMQTTpublishValue(), is("27"));
-        assertThat(v.getChannelState(), is(new PercentType(27)));
-    }
-
-    @Test
-    public void rollershutterUpdateWithOutStrings () {
-        RollershutterValue v = new RollershutterValue(null, null, "fancyStop");
-        // Test with command
-        v.update(UpDownType.UP);
-        assertThat(v.getMQTTpublishValue(), is("0"));
-=======
     public void rollershutterUpdateWithStrings() {
         RollershutterValue v = new RollershutterValue("fancyON", "fancyOff", "fancyStop");
         // Test with command
         v.update(UpDownType.UP);
         assertThat(v.getMQTTpublishValue(null), is("fancyON"));
->>>>>>> 393fb2d6
         assertThat(v.getChannelState(), is(PercentType.ZERO));
         v.update(UpDownType.DOWN);
         assertThat(v.getMQTTpublishValue(null), is("fancyOff"));
         assertThat(v.getChannelState(), is(PercentType.HUNDRED));
 
         // Test with custom string
-<<<<<<< HEAD
-        v.update(PercentType.ZERO);
-        assertThat(v.getMQTTpublishValue(), is("0"));
-        assertThat(v.getChannelState(), is(PercentType.ZERO));
-        v.update(PercentType.HUNDRED);
-        assertThat(v.getMQTTpublishValue(), is("100"));
-=======
         v.update(new StringType("fancyON"));
         assertThat(v.getMQTTpublishValue(null), is("fancyON"));
         assertThat(v.getChannelState(), is(PercentType.ZERO));
         v.update(new StringType("fancyOff"));
         assertThat(v.getMQTTpublishValue(null), is("fancyOff"));
->>>>>>> 393fb2d6
         assertThat(v.getChannelState(), is(PercentType.HUNDRED));
         v.update(new PercentType(27));
         assertThat(v.getMQTTpublishValue(null), is("27"));
