/**
 * Copyright (c) 2010-2021 Contributors to the openHAB project
 *
 * See the NOTICE file(s) distributed with this work for additional
 * information.
 *
 * This program and the accompanying materials are made available under the
 * terms of the Eclipse Public License 2.0 which is available at
 * http://www.eclipse.org/legal/epl-2.0
 *
 * SPDX-License-Identifier: EPL-2.0
 */
package org.openhab.binding.boschshc.internal.devices.bridge;

import static org.eclipse.jetty.http.HttpMethod.POST;

import java.util.concurrent.ExecutionException;
import java.util.concurrent.ScheduledExecutorService;
import java.util.concurrent.TimeUnit;
import java.util.concurrent.TimeoutException;
import java.util.function.Consumer;

import org.eclipse.jdt.annotation.NonNullByDefault;
import org.eclipse.jdt.annotation.Nullable;
import org.eclipse.jetty.client.api.Request;
import org.eclipse.jetty.client.api.Result;
import org.eclipse.jetty.client.util.BufferingResponseListener;
import org.openhab.binding.boschshc.internal.devices.bridge.dto.LongPollError;
import org.openhab.binding.boschshc.internal.devices.bridge.dto.LongPollResult;
import org.openhab.binding.boschshc.internal.devices.bridge.dto.SubscribeResult;
import org.openhab.binding.boschshc.internal.exceptions.BoschSHCException;
import org.openhab.binding.boschshc.internal.exceptions.LongPollingFailedException;
import org.slf4j.Logger;
import org.slf4j.LoggerFactory;

import com.google.gson.Gson;

/**
 * Handles the long polling to the Smart Home Controller.
 *
 * @author Christian Oeing - Initial contribution
 */
@NonNullByDefault
public class LongPolling {

    private final Logger logger = LoggerFactory.getLogger(LongPolling.class);

    /**
     * gson instance to convert a class to json string and back.
     */
    private final Gson gson = new Gson();

    /**
     * Executor to schedule long polls.
     */
    private final ScheduledExecutorService scheduler;

    /**
     * Handler for long poll results.
     */
    private final Consumer<LongPollResult> handleResult;

    /**
     * Handler for unrecoverable.
     */
    private final Consumer<Throwable> handleFailure;

    /**
     * Current running long polling request.
     */
    private @Nullable Request request;

    /**
     * Indicates if long polling was aborted.
     */
    private boolean aborted = false;

    public LongPolling(ScheduledExecutorService scheduler, Consumer<LongPollResult> handleResult,
            Consumer<Throwable> handleFailure) {
        this.scheduler = scheduler;
        this.handleResult = handleResult;
        this.handleFailure = handleFailure;
    }

    public void start(BoschHttpClient httpClient) throws LongPollingFailedException {
        // Subscribe to state updates.
        String subscriptionId = this.subscribe(httpClient);
        this.executeLongPoll(httpClient, subscriptionId);
    }

    public void stop() {
        // Abort long polling.
        this.aborted = true;
        Request request = this.request;
        if (request != null) {
            request.abort(new AbortLongPolling());
            this.request = null;
        }
    }

    /**
     * Subscribe to events and store the subscription ID needed for long polling.
     *
     * @param httpClient Http client to use for sending subscription request
     * @return Subscription id
     */
    private String subscribe(BoschHttpClient httpClient) throws LongPollingFailedException {
        try {
            String url = httpClient.getBoschShcUrl("remote/json-rpc");
            JsonRpcRequest request = new JsonRpcRequest("2.0", "RE/subscribe",
                    new String[] { "com/bosch/sh/remote/*", null });
            logger.debug("Subscribe: Sending request: {} - using httpClient {}", gson.toJson(request), httpClient);
            Request httpRequest = httpClient.createRequest(url, POST, request);
            SubscribeResult response = httpClient.sendRequest(httpRequest, SubscribeResult.class,
                    SubscribeResult::isValid, null);

            logger.debug("Subscribe: Got subscription ID: {} {}", response.getResult(), response.getJsonrpc());
            String subscriptionId = response.getResult();
            return subscriptionId;
<<<<<<< HEAD
        } catch (TimeoutException | ExecutionException | InterruptedException | BoschSHCException e) {
            throw new LongPollingFailedException(
                    String.format("Error on subscribe (Http client: %s): %s", httpClient.toString(), e.getMessage()),
                    e);
=======
        } catch (TimeoutException | ExecutionException e) {
            throw new LongPollingFailedException(
                    String.format("Error on subscribe (Http client: %s): %s", httpClient.toString(), e.getMessage()),
                    e);
        } catch (InterruptedException e) {
            Thread.currentThread().interrupt();
            throw new LongPollingFailedException(
                    String.format("Interrupted subscribe (Http client: %s): %s", httpClient.toString(), e.getMessage()),
                    e);
>>>>>>> 9e4b67ee
        }
    }

    /**
     * Create a new subscription for long polling.
<<<<<<< HEAD
     * 
=======
     *
>>>>>>> 9e4b67ee
     * @param httpClient Http client to send requests to
     */
    private void resubscribe(BoschHttpClient httpClient) {
        try {
            String subscriptionId = this.subscribe(httpClient);
            this.executeLongPoll(httpClient, subscriptionId);
        } catch (LongPollingFailedException e) {
            this.handleFailure.accept(e);
            return;
        }
    }

    private void executeLongPoll(BoschHttpClient httpClient, String subscriptionId) {
        scheduler.execute(() -> this.longPoll(httpClient, subscriptionId));
    }

    /**
     * Start long polling the home controller. Once a long poll resolves, a new one is started.
     */
    private void longPoll(BoschHttpClient httpClient, String subscriptionId) {
        logger.debug("Sending long poll request");

        JsonRpcRequest requestContent = new JsonRpcRequest("2.0", "RE/longPoll", new String[] { subscriptionId, "20" });
        String url = httpClient.getBoschShcUrl("remote/json-rpc");
        Request request = httpClient.createRequest(url, POST, requestContent);

        // Long polling responds after 20 seconds with an empty response if no update has happened.
        // 10 second threshold was added to not time out if response from controller takes a bit longer than 20 seconds.
        request.timeout(30, TimeUnit.SECONDS);

        this.request = request;
        LongPolling longPolling = this;
        request.send(new BufferingResponseListener() {
            @Override
            public void onComplete(@Nullable Result result) {
                // NOTE: This handler runs inside the HTTP thread, so we schedule the response handling in a new thread
                // because the HTTP thread is terminated after the timeout expires.
                scheduler.execute(() -> longPolling.onLongPollComplete(httpClient, subscriptionId, result,
                        this.getContentAsString()));
            }
        });
    }

    /**
     * This is the handler for responses of long poll requests.
<<<<<<< HEAD
     * 
=======
     *
>>>>>>> 9e4b67ee
     * @param httpClient HTTP client which received the response
     * @param subscriptionId Id of subscription the response is for
     * @param result Complete result of the response
     * @param content Content of the response
     */
    private void onLongPollComplete(BoschHttpClient httpClient, String subscriptionId, @Nullable Result result,
            String content) {
        // Check if thing is still online
        if (this.aborted) {
            logger.debug("Canceling long polling for subscription id {} because it was aborted", subscriptionId);
            return;
        }

        // Check if response was failure or success
        Throwable failure = result != null ? result.getFailure() : null;
        if (failure != null) {
            if (failure instanceof ExecutionException) {
                if (failure.getCause() instanceof AbortLongPolling) {
                    logger.debug("Canceling long polling for subscription id {} because it was aborted",
                            subscriptionId);
                } else {
                    this.handleFailure.accept(new LongPollingFailedException(
                            "Unexpected exception during long polling request", failure));
                }
            } else {
                this.handleFailure.accept(
                        new LongPollingFailedException("Unexpected exception during long polling request", failure));
            }
        } else {
            logger.debug("Long poll response: {}", content);

            String nextSubscriptionId = subscriptionId;

            LongPollResult longPollResult = gson.fromJson(content, LongPollResult.class);
            if (longPollResult != null && longPollResult.result != null) {
                this.handleResult.accept(longPollResult);
            } else {
                logger.debug("Long poll response contained no result: {}", content);

                // Check if we got a proper result from the SHC
                LongPollError longPollError = gson.fromJson(content, LongPollError.class);

                if (longPollError != null && longPollError.error != null) {
                    logger.debug("Got long poll error: {} (code: {})", longPollError.error.message,
                            longPollError.error.code);

                    if (longPollError.error.code == LongPollError.SUBSCRIPTION_INVALID) {
                        logger.debug("Subscription {} became invalid, subscribing again", subscriptionId);
                        this.resubscribe(httpClient);
                        return;
                    }
                }
            }

            // Execute next run
            this.longPoll(httpClient, nextSubscriptionId);
        }
    }

    @SuppressWarnings("serial")
    private class AbortLongPolling extends BoschSHCException {
    }
}<|MERGE_RESOLUTION|>--- conflicted
+++ resolved
@@ -117,13 +117,7 @@
             logger.debug("Subscribe: Got subscription ID: {} {}", response.getResult(), response.getJsonrpc());
             String subscriptionId = response.getResult();
             return subscriptionId;
-<<<<<<< HEAD
-        } catch (TimeoutException | ExecutionException | InterruptedException | BoschSHCException e) {
-            throw new LongPollingFailedException(
-                    String.format("Error on subscribe (Http client: %s): %s", httpClient.toString(), e.getMessage()),
-                    e);
-=======
-        } catch (TimeoutException | ExecutionException e) {
+        } catch (TimeoutException | ExecutionException | BoschSHCException e) {
             throw new LongPollingFailedException(
                     String.format("Error on subscribe (Http client: %s): %s", httpClient.toString(), e.getMessage()),
                     e);
@@ -132,17 +126,12 @@
             throw new LongPollingFailedException(
                     String.format("Interrupted subscribe (Http client: %s): %s", httpClient.toString(), e.getMessage()),
                     e);
->>>>>>> 9e4b67ee
         }
     }
 
     /**
      * Create a new subscription for long polling.
-<<<<<<< HEAD
-     * 
-=======
      *
->>>>>>> 9e4b67ee
      * @param httpClient Http client to send requests to
      */
     private void resubscribe(BoschHttpClient httpClient) {
@@ -188,11 +177,7 @@
 
     /**
      * This is the handler for responses of long poll requests.
-<<<<<<< HEAD
-     * 
-=======
      *
->>>>>>> 9e4b67ee
      * @param httpClient HTTP client which received the response
      * @param subscriptionId Id of subscription the response is for
      * @param result Complete result of the response
