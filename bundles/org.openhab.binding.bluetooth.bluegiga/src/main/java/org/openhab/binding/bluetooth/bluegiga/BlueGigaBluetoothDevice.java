--- conflicted
+++ resolved
@@ -16,13 +16,10 @@
 import java.nio.ByteOrder;
 import java.util.HashMap;
 import java.util.Map;
-<<<<<<< HEAD
-import java.util.concurrent.CompletableFuture;
-=======
 import java.util.NavigableMap;
 import java.util.TreeMap;
 import java.util.UUID;
->>>>>>> 32e8ec31
+import java.util.concurrent.CompletableFuture;
 import java.util.concurrent.ScheduledExecutorService;
 import java.util.concurrent.ScheduledFuture;
 import java.util.concurrent.TimeUnit;
@@ -72,16 +69,16 @@
 
     private final Logger logger = LoggerFactory.getLogger(BlueGigaBluetoothDevice.class);
 
-<<<<<<< HEAD
     private static final BlueGigaProcedure PROCEDURE_NONE = new BlueGigaProcedure(BlueGigaProcedure.Type.NONE);
     private static final BlueGigaProcedure PROCEDURE_GET_SERVICES = new BlueGigaProcedure(
             BlueGigaProcedure.Type.GET_SERVICES);
     private static final BlueGigaProcedure PROCEDURE_GET_CHARACTERISTICS = new BlueGigaProcedure(
             BlueGigaProcedure.Type.GET_CHARACTERISTICS);
-=======
+    private static final BlueGigaProcedure PROCEDURE_READ_CHARACTERISTIC_DECL = new BlueGigaProcedure(
+            BlueGigaProcedure.Type.READ_CHARACTERISTIC_DECL);
+
     private Map<Integer, UUID> handleToUUID = new HashMap<>();
     private NavigableMap<Integer, BlueGigaBluetoothCharacteristic> handleToCharacteristic = new TreeMap<>();
->>>>>>> 32e8ec31
 
     // BlueGiga needs to know the address type when connecting
     private BluetoothAddressType addressType = BluetoothAddressType.UNKNOWN;
@@ -89,26 +86,7 @@
     // The dongle handler
     private final BlueGigaBridgeHandler bgHandler;
 
-<<<<<<< HEAD
     private BlueGigaProcedure currentProcedure = PROCEDURE_NONE;
-=======
-    // An enum to use in the state machine for interacting with the device
-    private enum BlueGigaProcedure {
-        NONE,
-        GET_SERVICES,
-        GET_CHARACTERISTICS,
-        READ_CHARACTERISTIC_DECL,
-        CHARACTERISTIC_READ,
-        CHARACTERISTIC_WRITE,
-        NOTIFICATION_ENABLE,
-        NOTIFICATION_DISABLE
-    }
-
-    private BlueGigaProcedure procedureProgress = BlueGigaProcedure.NONE;
-
-    // Somewhere to remember what characteristic we're working on
-    private @Nullable BluetoothCharacteristic procedureCharacteristic;
->>>>>>> 32e8ec31
 
     // The connection handle if the device is connected
     private int connection = -1;
@@ -241,14 +219,12 @@
             return false;
         }
 
-        if (procedureProgress != BlueGigaProcedure.NONE) {
-            logger.debug("Procedure already in progress {}", procedureProgress);
+        if (currentProcedure != PROCEDURE_NONE) {
+            logger.debug("Procedure already in progress {}", currentProcedure);
             return false;
         }
 
         int[] value = { 1, 0 };
-        byte[] bvalue = toBytes(value);
-        descriptor.setValue(bvalue);
 
         cancelTimer(procedureTimer);
         if (!bgHandler.bgWriteCharacteristic(connection, descriptor.getHandle(), value)) {
@@ -257,9 +233,9 @@
         }
 
         procedureTimer = startTimer(procedureTimeoutTask, TIMEOUT_SEC);
-        procedureProgress = BlueGigaProcedure.NOTIFICATION_ENABLE;
-        procedureCharacteristic = characteristic;
-
+        WriteCharacteristicProcedure notifyProcedure = new WriteCharacteristicProcedure(ch,
+                BlueGigaProcedure.Type.NOTIFICATION_ENABLE);
+        currentProcedure = notifyProcedure;
         try {
             // we intentionally sleep here in order to give this procedure a chance to complete.
             // ideally we would use locks/conditions to make this wait until completiong but
@@ -291,14 +267,12 @@
             return false;
         }
 
-        if (procedureProgress != BlueGigaProcedure.NONE) {
-            logger.debug("Procedure already in progress {}", procedureProgress);
+        if (currentProcedure != PROCEDURE_NONE) {
+            logger.debug("Procedure already in progress {}", currentProcedure);
             return false;
         }
 
         int[] value = { 0, 0 };
-        byte[] bvalue = toBytes(value);
-        descriptor.setValue(bvalue);
 
         cancelTimer(procedureTimer);
         if (!bgHandler.bgWriteCharacteristic(connection, descriptor.getHandle(), value)) {
@@ -307,18 +281,11 @@
         }
 
         procedureTimer = startTimer(procedureTimeoutTask, TIMEOUT_SEC);
-        procedureProgress = BlueGigaProcedure.NOTIFICATION_DISABLE;
-        procedureCharacteristic = characteristic;
-
-        try {
-            // we intentionally sleep here in order to give this procedure a chance to complete.
-            // ideally we would use locks/conditions to make this wait until completiong but
-            // I have a better solution planned for later. - Connor Petty
-            Thread.sleep(500);
-        } catch (InterruptedException e) {
-            Thread.currentThread().interrupt();
-        }
-        return true;
+        WriteCharacteristicProcedure notifyProcedure = new WriteCharacteristicProcedure(ch,
+                BlueGigaProcedure.Type.NOTIFICATION_DISABLE);
+        currentProcedure = notifyProcedure;
+
+        return notifyProcedure.writeFuture;
     }
 
     @Override
@@ -339,7 +306,7 @@
             return CompletableFuture.failedFuture(new BluetoothException("Cannot read characteristic with no handle"));
         }
         if (connection == -1) {
-            return false;
+            return CompletableFuture.failedFuture(new BluetoothException("Not connected"));
         }
 
         if (currentProcedure != PROCEDURE_NONE) {
@@ -364,7 +331,7 @@
             return CompletableFuture.failedFuture(new BluetoothException("Cannot write characteristic with no handle"));
         }
         if (connection == -1) {
-            return false;
+            return CompletableFuture.failedFuture(new BluetoothException("Not connected"));
         }
 
         if (currentProcedure != PROCEDURE_NONE) {
@@ -615,22 +582,17 @@
                 }
                 break;
             case GET_CHARACTERISTICS:
-<<<<<<< HEAD
-                // We've downloaded all characteristics
-                currentProcedure = PROCEDURE_NONE;
-=======
                 // We've downloaded all attributes, now read the characteristic declarations
                 if (bgHandler.bgReadCharacteristicDeclarations(connection)) {
                     procedureTimer = startTimer(procedureTimeoutTask, TIMEOUT_SEC);
-                    procedureProgress = BlueGigaProcedure.READ_CHARACTERISTIC_DECL;
+                    currentProcedure = PROCEDURE_READ_CHARACTERISTIC_DECL;
                 } else {
-                    procedureProgress = BlueGigaProcedure.NONE;
+                    currentProcedure = PROCEDURE_NONE;
                 }
                 break;
             case READ_CHARACTERISTIC_DECL:
                 // We've downloaded read all the declarations, we are done now
-                procedureProgress = BlueGigaProcedure.NONE;
->>>>>>> 32e8ec31
+                currentProcedure = PROCEDURE_NONE;
                 notifyListeners(BluetoothEventType.SERVICES_DISCOVERED);
                 break;
             case CHARACTERISTIC_READ:
@@ -652,22 +614,30 @@
                 currentProcedure = PROCEDURE_NONE;
                 break;
             case NOTIFICATION_ENABLE:
+                WriteCharacteristicProcedure notifyEnableProcedure = (WriteCharacteristicProcedure) currentProcedure;
                 boolean success = event.getResult() == BgApiResponse.SUCCESS;
-                if (!success) {
-                    logger.debug("write to descriptor failed");
+                if (success) {
+                    notifyEnableProcedure.writeFuture.complete(null);
+                } else {
+                    notifyEnableProcedure.writeFuture
+                            .completeExceptionally(new BluetoothException("Enable characteristic notification failed: "
+                                    + notifyEnableProcedure.characteristic.getUuid()));
                 }
-                ((BlueGigaBluetoothCharacteristic) procedureCharacteristic).setNotificationEnabled(success);
-                procedureProgress = BlueGigaProcedure.NONE;
-                procedureCharacteristic = null;
+                notifyEnableProcedure.characteristic.setNotificationEnabled(success);
+                currentProcedure = PROCEDURE_NONE;
                 break;
             case NOTIFICATION_DISABLE:
+                WriteCharacteristicProcedure notifyDisableProcedure = (WriteCharacteristicProcedure) currentProcedure;
                 success = event.getResult() == BgApiResponse.SUCCESS;
-                if (!success) {
-                    logger.debug("write to descriptor failed");
+                if (success) {
+                    notifyDisableProcedure.writeFuture.complete(null);
+                } else {
+                    notifyDisableProcedure.writeFuture
+                            .completeExceptionally(new BluetoothException("Disable characteristic notification failed: "
+                                    + notifyDisableProcedure.characteristic.getUuid()));
                 }
-                ((BlueGigaBluetoothCharacteristic) procedureCharacteristic).setNotificationEnabled(!success);
-                procedureProgress = BlueGigaProcedure.NONE;
-                procedureCharacteristic = null;
+                notifyDisableProcedure.characteristic.setNotificationEnabled(!success);
+                currentProcedure = PROCEDURE_NONE;
                 break;
             default:
                 break;
@@ -744,19 +714,6 @@
             logger.debug("BlueGiga didn't find characteristic for event {}", event);
             return;
         }
-<<<<<<< HEAD
-
-        byte[] value = BluetoothUtils.toByteArray(event.getValue());
-        BlueGigaProcedure procedure = currentProcedure;
-        // If this is the characteristic we were reading, then send a read completion
-        if (procedure.type == BlueGigaProcedure.Type.CHARACTERISTIC_READ) {
-            ReadCharacteristicProcedure readProcedure = (ReadCharacteristicProcedure) currentProcedure;
-            if (readProcedure.characteristic.getHandle() == event.getAttHandle()) {
-                readProcedure.readFuture.complete(value);
-                currentProcedure = PROCEDURE_NONE;
-                return;
-            }
-=======
 
         BlueGigaBluetoothCharacteristic characteristic = entry.getValue();
 
@@ -773,20 +730,19 @@
             return;
         }
         if (handle == characteristic.getHandle()) {
-            characteristic.setValue(event.getValue().clone());
-
+            byte[] value = BluetoothUtils.toByteArray(event.getValue());
+            BlueGigaProcedure procedure = currentProcedure;
             // If this is the characteristic we were reading, then send a read completion
-            if (procedureProgress == BlueGigaProcedure.CHARACTERISTIC_READ && procedureCharacteristic != null
-                    && procedureCharacteristic.getHandle() == event.getAttHandle()) {
-                procedureProgress = BlueGigaProcedure.NONE;
-                procedureCharacteristic = null;
-                notifyListeners(BluetoothEventType.CHARACTERISTIC_READ_COMPLETE, characteristic,
-                        BluetoothCompletionStatus.SUCCESS);
-                return;
+            if (procedure.type == BlueGigaProcedure.Type.CHARACTERISTIC_READ) {
+                ReadCharacteristicProcedure readProcedure = (ReadCharacteristicProcedure) currentProcedure;
+                if (readProcedure.characteristic.getHandle() == event.getAttHandle()) {
+                    readProcedure.readFuture.complete(value);
+                    currentProcedure = PROCEDURE_NONE;
+                    return;
+                }
             }
-
             // Notify the user of the updated value
-            notifyListeners(BluetoothEventType.CHARACTERISTIC_UPDATED, characteristic);
+            notifyListeners(BluetoothEventType.CHARACTERISTIC_UPDATED, characteristic, value);
         } else {
             // it must be one of the descriptors we need to update
             UUID attUUID = handleToUUID.get(handle);
@@ -831,10 +787,7 @@
             default:
                 logger.debug("Unexpected uuid length: {}", buffer.remaining());
                 return false;
->>>>>>> 32e8ec31
-        }
-        // Notify the user of the updated value
-        notifyListeners(BluetoothEventType.CHARACTERISTIC_UPDATED, characteristic, value);
+        }
     }
 
     /**
@@ -875,8 +828,11 @@
             NONE,
             GET_SERVICES,
             GET_CHARACTERISTICS,
+            READ_CHARACTERISTIC_DECL,
             CHARACTERISTIC_READ,
-            CHARACTERISTIC_WRITE
+            CHARACTERISTIC_WRITE,
+            NOTIFICATION_ENABLE,
+            NOTIFICATION_DISABLE
         }
     }
 
@@ -894,12 +850,12 @@
 
     private static class WriteCharacteristicProcedure extends BlueGigaProcedure {
 
-        private final BluetoothCharacteristic characteristic;
+        private final BlueGigaBluetoothCharacteristic characteristic;
 
         private final CompletableFuture<@Nullable Void> writeFuture = new CompletableFuture<>();
 
-        public WriteCharacteristicProcedure(BluetoothCharacteristic characteristic) {
-            super(Type.CHARACTERISTIC_WRITE);
+        public WriteCharacteristicProcedure(BlueGigaBluetoothCharacteristic characteristic, Type type) {
+            super(type);
             this.characteristic = characteristic;
         }
     }
