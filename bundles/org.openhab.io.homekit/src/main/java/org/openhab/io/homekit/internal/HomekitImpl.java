/**
 * Copyright (c) 2010-2020 Contributors to the openHAB project
 *
 * See the NOTICE file(s) distributed with this work for additional
 * information.
 *
 * This program and the accompanying materials are made available under the
 * terms of the Eclipse Public License 2.0 which is available at
 * http://www.eclipse.org/legal/epl-2.0
 *
 * SPDX-License-Identifier: EPL-2.0
 */
package org.openhab.io.homekit.internal;

import java.io.IOException;
import java.net.InetAddress;
import java.security.InvalidAlgorithmParameterException;
import java.util.ArrayList;
import java.util.Dictionary;
import java.util.Hashtable;
import java.util.List;
import java.util.Map;
import java.util.concurrent.ScheduledExecutorService;
import java.util.concurrent.TimeUnit;

import org.eclipse.jdt.annotation.NonNullByDefault;
import org.eclipse.jdt.annotation.Nullable;
import org.openhab.core.common.ThreadPoolManager;
import org.openhab.core.config.core.ConfigurableService;
import org.openhab.core.config.core.Configuration;
import org.openhab.core.items.ItemRegistry;
import org.openhab.core.items.MetadataRegistry;
import org.openhab.core.net.NetworkAddressService;
import org.openhab.core.storage.StorageService;
import org.openhab.io.homekit.Homekit;
import org.osgi.framework.Constants;
import org.osgi.framework.FrameworkUtil;
import org.osgi.service.cm.ConfigurationAdmin;
import org.osgi.service.component.annotations.Activate;
import org.osgi.service.component.annotations.Component;
import org.osgi.service.component.annotations.Deactivate;
import org.osgi.service.component.annotations.Modified;
import org.osgi.service.component.annotations.Reference;
import org.slf4j.Logger;
import org.slf4j.LoggerFactory;

import io.github.hapjava.accessories.HomekitAccessory;
import io.github.hapjava.server.impl.HomekitRoot;
import io.github.hapjava.server.impl.HomekitServer;
import io.github.hapjava.server.impl.crypto.HAPSetupCodeUtils;

/**
 * Provides access to openHAB items via the HomeKit API
 *
 * @author Andy Lintner - Initial contribution
 */
@Component(service = { Homekit.class }, configurationPid = HomekitSettings.CONFIG_PID, property = {
        Constants.SERVICE_PID + "=org.openhab.homekit", "port:Integer=9123" })
@ConfigurableService(category = "io", label = "HomeKit Integration", description_uri = "io:homekit")
@NonNullByDefault
public class HomekitImpl implements Homekit {
    private final Logger logger = LoggerFactory.getLogger(HomekitImpl.class);

<<<<<<< HEAD
    private final @NonNullByDefault({}) NetworkAddressService networkAddressService;
    private final @NonNullByDefault({}) ConfigurationAdmin configAdmin;
    private final @NonNullByDefault({}) ItemRegistry itemRegistry;
    private final @NonNullByDefault({}) StorageService storageService;
    private final @NonNullByDefault({}) MetadataRegistry metadataRegistry;
=======
    @Reference
    protected @NonNullByDefault({}) NetworkAddressService networkAddressService;
    @Reference
    protected @NonNullByDefault({}) ConfigurationAdmin configAdmin;
    @Reference
    protected @NonNullByDefault({}) ItemRegistry itemRegistry;
    @Reference
    protected @NonNullByDefault({}) StorageService storageService;
    @Reference
    protected @NonNullByDefault({}) MetadataRegistry metadataRegistry;
>>>>>>> 43f6de2e

    private @NonNullByDefault({}) HomekitAuthInfoImpl authInfo;
    private @NonNullByDefault({}) HomekitSettings settings;
    private @Nullable InetAddress networkInterface;
    private @Nullable HomekitServer homekitServer;
    private @Nullable HomekitRoot bridge;
    private @NonNullByDefault({}) HomekitChangeListener changeListener;

    private final ScheduledExecutorService scheduler = ThreadPoolManager
            .getScheduledPool(ThreadPoolManager.THREAD_POOL_NAME_COMMON);

    public HomekitImpl() {
    }

    @Activate
<<<<<<< HEAD
    public HomekitImpl(@Reference StorageService storageService, @Reference ItemRegistry itemRegistry,
            @Reference NetworkAddressService networkAddressService, @Reference MetadataRegistry metadataRegistry,
            @Reference ConfigurationAdmin configAdmin, Map<String, Object> properties)
            throws IOException, InvalidAlgorithmParameterException {
        this.storageService = storageService;
        this.itemRegistry = itemRegistry;
        this.networkAddressService = networkAddressService;
        this.metadataRegistry = metadataRegistry;
        this.configAdmin = configAdmin;
=======
    protected void activate(Map<String, Object> properties) {
>>>>>>> 43f6de2e
        this.settings = processConfig(properties);
        this.changeListener = new HomekitChangeListener(itemRegistry, settings, metadataRegistry, storageService);
        try {
            authInfo = new HomekitAuthInfoImpl(storageService.getStorage(HomekitAuthInfoImpl.STORAGE_KEY), settings.pin,
                    settings.setupId);
            startHomekitServer();
        } catch (IOException | InvalidAlgorithmParameterException e) {
            logger.warn("Cannot activate HomeKit binding. {}", e.getMessage());
        }
    }

    private HomekitSettings processConfig(Map<String, Object> properties) {
        HomekitSettings settings = (new Configuration(properties)).as(HomekitSettings.class);
        org.osgi.service.cm.Configuration config = null;
        Dictionary<String, Object> props = null;
        try {
            config = configAdmin.getConfiguration(HomekitSettings.CONFIG_PID);
            props = config.getProperties();
        } catch (IOException e) {
            logger.warn("Cannot retrieve config admin {}", e.getMessage());
        }

        if (props == null) { // if null, the configuration is new
            props = new Hashtable<>();
        }
        if (settings.networkInterface == null) {
            settings.networkInterface = networkAddressService.getPrimaryIpv4HostAddress();
            props.put("networkInterface", settings.networkInterface);
        }
        if (settings.setupId == null) { // generate setupId very first time
            settings.setupId = HAPSetupCodeUtils.generateSetupId();
            props.put("setupId", settings.setupId);
        }

        // QR Code setup URI is always generated from PIN, setup ID and accessory category (1 = bridge)
        String setupURI = HAPSetupCodeUtils.getSetupURI(settings.pin.replaceAll("-", ""), settings.setupId, 1);
        if ((settings.qrCode == null) || (!settings.qrCode.equals(setupURI))) { // QR code was changed
            settings.qrCode = setupURI;
            props.put("qrCode", settings.qrCode);
        }

        if (config != null) {
            try {
                config.updateIfDifferent(props);
            } catch (IOException e) {
                logger.warn("Cannot update configuration {}", e.getMessage());
            }
        }
        return settings;
    }

    @Modified
    protected synchronized void modified(Map<String, Object> config) {
        try {
            HomekitSettings oldSettings = settings;
            settings = processConfig(config);
            changeListener.updateSettings(settings);
            if (!oldSettings.networkInterface.equals(settings.networkInterface) || oldSettings.port != settings.port) {
                // the HomeKit server settings changed. we do a complete re-init
                stopHomekitServer();
                startHomekitServer();
            } else if (!oldSettings.name.equals(settings.name) || !oldSettings.pin.equals(settings.pin)
                    || !oldSettings.setupId.equals(settings.setupId)) {
                stopHomekitServer();
                authInfo.setPin(settings.pin);
                authInfo.setSetupId(settings.setupId);
                startHomekitServer();
            }
        } catch (IOException e) {
            logger.warn("Could not initialize HomeKit connector: {}", e.getMessage());
        }
    }

    private void stopBridge() {
        final @Nullable HomekitRoot bridge = this.bridge;
        if (bridge != null) {
            changeListener.unsetBridge();
            bridge.stop();
            this.bridge = null;
        }
    }

    private void startBridge() throws IOException {
        final @Nullable HomekitServer homekitServer = this.homekitServer;
        if (homekitServer != null && bridge == null) {
            final HomekitRoot bridge = homekitServer.createBridge(authInfo, settings.name, HomekitSettings.MANUFACTURER,
                    HomekitSettings.MODEL, HomekitSettings.SERIAL_NUMBER,
                    FrameworkUtil.getBundle(getClass()).getVersion().toString(), HomekitSettings.HARDWARE_REVISION);
            changeListener.setBridge(bridge);
            this.bridge = bridge;
            bridge.setConfigurationIndex(changeListener.getConfigurationRevision());

            final int lastAccessoryCount = changeListener.getLastAccessoryCount();
            int currentAccessoryCount = changeListener.getAccessories().size();
            if (currentAccessoryCount < lastAccessoryCount) {
                logger.debug(
                        "It looks like not all items were initialized yet. Old configuration had {} accessories, the current one has only {} accessories. Delay HomeKit bridge start for {} seconds.",
                        lastAccessoryCount, currentAccessoryCount, settings.startDelay);
                scheduler.schedule(() -> {
                    if (currentAccessoryCount < lastAccessoryCount) {
                        // the number of items is still different, maybe it is desired.
                        // make new configuration revision.
                        changeListener.makeNewConfigurationRevision();
                    }
                    bridge.start();
                }, settings.startDelay, TimeUnit.SECONDS);
            } else { // start bridge immediately.
                bridge.start();
            }
        } else {
            logger.warn(
                    "trying to start bridge but HomeKit server is not initialized or bridge is already initialized");
        }
    }

    private void startHomekitServer() throws IOException {
        if (homekitServer == null) {
            networkInterface = InetAddress.getByName(settings.networkInterface);
            homekitServer = new HomekitServer(networkInterface, settings.port);
            startBridge();
        } else {
            logger.warn("trying to start HomeKit server but it is already initialized");
        }
    }

    private void stopHomekitServer() {
        final @Nullable HomekitServer homekit = this.homekitServer;
        if (homekit != null) {
            if (bridge != null) {
                stopBridge();
            }
            homekit.stop();
            this.homekitServer = null;
        }
    }

    @Deactivate
    protected void deactivate() {
        changeListener.clearAccessories();
        stopHomekitServer();
        changeListener.stop();
    }

    @Override
    public void refreshAuthInfo() throws IOException {
        final @Nullable HomekitRoot bridge = this.bridge;
        if (bridge != null) {
            bridge.refreshAuthInfo();
        }
    }

    @Override
    public void allowUnauthenticatedRequests(boolean allow) {
        final @Nullable HomekitRoot bridge = this.bridge;
        if (bridge != null) {
            bridge.allowUnauthenticatedRequests(allow);
        }
    }

    @Override
    public List<HomekitAccessory> getAccessories() {
        return new ArrayList<>(this.changeListener.getAccessories().values());
    }

    @Override
    public void clearHomekitPairings() {
        try {
            authInfo.clear();
            refreshAuthInfo();
        } catch (Exception e) {
            logger.warn("Could not clear HomeKit pairings", e);
        }
    }
}<|MERGE_RESOLUTION|>--- conflicted
+++ resolved
@@ -61,24 +61,8 @@
 public class HomekitImpl implements Homekit {
     private final Logger logger = LoggerFactory.getLogger(HomekitImpl.class);
 
-<<<<<<< HEAD
     private final @NonNullByDefault({}) NetworkAddressService networkAddressService;
     private final @NonNullByDefault({}) ConfigurationAdmin configAdmin;
-    private final @NonNullByDefault({}) ItemRegistry itemRegistry;
-    private final @NonNullByDefault({}) StorageService storageService;
-    private final @NonNullByDefault({}) MetadataRegistry metadataRegistry;
-=======
-    @Reference
-    protected @NonNullByDefault({}) NetworkAddressService networkAddressService;
-    @Reference
-    protected @NonNullByDefault({}) ConfigurationAdmin configAdmin;
-    @Reference
-    protected @NonNullByDefault({}) ItemRegistry itemRegistry;
-    @Reference
-    protected @NonNullByDefault({}) StorageService storageService;
-    @Reference
-    protected @NonNullByDefault({}) MetadataRegistry metadataRegistry;
->>>>>>> 43f6de2e
 
     private @NonNullByDefault({}) HomekitAuthInfoImpl authInfo;
     private @NonNullByDefault({}) HomekitSettings settings;
@@ -90,23 +74,12 @@
     private final ScheduledExecutorService scheduler = ThreadPoolManager
             .getScheduledPool(ThreadPoolManager.THREAD_POOL_NAME_COMMON);
 
-    public HomekitImpl() {
-    }
-
     @Activate
-<<<<<<< HEAD
     public HomekitImpl(@Reference StorageService storageService, @Reference ItemRegistry itemRegistry,
             @Reference NetworkAddressService networkAddressService, @Reference MetadataRegistry metadataRegistry,
-            @Reference ConfigurationAdmin configAdmin, Map<String, Object> properties)
-            throws IOException, InvalidAlgorithmParameterException {
-        this.storageService = storageService;
-        this.itemRegistry = itemRegistry;
+            @Reference ConfigurationAdmin configAdmin, Map<String, Object> properties) {
         this.networkAddressService = networkAddressService;
-        this.metadataRegistry = metadataRegistry;
         this.configAdmin = configAdmin;
-=======
-    protected void activate(Map<String, Object> properties) {
->>>>>>> 43f6de2e
         this.settings = processConfig(properties);
         this.changeListener = new HomekitChangeListener(itemRegistry, settings, metadataRegistry, storageService);
         try {
