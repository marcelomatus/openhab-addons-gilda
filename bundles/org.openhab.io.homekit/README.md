--- conflicted
+++ resolved
@@ -412,13 +412,7 @@
 
 ## Console commands
 
-<<<<<<< HEAD
 `smarthome:homekit list` - list all HomeKit accessories currently advertised to the HomeKit clients.  
 
 `smarthome:homekit show <accessory_id | name>` - print additional details of the accessories which partially match provided ID or name.
- 
-=======
-`smarthome:homekit listAccessories` - list all HomeKit accessory currently advertised to the HomeKit clients. the commands list the ID and name of accessories.
-
-`smarthome:homekit printAccessory <accessory_id>` - print additional details like list of characteristics for give accessory.
->>>>>>> 8e9b50df
+ 