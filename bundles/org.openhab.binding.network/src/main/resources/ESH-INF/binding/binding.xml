<?xml version="1.0" encoding="UTF-8"?>
<binding:binding id="network"
		xmlns:xsi="http://www.w3.org/2001/XMLSchema-instance"
		xmlns:binding="https://openhab.org/schemas/binding/v1.0.0"
		xsi:schemaLocation="https://openhab.org/schemas/binding/v1.0.0 https://openhab.org/schemas/binding-1.0.0.xsd">

	<name>Network Binding</name>
	<description>The Network Binding can be used for device presence detection and to determine network device health</description>
	<author>Marc Mettke, David Graeff</author>
	<config-description>
		<parameter name="allowSystemPings" type="boolean">
			<default>true</default>
			<label>Allow System Pings</label>
			<description>Allows or disallows to use system pings next to the java integrated ping functionality.
			On windows the system ping works more reliable most of the time.</description>
		</parameter>
		<parameter name="allowDHCPlisten" type="boolean">
			<default>true</default>
			<label>Listen for DHCP Requests</label>
			<description>Usually a device requests an IP address in an IPv4 network with the help of DHCP as soon as it enters a network. If we listen to those
			packets, we can detect a device presence even faster. You need elevated access rights (see readme) for this to work.</description>
		</parameter>
		<parameter name="cacheDeviceStateTimeInMS" type="integer" unit="ms">
			<default>2000</default>
			<label>Cache Time</label>
			<description>The result of a device presence detection is cached for a small amount of time. Be aware that no new pings will be issued within this time frame, even if explicitly requested.</description>
			<advanced>true</advanced>
		</parameter>
		<parameter name="arpPingToolPath" type="text">
			<default>arping</default>
			<label>ARP Ping Tool Path</label>
<<<<<<< HEAD
			<description>If your arp ping tool is not called arping and cannot be found in the PATH environment, you can configure the absolute path / tool name here</description>
=======
			<description>If your arp ping tool is not called arping and cannot be found in the PATH environment, you can configure the absolute path / tool name here.</description>
		</parameter>
		<parameter name="preferResponseTimeAsLatency" type="boolean">
			<default>false</default>
			<label>Use Response Time as Latency</label>
			<description>If enabled, an attempt will be made to extract the latency from the output of the ping command. If no such latency value is found in the ping command output, the time to execute the ping command is used as fallback latency. If disabled, the time to execute the ping command is always used as latency value.</description>
>>>>>>> 393fb2d6
		</parameter>
	</config-description>
</binding:binding><|MERGE_RESOLUTION|>--- conflicted
+++ resolved
@@ -29,16 +29,12 @@
 		<parameter name="arpPingToolPath" type="text">
 			<default>arping</default>
 			<label>ARP Ping Tool Path</label>
-<<<<<<< HEAD
-			<description>If your arp ping tool is not called arping and cannot be found in the PATH environment, you can configure the absolute path / tool name here</description>
-=======
 			<description>If your arp ping tool is not called arping and cannot be found in the PATH environment, you can configure the absolute path / tool name here.</description>
 		</parameter>
 		<parameter name="preferResponseTimeAsLatency" type="boolean">
 			<default>false</default>
 			<label>Use Response Time as Latency</label>
 			<description>If enabled, an attempt will be made to extract the latency from the output of the ping command. If no such latency value is found in the ping command output, the time to execute the ping command is used as fallback latency. If disabled, the time to execute the ping command is always used as latency value.</description>
->>>>>>> 393fb2d6
 		</parameter>
 	</config-description>
 </binding:binding>