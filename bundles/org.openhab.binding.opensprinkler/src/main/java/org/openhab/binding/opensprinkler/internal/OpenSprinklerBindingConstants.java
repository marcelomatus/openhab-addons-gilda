/**
 * Copyright (c) 2010-2020 Contributors to the openHAB project
 *
 * See the NOTICE file(s) distributed with this work for additional
 * information.
 *
 * This program and the accompanying materials are made available under the
 * terms of the Eclipse Public License 2.0 which is available at
 * http://www.eclipse.org/legal/epl-2.0
 *
 * SPDX-License-Identifier: EPL-2.0
 */
package org.openhab.binding.opensprinkler.internal;

import org.eclipse.jdt.annotation.NonNullByDefault;
import org.eclipse.smarthome.core.thing.ThingTypeUID;

/**
 * The {@link OpenSprinklerBinding} class defines common constants, which are
 * used across the whole binding.
 *
 * @author Chris Graham - Initial contribution
 * @author Florian Schmidt - Split channels to their own things
 */
@NonNullByDefault
public class OpenSprinklerBindingConstants {
    public static final String BINDING_ID = "opensprinkler";

    // List of all Thing ids
    public static final String HTTP_BRIDGE = "http";
    public static final String PI_BRIDGE = "pi";
    public static final String STATION_THING = "station";
    public static final String DEVICE_THING = "device";

    // List of all Thing Type UIDs
    public static final ThingTypeUID OPENSPRINKLER_HTTP_BRIDGE = new ThingTypeUID(BINDING_ID, HTTP_BRIDGE);
    public static final ThingTypeUID OPENSPRINKLER_STATION = new ThingTypeUID(BINDING_ID, STATION_THING);
    public static final ThingTypeUID OPENSPRINKLER_DEVICE = new ThingTypeUID(BINDING_ID, DEVICE_THING);

    public static final int DEFAULT_WAIT_BEFORE_INITIAL_REFRESH = 30;
    public static final int DEFAULT_REFRESH_RATE = 60;
    public static final short DISCOVERY_SUBNET_MASK = 24;
    public static final int DISCOVERY_THREAD_POOL_SIZE = 15;
    public static final boolean DISCOVERY_DEFAULT_AUTO_DISCOVER = false;
    public static final int DISCOVERY_DEFAULT_TIMEOUT_RATE = 500;
    public static final int DISCOVERY_DEFAULT_IP_TIMEOUT_RATE = 750;

    // List of all Channel ids
    public static final String SENSOR_RAIN = "rainsensor";
    public static final String STATION_STATE = "stationState";
<<<<<<< HEAD
=======
    public static final String STATION_QUEUED = "queued";
>>>>>>> 393fb2d6
    public static final String REMAINING_WATER_TIME = "remainingWaterTime";
    public static final String NEXT_DURATION = "nextDuration";
}<|MERGE_RESOLUTION|>--- conflicted
+++ resolved
@@ -48,10 +48,7 @@
     // List of all Channel ids
     public static final String SENSOR_RAIN = "rainsensor";
     public static final String STATION_STATE = "stationState";
-<<<<<<< HEAD
-=======
     public static final String STATION_QUEUED = "queued";
->>>>>>> 393fb2d6
     public static final String REMAINING_WATER_TIME = "remainingWaterTime";
     public static final String NEXT_DURATION = "nextDuration";
 }