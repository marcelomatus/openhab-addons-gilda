/**
 * Copyright (c) 2010-2020 Contributors to the openHAB project
 *
 * See the NOTICE file(s) distributed with this work for additional
 * information.
 *
 * This program and the accompanying materials are made available under the
 * terms of the Eclipse Public License 2.0 which is available at
 * http://www.eclipse.org/legal/epl-2.0
 *
 * SPDX-License-Identifier: EPL-2.0
 */
package org.openhab.binding.somfytahoma.internal.handler;

import static org.openhab.binding.somfytahoma.internal.SomfyTahomaBindingConstants.*;

import org.eclipse.jdt.annotation.NonNullByDefault;
import org.eclipse.smarthome.core.thing.ChannelUID;
import org.eclipse.smarthome.core.thing.Thing;
import org.eclipse.smarthome.core.types.Command;
import org.eclipse.smarthome.core.types.RefreshType;

/**
 * The {@link SomfyTahomaHeatingSystemHandler} is responsible for handling commands,
 * which are sent to one of the channels of the heating system thing.
 *
 * @author Ondrej Pecta - Initial contribution
 */
@NonNullByDefault
public class SomfyTahomaHeatingSystemHandler extends SomfyTahomaBaseThingHandler {

    public SomfyTahomaHeatingSystemHandler(Thing thing) {
        super(thing);
<<<<<<< HEAD
        stateNames.put(TARGET_TEMPERATURE, "core:TargetTemperatureState");
        stateNames.put(CURRENT_TEMPERATURE, "zwave:SetPointHeatingValueState");
        stateNames.put(BATTERY_LEVEL, "core:BatteryLevelState");
=======
        stateNames.put(TARGET_TEMPERATURE, TARGET_TEMPERATURE_STATE);
        stateNames.put(CURRENT_TEMPERATURE, "zwave:SetPointHeatingValueState");
        stateNames.put(BATTERY_LEVEL, BATTERY_LEVEL_STATE);
>>>>>>> 393fb2d6
        stateNames.put(CURRENT_STATE, "zwave:SetPointTypeState");
    }

    @Override
    public void handleCommand(ChannelUID channelUID, Command command) {
        super.handleCommand(channelUID, command);
<<<<<<< HEAD
        if (RefreshType.REFRESH.equals(command)) {
=======
        if (command instanceof RefreshType) {
>>>>>>> 393fb2d6
            return;
        } else {
            if (TARGET_TEMPERATURE.equals(channelUID.getId())) {
                String param = "[" + command.toString() + "]";
                sendCommand("setTargetTemperature", param);
            }
        }
    }
}<|MERGE_RESOLUTION|>--- conflicted
+++ resolved
@@ -31,26 +31,16 @@
 
     public SomfyTahomaHeatingSystemHandler(Thing thing) {
         super(thing);
-<<<<<<< HEAD
-        stateNames.put(TARGET_TEMPERATURE, "core:TargetTemperatureState");
-        stateNames.put(CURRENT_TEMPERATURE, "zwave:SetPointHeatingValueState");
-        stateNames.put(BATTERY_LEVEL, "core:BatteryLevelState");
-=======
         stateNames.put(TARGET_TEMPERATURE, TARGET_TEMPERATURE_STATE);
         stateNames.put(CURRENT_TEMPERATURE, "zwave:SetPointHeatingValueState");
         stateNames.put(BATTERY_LEVEL, BATTERY_LEVEL_STATE);
->>>>>>> 393fb2d6
         stateNames.put(CURRENT_STATE, "zwave:SetPointTypeState");
     }
 
     @Override
     public void handleCommand(ChannelUID channelUID, Command command) {
         super.handleCommand(channelUID, command);
-<<<<<<< HEAD
-        if (RefreshType.REFRESH.equals(command)) {
-=======
         if (command instanceof RefreshType) {
->>>>>>> 393fb2d6
             return;
         } else {
             if (TARGET_TEMPERATURE.equals(channelUID.getId())) {
