/**
 * Copyright (c) 2010-2020 Contributors to the openHAB project
 *
 * See the NOTICE file(s) distributed with this work for additional
 * information.
 *
 * This program and the accompanying materials are made available under the
 * terms of the Eclipse Public License 2.0 which is available at
 * http://www.eclipse.org/legal/epl-2.0
 *
 * SPDX-License-Identifier: EPL-2.0
 */
package org.openhab.binding.somfytahoma.internal.handler;

import static org.openhab.binding.somfytahoma.internal.SomfyTahomaBindingConstants.*;

import org.eclipse.jdt.annotation.NonNullByDefault;
import org.eclipse.smarthome.core.thing.ChannelUID;
import org.eclipse.smarthome.core.thing.Thing;
import org.eclipse.smarthome.core.types.Command;
import org.eclipse.smarthome.core.types.RefreshType;

/**
 * The {@link SomfyTahomaSilentRollerShutterHandler} is responsible for handling commands,
 * which are sent to one of the channels of the silent roller shutter thing.
 *
 * @author Ondrej Pecta - Initial contribution
 */
@NonNullByDefault
<<<<<<< HEAD
public class SomfyTahomaSilentRollerShutterHandler extends SomfyTahomaBaseThingHandler {
=======
public class SomfyTahomaSilentRollerShutterHandler extends SomfyTahomaRollerShutterHandler {
>>>>>>> 393fb2d6

    public SomfyTahomaSilentRollerShutterHandler(Thing thing) {
        super(thing);
        stateNames.put(CONTROL_SILENT, "core:ClosureState");
<<<<<<< HEAD
        stateNames.put(CONTROL, "core:ClosureState");
=======
>>>>>>> 393fb2d6
    }

    @Override
    public void handleCommand(ChannelUID channelUID, Command command) {
        super.handleCommand(channelUID, command);
        if (!CONTROL.equals(channelUID.getId()) && !channelUID.getId().equals(CONTROL_SILENT)) {
            return;
        }

<<<<<<< HEAD
        if (RefreshType.REFRESH.equals(command)) {
=======
        if (command instanceof RefreshType) {
>>>>>>> 393fb2d6
            return;
        } else {
            String cmd = getTahomaCommand(command.toString());
            if (COMMAND_MY.equals(cmd)) {
                sendCommand(COMMAND_MY);
            } else if (COMMAND_STOP.equals(cmd)) {
                String executionId = getCurrentExecutions();
                if (executionId != null) {
                    //Check if the roller shutter is moving and STOP is sent => STOP it
                    cancelExecution(executionId);
                } else {
                    sendCommand(COMMAND_MY);
                }
            } else {
                if (CONTROL_SILENT.equals(channelUID.getId()) && COMMAND_SET_CLOSURE.equals(cmd)) {
                    // move the roller shutter to the specific position at low speed
                    String param = "[" + command.toString() + ", \"lowspeed\"]";
                    sendCommand(COMMAND_SET_CLOSURESPEED, param);
                } else {
                    String param = COMMAND_SET_CLOSURE.equals(cmd) ? "[" + command.toString() + "]" : "[]";
                    sendCommand(cmd, param);
                }
            }
        }
    }
}<|MERGE_RESOLUTION|>--- conflicted
+++ resolved
@@ -27,19 +27,11 @@
  * @author Ondrej Pecta - Initial contribution
  */
 @NonNullByDefault
-<<<<<<< HEAD
-public class SomfyTahomaSilentRollerShutterHandler extends SomfyTahomaBaseThingHandler {
-=======
 public class SomfyTahomaSilentRollerShutterHandler extends SomfyTahomaRollerShutterHandler {
->>>>>>> 393fb2d6
 
     public SomfyTahomaSilentRollerShutterHandler(Thing thing) {
         super(thing);
         stateNames.put(CONTROL_SILENT, "core:ClosureState");
-<<<<<<< HEAD
-        stateNames.put(CONTROL, "core:ClosureState");
-=======
->>>>>>> 393fb2d6
     }
 
     @Override
@@ -49,11 +41,7 @@
             return;
         }
 
-<<<<<<< HEAD
-        if (RefreshType.REFRESH.equals(command)) {
-=======
         if (command instanceof RefreshType) {
->>>>>>> 393fb2d6
             return;
         } else {
             String cmd = getTahomaCommand(command.toString());
