/**
 * Copyright (c) 2010-2020 Contributors to the openHAB project
 *
 * See the NOTICE file(s) distributed with this work for additional
 * information.
 *
 * This program and the accompanying materials are made available under the
 * terms of the Eclipse Public License 2.0 which is available at
 * http://www.eclipse.org/legal/epl-2.0
 *
 * SPDX-License-Identifier: EPL-2.0
 */
package org.openhab.binding.somfytahoma.internal.discovery;

import static org.openhab.binding.somfytahoma.internal.SomfyTahomaBindingConstants.*;

import java.util.HashMap;
import java.util.List;
import java.util.Map;
import java.util.Set;
import java.util.concurrent.ScheduledFuture;
import java.util.concurrent.TimeUnit;

import org.eclipse.jdt.annotation.NonNullByDefault;
import org.eclipse.jdt.annotation.Nullable;
import org.eclipse.smarthome.config.discovery.AbstractDiscoveryService;
import org.eclipse.smarthome.config.discovery.DiscoveryResultBuilder;
import org.eclipse.smarthome.config.discovery.DiscoveryServiceCallback;
import org.eclipse.smarthome.config.discovery.ExtendedDiscoveryService;
import org.eclipse.smarthome.core.thing.ThingStatus;
import org.eclipse.smarthome.core.thing.ThingTypeUID;
import org.eclipse.smarthome.core.thing.ThingUID;
import org.openhab.binding.somfytahoma.internal.handler.SomfyTahomaBridgeHandler;
import org.openhab.binding.somfytahoma.internal.model.*;
import org.osgi.service.component.annotations.Activate;
import org.osgi.service.component.annotations.Deactivate;
import org.slf4j.Logger;
import org.slf4j.LoggerFactory;

/**
 * The {@link SomfyTahomaItemDiscoveryService} discovers rollershutters and
 * action groups associated with your TahomaLink cloud account.
 *
 * @author Ondrej Pecta - Initial contribution
 */
@NonNullByDefault
public class SomfyTahomaItemDiscoveryService extends AbstractDiscoveryService implements ExtendedDiscoveryService {

    private final Logger logger = LoggerFactory.getLogger(SomfyTahomaItemDiscoveryService.class);

    private SomfyTahomaBridgeHandler bridge;

    private @Nullable DiscoveryServiceCallback discoveryServiceCallback;

    private @Nullable ScheduledFuture<?> discoveryJob;

    private static final int DISCOVERY_TIMEOUT_SEC = 10;
    private static final int DISCOVERY_REFRESH_SEC = 3600;

    public SomfyTahomaItemDiscoveryService(SomfyTahomaBridgeHandler bridgeHandler) {
        super(DISCOVERY_TIMEOUT_SEC);
        logger.debug("Creating discovery service");
        this.bridge = bridgeHandler;
    }

    /**
     * Called on component activation.
     */
    @Override
    @Activate
    public void activate(@Nullable Map<String, @Nullable Object> configProperties) {
        super.activate(configProperties);
    }

    @Override
    @Deactivate
    public void deactivate() {
        super.deactivate();
    }

    @Override
    public void setDiscoveryServiceCallback(DiscoveryServiceCallback discoveryServiceCallback) {
        this.discoveryServiceCallback = discoveryServiceCallback;
    }

    @Override
    protected void startBackgroundDiscovery() {
        logger.debug("Starting SomfyTahoma background discovery");

        if (discoveryJob == null || discoveryJob.isCancelled()) {
            discoveryJob = scheduler.scheduleWithFixedDelay(this::runDiscovery, 10, DISCOVERY_REFRESH_SEC,
                    TimeUnit.SECONDS);
        }
    }

    @Override
    protected void stopBackgroundDiscovery() {
        logger.debug("Stopping SomfyTahoma background discovery");
        if (discoveryJob != null && !discoveryJob.isCancelled()) {
            discoveryJob.cancel(true);
            discoveryJob = null;
        }
    }

    @Override
    public Set<ThingTypeUID> getSupportedThingTypes() {
        return SUPPORTED_THING_TYPES_UIDS;
    }

    @Override
    protected void startScan() {
        runDiscovery();
    }

    private synchronized void runDiscovery() {
        logger.debug("Starting scanning for things...");

        if (bridge.getThing().getStatus().equals(ThingStatus.ONLINE)) {
            SomfyTahomaSetup setup = bridge.getSetup();

            if (setup == null) {
                return;
            }

            for (SomfyTahomaDevice device : setup.getDevices()) {
                discoverDevice(device);
            }
            for (SomfyTahomaGateway gw : setup.getGateways()) {
                gatewayDiscovered(gw);
            }

            List<SomfyTahomaActionGroup> actions = bridge.listActionGroups();

            for (SomfyTahomaActionGroup group : actions) {
                String oid = group.getOid();
                String label = group.getLabel();

                //actiongroups use oid as deviceURL
                actionGroupDiscovered(label, oid, oid);
            }
        } else {
            logger.debug("Cannot start discovery since the bridge is not online! Rescheduling...");
            scheduler.schedule(this::runDiscovery, 60, TimeUnit.SECONDS);
        }
    }

    private void discoverDevice(SomfyTahomaDevice device) {
        logger.debug("url: {}", device.getDeviceURL());
        switch (device.getUiClass()) {
<<<<<<< HEAD
            case THING_AWNING:
                deviceDiscovered(device, THING_TYPE_AWNING);
                break;
            case THING_CONTACT_SENSOR:
                deviceDiscovered(device, THING_TYPE_CONTACTSENSOR);
                break;
            case THING_CURTAIN:
                deviceDiscovered(device, THING_TYPE_CURTAIN);
                break;
            case THING_EXTERIOR_SCREEN:
                deviceDiscovered(device, THING_TYPE_EXTERIORSCREEN);
                break;
            case THING_EXTERIOR_VENETIAN_BLIND:
                deviceDiscovered(device, THING_TYPE_EXTERIORVENETIANBLIND);
                break;
            case THING_GARAGE_DOOR:
                deviceDiscovered(device, THING_TYPE_GARAGEDOOR);
                break;
            case THING_LIGHT:
                deviceDiscovered(device, THING_TYPE_LIGHT);
                break;
            case THING_LIGHT_SENSOR:
                deviceDiscovered(device, THING_TYPE_LIGHTSENSOR);
                break;
            case THING_OCCUPANCY_SENSOR:
                deviceDiscovered(device, THING_TYPE_OCCUPANCYSENSOR);
                break;
            case THING_ON_OFF:
                deviceDiscovered(device, THING_TYPE_ONOFF);
                break;
            case THING_ROLLER_SHUTTER:
=======
            case CLASS_AWNING:
                deviceDiscovered(device, THING_TYPE_AWNING);
                break;
            case CLASS_CONTACT_SENSOR:
                // widget: ContactSensor
                deviceDiscovered(device, THING_TYPE_CONTACTSENSOR);
                break;
            case CLASS_CURTAIN:
                deviceDiscovered(device, THING_TYPE_CURTAIN);
                break;
            case CLASS_EXTERIOR_SCREEN:
                // widget: PositionableScreen
                deviceDiscovered(device, THING_TYPE_EXTERIORSCREEN);
                break;
            case CLASS_EXTERIOR_VENETIAN_BLIND:
                // widget: PositionableExteriorVenetianBlind
                deviceDiscovered(device, THING_TYPE_EXTERIORVENETIANBLIND);
                break;
            case CLASS_GARAGE_DOOR:
                deviceDiscovered(device, THING_TYPE_GARAGEDOOR);
                break;
            case CLASS_LIGHT:
                // widget: TimedOnOffLight
                // widget: StatefulOnOffLight
                deviceDiscovered(device, THING_TYPE_LIGHT);
                break;
            case CLASS_LIGHT_SENSOR:
                deviceDiscovered(device, THING_TYPE_LIGHTSENSOR);
                break;
            case CLASS_OCCUPANCY_SENSOR:
                // widget: OccupancySensor
                deviceDiscovered(device, THING_TYPE_OCCUPANCYSENSOR);
                break;
            case CLASS_ON_OFF:
                // widget: StatefulOnOff
                deviceDiscovered(device, THING_TYPE_ONOFF);
                break;
            case CLASS_ROLLER_SHUTTER:
>>>>>>> 393fb2d6
                if (isSilentRollerShutter(device)) {
                    // widget: PositionableRollerShutterWithLowSpeedManagement
                    deviceDiscovered(device, THING_TYPE_ROLLERSHUTTER_SILENT);
                } else if (isUnoRollerShutter(device)) {
                    // widget: PositionableRollerShutterUno
                    deviceDiscovered(device, THING_TYPE_ROLLERSHUTTER_UNO);
                } else {
                    // widget: PositionableRollerShutter
                    // widget: PositionableTiltedRollerShutter
                    deviceDiscovered(device, THING_TYPE_ROLLERSHUTTER);
                }
                break;
<<<<<<< HEAD
            case THING_SCREEN:
                deviceDiscovered(device, THING_TYPE_SCREEN);
                break;
            case THING_SMOKE_SENSOR:
                deviceDiscovered(device, THING_TYPE_SMOKESENSOR);
                break;
            case THING_VENETIAN_BLIND:
                deviceDiscovered(device, THING_TYPE_VENETIANBLIND);
                break;
            case THING_WINDOW:
                deviceDiscovered(device, THING_TYPE_WINDOW);
                break;
            case THING_ALARM:
=======
            case CLASS_SCREEN:
                // widget: PositionableTiltedScreen
                deviceDiscovered(device, THING_TYPE_SCREEN);
                break;
            case CLASS_SMOKE_SENSOR:
                // widget: SmokeSensor
                deviceDiscovered(device, THING_TYPE_SMOKESENSOR);
                break;
            case CLASS_VENETIAN_BLIND:
                deviceDiscovered(device, THING_TYPE_VENETIANBLIND);
                break;
            case CLASS_WINDOW:
                // widget: PositionableTiltedWindow
                deviceDiscovered(device, THING_TYPE_WINDOW);
                break;
            case CLASS_ALARM:
>>>>>>> 393fb2d6
                if (device.getDeviceURL().startsWith("internal:")) {
                    // widget: TSKAlarmController
                    deviceDiscovered(device, THING_TYPE_INTERNAL_ALARM);
                } else if ("MyFoxAlarmController".equals(device.getWidget())) {
                    // widget: MyFoxAlarmController
                    deviceDiscovered(device, THING_TYPE_MYFOX_ALARM);
                } else {
                    deviceDiscovered(device, THING_TYPE_EXTERNAL_ALARM);
                }
                break;
<<<<<<< HEAD
            case THING_POD:
=======
            case CLASS_POD:
>>>>>>> 393fb2d6
                if (hasState(device, CYCLIC_BUTTON_STATE)) {
                    deviceDiscovered(device, THING_TYPE_POD);
                }
                break;
<<<<<<< HEAD
            case THING_HEATING_SYSTEM:
                if (isOnOffHeatingSystem(device)) {
=======
            case CLASS_HEATING_SYSTEM:
                if ("SomfyThermostat".equals(device.getWidget())) {
                    deviceDiscovered(device, THING_TYPE_THERMOSTAT);
                } else if (isOnOffHeatingSystem(device)) {
>>>>>>> 393fb2d6
                    deviceDiscovered(device, THING_TYPE_ONOFF_HEATING_SYSTEM);
                } else {
                    deviceDiscovered(device, THING_TYPE_HEATING_SYSTEM);
                }
                break;
<<<<<<< HEAD
            case THING_DOOR_LOCK:
                deviceDiscovered(device, THING_TYPE_DOOR_LOCK);
                break;
            case THING_PERGOLA:
                deviceDiscovered(device, THING_TYPE_PERGOLA);
                break;
            case THING_WINDOW_HANDLE:
                deviceDiscovered(device, THING_TYPE_WINDOW_HANDLE);
                break;
            case THING_TEMPERATURE_SENSOR:
                deviceDiscovered(device, THING_TYPE_TEMPERATURESENSOR);
                break;
            case THING_GATE:
                deviceDiscovered(device, THING_TYPE_GATE);
                break;
            case THING_ELECTRICITY_SENSOR:
=======
            case CLASS_HUMIDITY_SENSOR:
                if (hasState(device, WATER_DETECTION_STATE)) {
                    deviceDiscovered(device, THING_TYPE_WATERSENSOR);
                } else {
                    // widget: RelativeHumiditySensor
                    deviceDiscovered(device, THING_TYPE_HUMIDITYSENSOR);
                }
            case CLASS_DOOR_LOCK:
                // widget: UnlockDoorLockWithUnknownPosition
                deviceDiscovered(device, THING_TYPE_DOOR_LOCK);
                break;
            case CLASS_PERGOLA:
                deviceDiscovered(device, THING_TYPE_PERGOLA);
                break;
            case CLASS_WINDOW_HANDLE:
                // widget: ThreeWayWindowHandle
                deviceDiscovered(device, THING_TYPE_WINDOW_HANDLE);
                break;
            case CLASS_TEMPERATURE_SENSOR:
                // widget: TemperatureSensor
                deviceDiscovered(device, THING_TYPE_TEMPERATURESENSOR);
                break;
            case CLASS_GATE:
                deviceDiscovered(device, THING_TYPE_GATE);
                break;
            case CLASS_ELECTRICITY_SENSOR:
>>>>>>> 393fb2d6
                if (hasEnergyConsumption(device)) {
                    deviceDiscovered(device, THING_TYPE_ELECTRICITYSENSOR);
                } else {
                    logUnsupportedDevice(device);
                }
<<<<<<< HEAD
                break;
            case THING_DOCK:
                deviceDiscovered(device, THING_TYPE_DOCK);
                break;
            case THING_SIREN:
                deviceDiscovered(device, THING_TYPE_SIREN);
                break;
            case THING_ADJUSTABLE_SLATS_ROLLER_SHUTTER:
                deviceDiscovered(device, THING_TYPE_ADJUSTABLE_SLATS_ROLLERSHUTTER);
                break;
            case THING_PROTOCOL_GATEWAY:
            case THING_REMOTE_CONTROLLER:
            case THING_NETWORK_COMPONENT:
                break;
            default:
                logUnsupportedDevice(device);
        }
    }

    private boolean isStateLess(SomfyTahomaDevice device) {
        return device.getStates().size() == 0 || (device.getStates().size() == 1 && hasState(device, STATUS_STATE));
    }

    private void logUnsupportedDevice(SomfyTahomaDevice device) {
        if (!isStateLess(device)) {
            logger.info("Detected a new unsupported device: {}", device.getUiClass());
            logger.info("If you want to add the support, please create a new issue and attach the information below");
            logger.info("Supported commands: {}", device.getDefinition());

            StringBuilder sb = new StringBuilder().append('\n');
            for (SomfyTahomaState state : device.getStates()) {
                sb.append(state.toString()).append('\n');
            }
            logger.info("Device states: {}", sb);
        }
    }

    private boolean hasState(SomfyTahomaDevice device, String state) {
        for (SomfyTahomaState st : device.getStates()) {
            if (state.equals(st.getName())) {
                return true;
=======
                break;
            case CLASS_DOCK:
                // widget: Dock
                deviceDiscovered(device, THING_TYPE_DOCK);
                break;
            case CLASS_SIREN:
                deviceDiscovered(device, THING_TYPE_SIREN);
                break;
            case CLASS_ADJUSTABLE_SLATS_ROLLER_SHUTTER:
                deviceDiscovered(device, THING_TYPE_ADJUSTABLE_SLATS_ROLLERSHUTTER);
                break;
            case CLASS_CAMERA:
                if (hasMyfoxShutter(device)) {
                    // widget: MyFoxSecurityCamera
                    deviceDiscovered(device, THING_TYPE_MYFOX_CAMERA);
                } else {
                    logUnsupportedDevice(device);
                }
                break;
            case THING_PROTOCOL_GATEWAY:
            case THING_REMOTE_CONTROLLER:
                // widget: AlarmRemoteController
            case THING_NETWORK_COMPONENT:
                break;
            default:
                logUnsupportedDevice(device);
        }
    }

    private boolean isStateLess(SomfyTahomaDevice device) {
        return device.getStates().size() == 0 || (device.getStates().size() == 1 && hasState(device, STATUS_STATE));
    }

    private void logUnsupportedDevice(SomfyTahomaDevice device) {
        if (!isStateLess(device)) {
            logger.info("Detected a new unsupported device: {} with widgetName: {}", device.getUiClass(), device.getWidget());
            logger.info("If you want to add the support, please create a new issue and attach the information below");
            logger.info("Device definition:\n{}", device.getDefinition());

            StringBuilder sb = new StringBuilder().append('\n');
            for (SomfyTahomaState state : device.getStates()) {
                sb.append(state.toString()).append('\n');
>>>>>>> 393fb2d6
            }
            logger.info("Current device states: {}", sb);
        }
    }

    private boolean hasState(SomfyTahomaDevice device, String state) {
        return device.getDefinition().getStates().stream().anyMatch(st -> state.equals(st.getQualifiedName()));
    }

    private boolean hasMyfoxShutter(SomfyTahomaDevice device) {
        return hasState(device, MYFOX_SHUTTER_STATUS_STATE);
    }

    private boolean hasEnergyConsumption(SomfyTahomaDevice device) {
        return hasState(device, ENERGY_CONSUMPTION_STATE);
    }

    private boolean isSilentRollerShutter(SomfyTahomaDevice device) {
        return hasCommmand(device, COMMAND_SET_CLOSURESPEED);
    }

    private boolean isUnoRollerShutter(SomfyTahomaDevice device) {
        return hasState(device, TARGET_CLOSURE_STATE);
    }

    private boolean hasEnergyConsumption(SomfyTahomaDevice device) {
        return hasState(device, ENERGY_CONSUMPTION_STATE);
    }

    private boolean isSilentRollerShutter(SomfyTahomaDevice device) {
        return hasCommmand(device, COMMAND_SET_CLOSURESPEED);
    }

    private boolean isOnOffHeatingSystem(SomfyTahomaDevice device) {
        return hasCommmand(device, COMMAND_SET_HEATINGLEVEL);
    }

    private boolean hasCommmand(SomfyTahomaDevice device, String command) {
<<<<<<< HEAD
        SomfyTahomaDeviceDefinition def = device.getDefinition();
        for (SomfyTahomaDeviceDefinitionCommand cmd : def.getCommands()) {
            if (command.equals(cmd.getCommandName())) {
                return true;
            }
        }
        return false;
=======
        return device.getDefinition().getCommands().stream().anyMatch(cmd -> command.equals(cmd.getCommandName()));
>>>>>>> 393fb2d6
    }

    private void deviceDiscovered(SomfyTahomaDevice device, ThingTypeUID thingTypeUID) {
        deviceDiscovered(device.getLabel(), device.getDeviceURL(), device.getOid(), thingTypeUID);
    }

    private void deviceDiscovered(String label, String deviceURL, String oid, ThingTypeUID thingTypeUID) {
        Map<String, Object> properties = new HashMap<>();
        properties.put("url", deviceURL);
        properties.put("label", label);

        ThingUID thingUID = new ThingUID(thingTypeUID, bridge.getThing().getUID(), oid);

        logger.debug("Detected a/an {} - label: {} oid: {}", thingTypeUID.getId(), label, oid);
        thingDiscovered(DiscoveryResultBuilder.create(thingUID).withThingType(thingTypeUID)
                .withProperties(properties).withRepresentationProperty("url").withLabel(label)
                .withBridge(bridge.getThing().getUID()).build());
    }

    private void actionGroupDiscovered(String label, String deviceURL, String oid) {
        deviceDiscovered(label, deviceURL, oid, THING_TYPE_ACTIONGROUP);
    }

    private void gatewayDiscovered(SomfyTahomaGateway gw) {
        Map<String, Object> properties = new HashMap<>(1);
        String type = gatewayTypes.getOrDefault(gw.getType(), "UNKNOWN");
        String id = gw.getGatewayId();
        properties.put("id", id);
        properties.put("type", type);

        ThingUID thingUID = new ThingUID(THING_TYPE_GATEWAY, bridge.getThing().getUID(), id);

        logger.debug("Detected a gateway with id: {} and type: {}", id, type);
        thingDiscovered(DiscoveryResultBuilder.create(thingUID).withThingType(THING_TYPE_GATEWAY)
                .withProperties(properties).withRepresentationProperty("id").withLabel("Somfy Gateway (" + type + ")")
                .withBridge(bridge.getThing().getUID()).build());
    }
}<|MERGE_RESOLUTION|>--- conflicted
+++ resolved
@@ -147,39 +147,6 @@
     private void discoverDevice(SomfyTahomaDevice device) {
         logger.debug("url: {}", device.getDeviceURL());
         switch (device.getUiClass()) {
-<<<<<<< HEAD
-            case THING_AWNING:
-                deviceDiscovered(device, THING_TYPE_AWNING);
-                break;
-            case THING_CONTACT_SENSOR:
-                deviceDiscovered(device, THING_TYPE_CONTACTSENSOR);
-                break;
-            case THING_CURTAIN:
-                deviceDiscovered(device, THING_TYPE_CURTAIN);
-                break;
-            case THING_EXTERIOR_SCREEN:
-                deviceDiscovered(device, THING_TYPE_EXTERIORSCREEN);
-                break;
-            case THING_EXTERIOR_VENETIAN_BLIND:
-                deviceDiscovered(device, THING_TYPE_EXTERIORVENETIANBLIND);
-                break;
-            case THING_GARAGE_DOOR:
-                deviceDiscovered(device, THING_TYPE_GARAGEDOOR);
-                break;
-            case THING_LIGHT:
-                deviceDiscovered(device, THING_TYPE_LIGHT);
-                break;
-            case THING_LIGHT_SENSOR:
-                deviceDiscovered(device, THING_TYPE_LIGHTSENSOR);
-                break;
-            case THING_OCCUPANCY_SENSOR:
-                deviceDiscovered(device, THING_TYPE_OCCUPANCYSENSOR);
-                break;
-            case THING_ON_OFF:
-                deviceDiscovered(device, THING_TYPE_ONOFF);
-                break;
-            case THING_ROLLER_SHUTTER:
-=======
             case CLASS_AWNING:
                 deviceDiscovered(device, THING_TYPE_AWNING);
                 break;
@@ -218,7 +185,6 @@
                 deviceDiscovered(device, THING_TYPE_ONOFF);
                 break;
             case CLASS_ROLLER_SHUTTER:
->>>>>>> 393fb2d6
                 if (isSilentRollerShutter(device)) {
                     // widget: PositionableRollerShutterWithLowSpeedManagement
                     deviceDiscovered(device, THING_TYPE_ROLLERSHUTTER_SILENT);
@@ -231,21 +197,6 @@
                     deviceDiscovered(device, THING_TYPE_ROLLERSHUTTER);
                 }
                 break;
-<<<<<<< HEAD
-            case THING_SCREEN:
-                deviceDiscovered(device, THING_TYPE_SCREEN);
-                break;
-            case THING_SMOKE_SENSOR:
-                deviceDiscovered(device, THING_TYPE_SMOKESENSOR);
-                break;
-            case THING_VENETIAN_BLIND:
-                deviceDiscovered(device, THING_TYPE_VENETIANBLIND);
-                break;
-            case THING_WINDOW:
-                deviceDiscovered(device, THING_TYPE_WINDOW);
-                break;
-            case THING_ALARM:
-=======
             case CLASS_SCREEN:
                 // widget: PositionableTiltedScreen
                 deviceDiscovered(device, THING_TYPE_SCREEN);
@@ -262,7 +213,6 @@
                 deviceDiscovered(device, THING_TYPE_WINDOW);
                 break;
             case CLASS_ALARM:
->>>>>>> 393fb2d6
                 if (device.getDeviceURL().startsWith("internal:")) {
                     // widget: TSKAlarmController
                     deviceDiscovered(device, THING_TYPE_INTERNAL_ALARM);
@@ -273,47 +223,20 @@
                     deviceDiscovered(device, THING_TYPE_EXTERNAL_ALARM);
                 }
                 break;
-<<<<<<< HEAD
-            case THING_POD:
-=======
             case CLASS_POD:
->>>>>>> 393fb2d6
                 if (hasState(device, CYCLIC_BUTTON_STATE)) {
                     deviceDiscovered(device, THING_TYPE_POD);
                 }
                 break;
-<<<<<<< HEAD
-            case THING_HEATING_SYSTEM:
-                if (isOnOffHeatingSystem(device)) {
-=======
             case CLASS_HEATING_SYSTEM:
                 if ("SomfyThermostat".equals(device.getWidget())) {
                     deviceDiscovered(device, THING_TYPE_THERMOSTAT);
                 } else if (isOnOffHeatingSystem(device)) {
->>>>>>> 393fb2d6
                     deviceDiscovered(device, THING_TYPE_ONOFF_HEATING_SYSTEM);
                 } else {
                     deviceDiscovered(device, THING_TYPE_HEATING_SYSTEM);
                 }
                 break;
-<<<<<<< HEAD
-            case THING_DOOR_LOCK:
-                deviceDiscovered(device, THING_TYPE_DOOR_LOCK);
-                break;
-            case THING_PERGOLA:
-                deviceDiscovered(device, THING_TYPE_PERGOLA);
-                break;
-            case THING_WINDOW_HANDLE:
-                deviceDiscovered(device, THING_TYPE_WINDOW_HANDLE);
-                break;
-            case THING_TEMPERATURE_SENSOR:
-                deviceDiscovered(device, THING_TYPE_TEMPERATURESENSOR);
-                break;
-            case THING_GATE:
-                deviceDiscovered(device, THING_TYPE_GATE);
-                break;
-            case THING_ELECTRICITY_SENSOR:
-=======
             case CLASS_HUMIDITY_SENSOR:
                 if (hasState(device, WATER_DETECTION_STATE)) {
                     deviceDiscovered(device, THING_TYPE_WATERSENSOR);
@@ -340,55 +263,11 @@
                 deviceDiscovered(device, THING_TYPE_GATE);
                 break;
             case CLASS_ELECTRICITY_SENSOR:
->>>>>>> 393fb2d6
                 if (hasEnergyConsumption(device)) {
                     deviceDiscovered(device, THING_TYPE_ELECTRICITYSENSOR);
                 } else {
                     logUnsupportedDevice(device);
                 }
-<<<<<<< HEAD
-                break;
-            case THING_DOCK:
-                deviceDiscovered(device, THING_TYPE_DOCK);
-                break;
-            case THING_SIREN:
-                deviceDiscovered(device, THING_TYPE_SIREN);
-                break;
-            case THING_ADJUSTABLE_SLATS_ROLLER_SHUTTER:
-                deviceDiscovered(device, THING_TYPE_ADJUSTABLE_SLATS_ROLLERSHUTTER);
-                break;
-            case THING_PROTOCOL_GATEWAY:
-            case THING_REMOTE_CONTROLLER:
-            case THING_NETWORK_COMPONENT:
-                break;
-            default:
-                logUnsupportedDevice(device);
-        }
-    }
-
-    private boolean isStateLess(SomfyTahomaDevice device) {
-        return device.getStates().size() == 0 || (device.getStates().size() == 1 && hasState(device, STATUS_STATE));
-    }
-
-    private void logUnsupportedDevice(SomfyTahomaDevice device) {
-        if (!isStateLess(device)) {
-            logger.info("Detected a new unsupported device: {}", device.getUiClass());
-            logger.info("If you want to add the support, please create a new issue and attach the information below");
-            logger.info("Supported commands: {}", device.getDefinition());
-
-            StringBuilder sb = new StringBuilder().append('\n');
-            for (SomfyTahomaState state : device.getStates()) {
-                sb.append(state.toString()).append('\n');
-            }
-            logger.info("Device states: {}", sb);
-        }
-    }
-
-    private boolean hasState(SomfyTahomaDevice device, String state) {
-        for (SomfyTahomaState st : device.getStates()) {
-            if (state.equals(st.getName())) {
-                return true;
-=======
                 break;
             case CLASS_DOCK:
                 // widget: Dock
@@ -431,7 +310,6 @@
             StringBuilder sb = new StringBuilder().append('\n');
             for (SomfyTahomaState state : device.getStates()) {
                 sb.append(state.toString()).append('\n');
->>>>>>> 393fb2d6
             }
             logger.info("Current device states: {}", sb);
         }
@@ -470,17 +348,7 @@
     }
 
     private boolean hasCommmand(SomfyTahomaDevice device, String command) {
-<<<<<<< HEAD
-        SomfyTahomaDeviceDefinition def = device.getDefinition();
-        for (SomfyTahomaDeviceDefinitionCommand cmd : def.getCommands()) {
-            if (command.equals(cmd.getCommandName())) {
-                return true;
-            }
-        }
-        return false;
-=======
         return device.getDefinition().getCommands().stream().anyMatch(cmd -> command.equals(cmd.getCommandName()));
->>>>>>> 393fb2d6
     }
 
     private void deviceDiscovered(SomfyTahomaDevice device, ThingTypeUID thingTypeUID) {
