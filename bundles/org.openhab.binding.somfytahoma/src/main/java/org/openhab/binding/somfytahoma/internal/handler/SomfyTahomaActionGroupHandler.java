/**
 * Copyright (c) 2010-2020 Contributors to the openHAB project
 *
 * See the NOTICE file(s) distributed with this work for additional
 * information.
 *
 * This program and the accompanying materials are made available under the
 * terms of the Eclipse Public License 2.0 which is available at
 * http://www.eclipse.org/legal/epl-2.0
 *
 * SPDX-License-Identifier: EPL-2.0
 */
package org.openhab.binding.somfytahoma.internal.handler;

import static org.openhab.binding.somfytahoma.internal.SomfyTahomaBindingConstants.EXECUTE_ACTION;

import org.eclipse.jdt.annotation.NonNullByDefault;
import org.eclipse.smarthome.core.library.types.OnOffType;
import org.eclipse.smarthome.core.thing.ChannelUID;
import org.eclipse.smarthome.core.thing.Thing;
import org.eclipse.smarthome.core.thing.ThingStatus;
import org.eclipse.smarthome.core.types.Command;

/**
 * The {@link SomfyTahomaActionGroupHandler} is responsible for handling commands,
 * which are sent to one of the channels of the action group thing.
 *
 * @author Ondrej Pecta - Initial contribution
 */
@NonNullByDefault
public class SomfyTahomaActionGroupHandler extends SomfyTahomaBaseThingHandler {

    public SomfyTahomaActionGroupHandler(Thing thing) {
        super(thing);
    }

    @Override
    public void initialize() {
        updateStatus(ThingStatus.ONLINE);
    }

    @Override
    protected boolean isAlwaysOnline() {
        return true;
    }

    @Override
    public void handleCommand(ChannelUID channelUID, Command command) {
<<<<<<< HEAD
        super.handleCommand(channelUID, command);
=======
>>>>>>> 393fb2d6
        if (EXECUTE_ACTION.equals(channelUID.getId()) && command instanceof OnOffType) {
            if (OnOffType.ON.equals(command)) {
                executeActionGroup();
            }
        }
    }
}<|MERGE_RESOLUTION|>--- conflicted
+++ resolved
@@ -46,10 +46,6 @@
 
     @Override
     public void handleCommand(ChannelUID channelUID, Command command) {
-<<<<<<< HEAD
-        super.handleCommand(channelUID, command);
-=======
->>>>>>> 393fb2d6
         if (EXECUTE_ACTION.equals(channelUID.getId()) && command instanceof OnOffType) {
             if (OnOffType.ON.equals(command)) {
                 executeActionGroup();
