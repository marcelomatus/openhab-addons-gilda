<?xml version="1.0" encoding="UTF-8" standalone="no"?>
<project xmlns="http://maven.apache.org/POM/4.0.0" xmlns:xsi="http://www.w3.org/2001/XMLSchema-instance"
  xsi:schemaLocation="http://maven.apache.org/POM/4.0.0 https://maven.apache.org/xsd/maven-4.0.0.xsd">

  <modelVersion>4.0.0</modelVersion>

  <parent>
    <groupId>org.openhab.addons.bundles</groupId>
    <artifactId>org.openhab.addons.reactor.bundles</artifactId>
    <version>4.2.0-SNAPSHOT</version>
  </parent>

  <artifactId>org.openhab.persistence.jpa</artifactId>

  <name>openHAB Add-ons :: Bundles :: Persistence Service :: JPA</name>

  <properties>
    <bnd.importpackage>!com.ibm.*,!com.sun.*,!oracle.*,!jakarta.interceptor.*,!jakarta.enterprise.*,!javax.enterprise.*,!javax.transaction.*,!jakarta.xml.*,!javax.rmi,!org.apache.bval.*,!net.sf.cglib.*,!org.apache.commons.beanutils.*,!org.apache.geronimo.*,!org.apache.avalon.*,!org.apache.log,!org.apache.tools.*,!org.apache.xerces.*,!org.jboss.*,!org.postgresql.*,!org.slf4j.impl,!weblogic.*,org.apache.derby.*;resolution:=optional</bnd.importpackage>
    <openjpa.version>4.0.0</openjpa.version>
  </properties>

  <dependencies>
    <!-- https://mvnrepository.com/artifact/org.apache.openjpa/openjpa-all -->
    <dependency>
      <groupId>org.apache.openjpa</groupId>
      <artifactId>openjpa-all</artifactId>
      <version>${openjpa.version}</version>
    </dependency>
    <!-- https://mvnrepository.com/artifact/org.apache.derby/derby -->
    <dependency>
      <groupId>org.apache.derby</groupId>
      <artifactId>derby</artifactId>
<<<<<<< HEAD
      <version>10.17.1.0</version>
=======
      <version>10.16.1.1</version>
>>>>>>> 701a6159
    </dependency>
    <dependency>
      <groupId>jakarta.el</groupId>
      <artifactId>jakarta.el-api</artifactId>
      <version>6.0.0-RC1</version>
    </dependency>
  </dependencies>

  <build>
    <plugins>
      <plugin>
        <groupId>org.apache.openjpa</groupId>
        <artifactId>openjpa-maven-plugin</artifactId>
        <version>${openjpa.version}</version>
        <configuration>
          <excludes>org/apache/bval/**</excludes>
          <includes>**/model/*.class</includes>
          <addDefaultConstructor>true</addDefaultConstructor>
          <enforcePropertyRestrictions>true</enforcePropertyRestrictions>
        </configuration>
        <dependencies>
          <dependency>
            <groupId>org.apache.openjpa</groupId>
            <artifactId>openjpa</artifactId>
            <!-- set the version to be the same as the level in your runtime -->
            <version>${openjpa.version}</version>
          </dependency>
        </dependencies>
        <executions>
          <execution>
            <id>enhancer</id>
            <goals>
              <goal>enhance</goal>
            </goals>
            <phase>process-classes</phase>
          </execution>
        </executions>
      </plugin>
    </plugins>
  </build>

</project><|MERGE_RESOLUTION|>--- conflicted
+++ resolved
@@ -30,11 +30,7 @@
     <dependency>
       <groupId>org.apache.derby</groupId>
       <artifactId>derby</artifactId>
-<<<<<<< HEAD
       <version>10.17.1.0</version>
-=======
-      <version>10.16.1.1</version>
->>>>>>> 701a6159
     </dependency>
     <dependency>
       <groupId>jakarta.el</groupId>
