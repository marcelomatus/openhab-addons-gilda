/**
 * Copyright (c) 2010-2021 Contributors to the openHAB project
 *
 * See the NOTICE file(s) distributed with this work for additional
 * information.
 *
 * This program and the accompanying materials are made available under the
 * terms of the Eclipse Public License 2.0 which is available at
 * http://www.eclipse.org/legal/epl-2.0
 *
 * SPDX-License-Identifier: EPL-2.0
 */
package org.openhab.binding.homeconnect.internal.handler;

import static java.util.Collections.emptyList;
import static org.openhab.binding.homeconnect.internal.HomeConnectBindingConstants.*;
import static org.openhab.binding.homeconnect.internal.client.model.EventType.*;
import static org.openhab.core.library.unit.ImperialUnits.FAHRENHEIT;
import static org.openhab.core.library.unit.SIUnits.CELSIUS;
import static org.openhab.core.library.unit.Units.*;
import static org.openhab.core.thing.ThingStatus.*;

import java.time.Duration;
import java.util.Collections;
import java.util.List;
import java.util.Map;
import java.util.Optional;
import java.util.concurrent.ConcurrentHashMap;
import java.util.concurrent.ScheduledFuture;
import java.util.concurrent.TimeUnit;
import java.util.concurrent.atomic.AtomicBoolean;
import java.util.function.Function;
import java.util.stream.Collectors;

import javax.measure.UnconvertibleException;
import javax.measure.Unit;
import javax.measure.quantity.Temperature;

import org.eclipse.jdt.annotation.NonNullByDefault;
import org.eclipse.jdt.annotation.Nullable;
import org.openhab.binding.homeconnect.internal.client.HomeConnectApiClient;
import org.openhab.binding.homeconnect.internal.client.HomeConnectEventSourceClient;
import org.openhab.binding.homeconnect.internal.client.exception.ApplianceOfflineException;
import org.openhab.binding.homeconnect.internal.client.exception.AuthorizationException;
import org.openhab.binding.homeconnect.internal.client.exception.CommunicationException;
import org.openhab.binding.homeconnect.internal.client.listener.HomeConnectEventListener;
import org.openhab.binding.homeconnect.internal.client.model.AvailableProgramOption;
import org.openhab.binding.homeconnect.internal.client.model.Data;
import org.openhab.binding.homeconnect.internal.client.model.Event;
import org.openhab.binding.homeconnect.internal.client.model.HomeAppliance;
import org.openhab.binding.homeconnect.internal.client.model.Option;
import org.openhab.binding.homeconnect.internal.client.model.Program;
import org.openhab.binding.homeconnect.internal.handler.cache.ExpiringStateMap;
import org.openhab.binding.homeconnect.internal.type.HomeConnectDynamicStateDescriptionProvider;
import org.openhab.core.auth.client.oauth2.OAuthException;
import org.openhab.core.library.types.DecimalType;
import org.openhab.core.library.types.HSBType;
import org.openhab.core.library.types.IncreaseDecreaseType;
import org.openhab.core.library.types.OnOffType;
import org.openhab.core.library.types.OpenClosedType;
import org.openhab.core.library.types.PercentType;
import org.openhab.core.library.types.QuantityType;
import org.openhab.core.library.types.StringType;
import org.openhab.core.library.unit.ImperialUnits;
import org.openhab.core.library.unit.SIUnits;
import org.openhab.core.thing.Bridge;
import org.openhab.core.thing.Channel;
import org.openhab.core.thing.ChannelUID;
import org.openhab.core.thing.Thing;
import org.openhab.core.thing.ThingStatusDetail;
import org.openhab.core.thing.ThingStatusInfo;
import org.openhab.core.thing.binding.BaseThingHandler;
import org.openhab.core.thing.binding.BridgeHandler;
import org.openhab.core.types.Command;
import org.openhab.core.types.RefreshType;
import org.openhab.core.types.StateOption;
import org.openhab.core.types.UnDefType;
import org.slf4j.Logger;
import org.slf4j.LoggerFactory;

/**
 * The {@link AbstractHomeConnectThingHandler} is responsible for handling commands, which are
 * sent to one of the channels.
 *
 * @author Jonas Brüstel - Initial contribution
 */
@NonNullByDefault
public abstract class AbstractHomeConnectThingHandler extends BaseThingHandler implements HomeConnectEventListener {

    private static final int CACHE_TTL_SEC = 2;
    private static final int OFFLINE_MONITOR_1_DELAY_MIN = 30;
    private static final int OFFLINE_MONITOR_2_DELAY_MIN = 4;
    private static final int EVENT_LISTENER_CONNECT_RETRY_DELAY_MIN = 10;

    private @Nullable String operationState;
    private @Nullable ScheduledFuture<?> reinitializationFuture1;
    private @Nullable ScheduledFuture<?> reinitializationFuture2;
    private @Nullable ScheduledFuture<?> reinitializationFuture3;
    private boolean ignoreEventSourceClosedEvent;
    private @Nullable String programOptionsDelayedUpdate;

    private final ConcurrentHashMap<String, EventHandler> eventHandlers;
    private final ConcurrentHashMap<String, ChannelUpdateHandler> channelUpdateHandlers;
    private final HomeConnectDynamicStateDescriptionProvider dynamicStateDescriptionProvider;
    private final ExpiringStateMap expiringStateMap;
    private final AtomicBoolean accessible;
    private final Logger logger = LoggerFactory.getLogger(AbstractHomeConnectThingHandler.class);
    private final Map<String, List<AvailableProgramOption>> availableProgramOptionsCache;

    public AbstractHomeConnectThingHandler(Thing thing,
            HomeConnectDynamicStateDescriptionProvider dynamicStateDescriptionProvider) {
        super(thing);
        eventHandlers = new ConcurrentHashMap<>();
        channelUpdateHandlers = new ConcurrentHashMap<>();
        this.dynamicStateDescriptionProvider = dynamicStateDescriptionProvider;
        expiringStateMap = new ExpiringStateMap(Duration.ofSeconds(CACHE_TTL_SEC));
        accessible = new AtomicBoolean(false);
        availableProgramOptionsCache = new ConcurrentHashMap<>();

        configureEventHandlers(eventHandlers);
        configureChannelUpdateHandlers(channelUpdateHandlers);
    }

    @Override
    public void initialize() {
        if (getBridgeHandler().isEmpty()) {
            updateStatus(OFFLINE, ThingStatusDetail.BRIDGE_UNINITIALIZED);
            accessible.set(false);
        } else if (isBridgeOffline()) {
            updateStatus(OFFLINE, ThingStatusDetail.BRIDGE_OFFLINE);
            accessible.set(false);
        } else {
            updateStatus(UNKNOWN);
            scheduler.submit(() -> {
                refreshThingStatus(); // set ONLINE / OFFLINE
                updateSelectedProgramStateDescription();
                updateChannels();
                registerEventListener();
                scheduleOfflineMonitor1();
                scheduleOfflineMonitor2();
            });
        }
    }

    @Override
    public void dispose() {
        stopRetryRegistering();
        stopOfflineMonitor1();
        stopOfflineMonitor2();
        unregisterEventListener(true);
    }

    @Override
    public void bridgeStatusChanged(ThingStatusInfo bridgeStatusInfo) {
        logger.debug("Bridge status changed to {} ({}). haId={}", bridgeStatusInfo, getThingLabel(), getThingHaId());
        reinitialize();
    }

    private void reinitialize() {
        logger.debug("Reinitialize thing handler ({}). haId={}", getThingLabel(), getThingHaId());
        stopRetryRegistering();
        stopOfflineMonitor1();
        stopOfflineMonitor2();
        unregisterEventListener();
        initialize();
    }

    /**
     * Handles a command for a given channel.
     * <p>
     * This method is only called, if the thing has been initialized (status ONLINE/OFFLINE/UNKNOWN).
     * <p>
     *
     * @param channelUID the {@link ChannelUID} of the channel to which the command was sent
     * @param command the {@link Command}
     * @param apiClient the {@link HomeConnectApiClient}
     * @throws CommunicationException communication problem
     * @throws AuthorizationException authorization problem
     * @throws ApplianceOfflineException appliance offline
     */
    protected void handleCommand(ChannelUID channelUID, Command command, HomeConnectApiClient apiClient)
            throws CommunicationException, AuthorizationException, ApplianceOfflineException {
        if (command instanceof RefreshType) {
            updateChannel(channelUID);
        } else if (command instanceof StringType && CHANNEL_BASIC_ACTIONS_STATE.equals(channelUID.getId())
                && getBridgeHandler().isPresent()) {
            updateState(channelUID, new StringType(""));

            if (COMMAND_START.equalsIgnoreCase(command.toFullString())) {
                HomeConnectBridgeHandler homeConnectBridgeHandler = getBridgeHandler().get();
                // workaround for api bug
                // if simulator, program options have to be passed along with the desired program
                // if non simulator, some options throw a "SDK.Error.UnsupportedOption" error
                if (homeConnectBridgeHandler.getConfiguration().isSimulator()) {
                    apiClient.startSelectedProgram(getThingHaId());
                } else {
                    Program selectedProgram = apiClient.getSelectedProgram(getThingHaId());
                    if (selectedProgram != null) {
                        apiClient.startProgram(getThingHaId(), selectedProgram.getKey());
                    }
                }
            } else if (COMMAND_STOP.equalsIgnoreCase(command.toFullString())) {
                apiClient.stopProgram(getThingHaId());
            } else if (COMMAND_SELECTED.equalsIgnoreCase(command.toFullString())) {
                apiClient.getSelectedProgram(getThingHaId());
            } else {
                logger.debug("Start custom program. command={} haId={}", command.toFullString(), getThingHaId());
                apiClient.startCustomProgram(getThingHaId(), command.toFullString());
            }
        } else if (command instanceof StringType && CHANNEL_SELECTED_PROGRAM_STATE.equals(channelUID.getId())) {
            apiClient.setSelectedProgram(getThingHaId(), command.toFullString());
        }
    }

    @Override
    public final void handleCommand(ChannelUID channelUID, Command command) {
        var apiClient = getApiClient();
        if ((isThingReadyToHandleCommand() || (this instanceof HomeConnectHoodHandler && isBridgeOnline()
                && isThingAccessibleViaServerSentEvents())) && apiClient.isPresent()) {
            logger.debug("Handle \"{}\" command ({}). haId={}", command, channelUID.getId(), getThingHaId());
            try {
                handleCommand(channelUID, command, apiClient.get());
            } catch (ApplianceOfflineException e) {
                logger.debug("Could not handle command {}. Appliance offline. thing={}, haId={}, error={}",
                        command.toFullString(), getThingLabel(), getThingHaId(), e.getMessage());
                updateStatus(OFFLINE, ThingStatusDetail.COMMUNICATION_ERROR);
                resetChannelsOnOfflineEvent();
                resetProgramStateChannels(true);
            } catch (CommunicationException e) {
                logger.debug("Could not handle command {}. API communication problem! error={}, haId={}",
                        command.toFullString(), e.getMessage(), getThingHaId());
            } catch (AuthorizationException e) {
                logger.debug("Could not handle command {}. Authorization problem! error={}, haId={}",
                        command.toFullString(), e.getMessage(), getThingHaId());

                handleAuthenticationError(e);
            }
        }
    }

    @Override
    public void onEvent(Event event) {
        if (DISCONNECTED.equals(event.getType())) {
            logger.debug("Received DISCONNECTED event. Set {} to OFFLINE. haId={}", getThing().getLabel(),
                    getThingHaId());
            updateStatus(OFFLINE);
            resetChannelsOnOfflineEvent();
            resetProgramStateChannels(true);
        } else if (isThingOnline() && CONNECTED.equals(event.getType())) {
            logger.debug("Received CONNECTED event. Update power state channel. haId={}", getThingHaId());
            getThingChannel(CHANNEL_POWER_STATE).ifPresent(c -> updateChannel(c.getUID()));
        } else if (isThingOffline() && !KEEP_ALIVE.equals(event.getType())) {
            updateStatus(ONLINE);
            logger.debug("Set {} to ONLINE and update channels. haId={}", getThing().getLabel(), getThingHaId());
            updateSelectedProgramStateDescription();
            updateChannels();
        }

        String key = event.getKey();
        if (EVENT_OPERATION_STATE.equals(key)) {
            operationState = event.getValue() == null ? null : event.getValue();
        }

        if (key != null && eventHandlers.containsKey(key)) {
            EventHandler eventHandler = eventHandlers.get(key);
            if (eventHandler != null) {
                eventHandler.handle(event);
            }
        }

        accessible.set(true);
    }

    @Override
    public void onClosed() {
        if (ignoreEventSourceClosedEvent) {
            logger.debug("Ignoring event source close event. thing={}, haId={}", getThing().getLabel(), getThingHaId());
        } else {
            unregisterEventListener();
            refreshThingStatus();
            registerEventListener();
        }
    }

    @Override
    public void onRateLimitReached() {
        unregisterEventListener();

        // retry registering
        scheduleRetryRegistering();
    }

    /**
     * Register event listener.
     */
    protected void registerEventListener() {
        if (isBridgeOnline() && isThingAccessibleViaServerSentEvents()) {
            getEventSourceClient().ifPresent(client -> {
                try {
                    ignoreEventSourceClosedEvent = false;
                    client.registerEventListener(getThingHaId(), this);
                } catch (CommunicationException | AuthorizationException e) {
                    logger.warn("Could not open event source connection. thing={}, haId={}, error={}", getThingLabel(),
                            getThingHaId(), e.getMessage());
                }
            });
        }
    }

    /**
     * Unregister event listener.
     */
    protected void unregisterEventListener() {
        unregisterEventListener(false);
    }

    private void unregisterEventListener(boolean immediate) {
        getEventSourceClient().ifPresent(client -> {
            ignoreEventSourceClosedEvent = true;
            client.unregisterEventListener(this, immediate, false);
        });
    }

    /**
     * Get {@link HomeConnectApiClient}.
     *
     * @return client instance
     */
    protected Optional<HomeConnectApiClient> getApiClient() {
        return getBridgeHandler().map(HomeConnectBridgeHandler::getApiClient);
    }

    /**
     * Get {@link HomeConnectEventSourceClient}.
     *
     * @return client instance if present
     */
    protected Optional<HomeConnectEventSourceClient> getEventSourceClient() {
        return getBridgeHandler().map(HomeConnectBridgeHandler::getEventSourceClient);
    }

    /**
     * Update state description of selected program (Fetch programs via API).
     */
    protected void updateSelectedProgramStateDescription() {
        if (isBridgeOffline() || isThingOffline()) {
            return;
        }

        Optional<HomeConnectApiClient> apiClient = getApiClient();
        if (apiClient.isPresent()) {
            try {
                List<StateOption> stateOptions = apiClient.get().getPrograms(getThingHaId()).stream()
                        .map(p -> new StateOption(p.getKey(), mapStringType(p.getKey()))).collect(Collectors.toList());

                getThingChannel(CHANNEL_SELECTED_PROGRAM_STATE).ifPresent(
                        channel -> dynamicStateDescriptionProvider.setStateOptions(channel.getUID(), stateOptions));
            } catch (CommunicationException | ApplianceOfflineException | AuthorizationException e) {
                logger.debug("Could not fetch available programs. thing={}, haId={}, error={}", getThingLabel(),
                        getThingHaId(), e.getMessage());
                removeSelectedProgramStateDescription();
            }
        } else {
            removeSelectedProgramStateDescription();
        }
    }

    /**
     * Remove state description of selected program.
     */
    protected void removeSelectedProgramStateDescription() {
        getThingChannel(CHANNEL_SELECTED_PROGRAM_STATE)
                .ifPresent(channel -> dynamicStateDescriptionProvider.setStateOptions(channel.getUID(), emptyList()));
    }

    /**
     * Is thing ready to process commands. If bridge or thing itself is offline commands will be ignored.
     *
     * @return true if ready
     */
    protected boolean isThingReadyToHandleCommand() {
        if (isBridgeOffline()) {
            logger.debug("Bridge is OFFLINE. Ignore command. thing={}, haId={}", getThingLabel(), getThingHaId());
            return false;
        }

        if (isThingOffline()) {
            logger.debug("{} is OFFLINE. Ignore command. haId={}", getThing().getLabel(), getThingHaId());
            return false;
        }

        return true;
    }

    /**
     * Checks if bridge is online and set.
     *
     * @return true if online
     */
    protected boolean isBridgeOnline() {
        Bridge bridge = getBridge();
        return bridge != null && ONLINE.equals(bridge.getStatus());
    }

    /**
     * Checks if bridge is offline or not set.
     *
     * @return true if offline
     */
    protected boolean isBridgeOffline() {
        return !isBridgeOnline();
    }

    /**
     * Checks if thing is online.
     *
     * @return true if online
     */
    protected boolean isThingOnline() {
        return ONLINE.equals(getThing().getStatus());
    }

    /**
     * Checks if thing is connected to the cloud and accessible via SSE.
     *
     * @return true if yes
     */
    public boolean isThingAccessibleViaServerSentEvents() {
        return accessible.get();
    }

    /**
     * Checks if thing is offline.
     *
     * @return true if offline
     */
    protected boolean isThingOffline() {
        return !isThingOnline();
    }

    /**
     * Get {@link HomeConnectBridgeHandler}.
     *
     * @return bridge handler
     */
    protected Optional<HomeConnectBridgeHandler> getBridgeHandler() {
        Bridge bridge = getBridge();
        if (bridge != null) {
            BridgeHandler bridgeHandler = bridge.getHandler();
            if (bridgeHandler instanceof HomeConnectBridgeHandler) {
                return Optional.of((HomeConnectBridgeHandler) bridgeHandler);
            }
        }
        return Optional.empty();
    }

    /**
     * Get thing channel by given channel id.
     *
     * @param channelId channel id
     * @return channel
     */
    protected Optional<Channel> getThingChannel(String channelId) {
        Channel channel = getThing().getChannel(channelId);
        if (channel == null) {
            return Optional.empty();
        } else {
            return Optional.of(channel);
        }
    }

    /**
     * Configure channel update handlers. Classes which extend {@link AbstractHomeConnectThingHandler} must implement
     * this class and add handlers.
     *
     * @param handlers channel update handlers
     */
    protected abstract void configureChannelUpdateHandlers(final Map<String, ChannelUpdateHandler> handlers);

    /**
     * Configure event handlers. Classes which extend {@link AbstractHomeConnectThingHandler} must implement
     * this class and add handlers.
     *
     * @param handlers Server-Sent-Event handlers
     */
    protected abstract void configureEventHandlers(final Map<String, EventHandler> handlers);

    /**
     * Update all channels via API.
     *
     */
    protected void updateChannels() {
        if (isBridgeOffline()) {
            logger.debug("Bridge handler not found or offline. Stopping update of channels. thing={}, haId={}",
                    getThingLabel(), getThingHaId());
        } else if (isThingOffline()) {
            logger.debug("{} offline. Stopping update of channels. haId={}", getThing().getLabel(), getThingHaId());
        } else {
            List<Channel> channels = getThing().getChannels();
            for (Channel channel : channels) {
                updateChannel(channel.getUID());
            }
        }
    }

    /**
     * Update Channel values via API.
     *
     * @param channelUID channel UID
     */
    protected void updateChannel(ChannelUID channelUID) {
        if (!getApiClient().isPresent()) {
            logger.error("Cannot update channel. No instance of api client found! thing={}, haId={}", getThingLabel(),
                    getThingHaId());
            return;
        }

        if (!isThingReadyToHandleCommand()) {
            return;
        }

        if ((isLinked(channelUID) || CHANNEL_OPERATION_STATE.equals(channelUID.getId())) // always update operation
                // state channel
                && channelUpdateHandlers.containsKey(channelUID.getId())) {
            try {
                ChannelUpdateHandler channelUpdateHandler = channelUpdateHandlers.get(channelUID.getId());
                if (channelUpdateHandler != null) {
                    channelUpdateHandler.handle(channelUID, expiringStateMap);
                }
            } catch (ApplianceOfflineException e) {
                logger.debug(
                        "API communication problem while trying to update! Appliance offline. thing={}, haId={}, error={}",
                        getThingLabel(), getThingHaId(), e.getMessage());
                updateStatus(OFFLINE);
                resetChannelsOnOfflineEvent();
                resetProgramStateChannels(true);
            } catch (CommunicationException e) {
                logger.debug("API communication problem while trying to update! thing={}, haId={}, error={}",
                        getThingLabel(), getThingHaId(), e.getMessage());
            } catch (AuthorizationException e) {
                logger.debug("Authentication problem while trying to update! thing={}, haId={}", getThingLabel(),
                        getThingHaId(), e);
                handleAuthenticationError(e);
            }
        }
    }

    /**
     * Reset program related channels.
     *
     * @param offline true if the device is considered as OFFLINE
     */
    protected void resetProgramStateChannels(boolean offline) {
        logger.debug("Resetting active program channel states. thing={}, haId={}", getThingLabel(), getThingHaId());
    }

    /**
     * Reset all channels on OFFLINE event.
     */
    protected void resetChannelsOnOfflineEvent() {
        logger.debug("Resetting channel states due to OFFLINE event. thing={}, haId={}", getThingLabel(),
                getThingHaId());
        getThingChannel(CHANNEL_POWER_STATE).ifPresent(channel -> updateState(channel.getUID(), OnOffType.OFF));
        getThingChannel(CHANNEL_OPERATION_STATE).ifPresent(channel -> updateState(channel.getUID(), UnDefType.UNDEF));
        getThingChannel(CHANNEL_DOOR_STATE).ifPresent(channel -> updateState(channel.getUID(), UnDefType.UNDEF));
        getThingChannel(CHANNEL_LOCAL_CONTROL_ACTIVE_STATE)
                .ifPresent(channel -> updateState(channel.getUID(), UnDefType.UNDEF));
        getThingChannel(CHANNEL_REMOTE_CONTROL_ACTIVE_STATE)
                .ifPresent(channel -> updateState(channel.getUID(), UnDefType.UNDEF));
        getThingChannel(CHANNEL_REMOTE_START_ALLOWANCE_STATE)
                .ifPresent(channel -> updateState(channel.getUID(), UnDefType.UNDEF));
        getThingChannel(CHANNEL_SELECTED_PROGRAM_STATE)
                .ifPresent(channel -> updateState(channel.getUID(), UnDefType.UNDEF));
    }

    /**
     * Map Home Connect key and value names to label.
     * e.g. Dishcare.Dishwasher.Program.Eco50 --> Eco50 or BSH.Common.EnumType.OperationState.DelayedStart --> Delayed
     * Start
     *
     * @param type type
     * @return human readable label
     */
    protected String mapStringType(String type) {
        int index = type.lastIndexOf(".");
        if (index > 0 && type.length() > index) {
            String sub = type.substring(index + 1);
            StringBuilder sb = new StringBuilder();
            for (String word : sub.split("(?<!(^|[A-Z]))(?=[A-Z])|(?<!^)(?=[A-Z][a-z])")) {
                sb.append(" ");
                sb.append(word);
            }
            return sb.toString().trim();
        }
        return type;
    }

    /**
     * Map Home Connect stage value to label.
     * e.g. Cooking.Hood.EnumType.IntensiveStage.IntensiveStage1 --> 1
     *
     * @param stage stage
     * @return human readable label
     */
    protected String mapStageStringType(String stage) {
        switch (stage) {
            case STAGE_FAN_OFF:
            case STAGE_INTENSIVE_STAGE_OFF:
                stage = "Off";
                break;
            case STAGE_FAN_STAGE_01:
            case STAGE_INTENSIVE_STAGE_1:
                stage = "1";
                break;
            case STAGE_FAN_STAGE_02:
            case STAGE_INTENSIVE_STAGE_2:
                stage = "2";
                break;
            case STAGE_FAN_STAGE_03:
                stage = "3";
                break;
            case STAGE_FAN_STAGE_04:
                stage = "4";
                break;
            case STAGE_FAN_STAGE_05:
                stage = "5";
                break;
            default:
                stage = mapStringType(stage);
        }

        return stage;
    }

    /**
     * Map unit string (returned by home connect api) to Unit
     *
     * @param unit String eg. "°C"
     * @return Unit
     */
    protected Unit<Temperature> mapTemperature(@Nullable String unit) {
        if (unit == null) {
            return CELSIUS;
        } else if (unit.endsWith("C")) {
            return CELSIUS;
        } else {
            return FAHRENHEIT;
        }
    }

    /**
     * Map hex representation of color to HSB type.
     *
     * @param colorCode color code e.g. #001122
     * @return HSB type
     */
    protected HSBType mapColor(String colorCode) {
        HSBType color = HSBType.WHITE;

        if (colorCode.length() == 7) {
            int r = Integer.valueOf(colorCode.substring(1, 3), 16);
            int g = Integer.valueOf(colorCode.substring(3, 5), 16);
            int b = Integer.valueOf(colorCode.substring(5, 7), 16);
            color = HSBType.fromRGB(r, g, b);
        }
        return color;
    }

    /**
     * Map HSB color type to hex representation.
     *
     * @param color HSB color
     * @return color code e.g. #001122
     */
    protected String mapColor(HSBType color) {
        String redValue = String.format("%02X", (int) (color.getRed().floatValue() * 2.55));
        String greenValue = String.format("%02X", (int) (color.getGreen().floatValue() * 2.55));
        String blueValue = String.format("%02X", (int) (color.getBlue().floatValue() * 2.55));
        return "#" + redValue + greenValue + blueValue;
    }

    /**
     * Check bridge status and refresh connection status of thing accordingly.
     */
    protected void refreshThingStatus() {
        Optional<HomeConnectApiClient> apiClient = getApiClient();

        apiClient.ifPresent(client -> {
            try {
                HomeAppliance homeAppliance = client.getHomeAppliance(getThingHaId());
                if (!homeAppliance.isConnected()) {
                    updateStatus(OFFLINE);
                } else {
                    updateStatus(ONLINE);
                }
                accessible.set(true);
            } catch (CommunicationException e) {
                logger.debug(
                        "Update status to OFFLINE. Home Connect service is not reachable or a problem occurred!  thing={}, haId={}, error={}.",
                        getThingLabel(), getThingHaId(), e.getMessage());
                updateStatus(OFFLINE, ThingStatusDetail.COMMUNICATION_ERROR,
                        "Home Connect service is not reachable or a problem occurred! (" + e.getMessage() + ").");
                accessible.set(false);
            } catch (AuthorizationException e) {
                logger.debug(
                        "Update status to OFFLINE. Home Connect service is not reachable or a problem occurred!  thing={}, haId={}, error={}",
                        getThingLabel(), getThingHaId(), e.getMessage());
                updateStatus(OFFLINE, ThingStatusDetail.COMMUNICATION_ERROR,
                        "Home Connect service is not reachable or a problem occurred! (" + e.getMessage() + ").");
                accessible.set(false);
                handleAuthenticationError(e);
            }
        });
        if (apiClient.isEmpty()) {
            updateStatus(OFFLINE, ThingStatusDetail.BRIDGE_UNINITIALIZED);
            accessible.set(false);
        }
    }

    /**
     * Get home appliance id of Thing.
     *
     * @return home appliance id
     */
    public String getThingHaId() {
        return getThing().getConfiguration().get(HA_ID).toString();
    }

    /**
     * Returns the human readable label for this thing.
     *
     * @return the human readable label
     */
    protected @Nullable String getThingLabel() {
        return getThing().getLabel();
    }

    /**
     * Handle authentication exception.
     */
    protected void handleAuthenticationError(AuthorizationException exception) {
        if (isBridgeOnline()) {
            logger.debug(
                    "Thing handler threw authentication exception --> clear credential storage thing={}, haId={} error={}",
                    getThingLabel(), getThingHaId(), exception.getMessage());

            getBridgeHandler().ifPresent(homeConnectBridgeHandler -> {
                try {
                    homeConnectBridgeHandler.getOAuthClientService().remove();
                    homeConnectBridgeHandler.reinitialize();
                } catch (OAuthException e) {
                    // client is already closed --> we can ignore it
                }
            });
        }
    }

    /**
     * Get operation state of device.
     *
     * @return operation state string
     */
    protected @Nullable String getOperationState() {
        return operationState;
    }

    protected EventHandler defaultElapsedProgramTimeEventHandler() {
        return event -> getThingChannel(CHANNEL_ELAPSED_PROGRAM_TIME)
                .ifPresent(channel -> updateState(channel.getUID(), new QuantityType<>(event.getValueAsInt(), SECOND)));
    }

    protected EventHandler defaultPowerStateEventHandler() {
        return event -> {
            getThingChannel(CHANNEL_POWER_STATE).ifPresent(
                    channel -> updateState(channel.getUID(), OnOffType.from(STATE_POWER_ON.equals(event.getValue()))));

            if (STATE_POWER_ON.equals(event.getValue())) {
                getThingChannel(CHANNEL_SELECTED_PROGRAM_STATE).ifPresent(c -> updateChannel(c.getUID()));
            } else {
                resetProgramStateChannels(true);
                getThingChannel(CHANNEL_SELECTED_PROGRAM_STATE)
                        .ifPresent(c -> updateState(c.getUID(), UnDefType.UNDEF));
            }
        };
    }

    protected EventHandler defaultDoorStateEventHandler() {
        return event -> getThingChannel(CHANNEL_DOOR_STATE).ifPresent(channel -> updateState(channel.getUID(),
                STATE_DOOR_OPEN.equals(event.getValue()) ? OpenClosedType.OPEN : OpenClosedType.CLOSED));
    }

    protected EventHandler defaultOperationStateEventHandler() {
        return event -> {
            String value = event.getValue();
            getThingChannel(CHANNEL_OPERATION_STATE).ifPresent(channel -> updateState(channel.getUID(),
                    value == null ? UnDefType.UNDEF : new StringType(mapStringType(value))));

            if (STATE_OPERATION_FINISHED.equals(event.getValue())) {
                getThingChannel(CHANNEL_PROGRAM_PROGRESS_STATE)
                        .ifPresent(c -> updateState(c.getUID(), new QuantityType<>(100, PERCENT)));
                getThingChannel(CHANNEL_REMAINING_PROGRAM_TIME_STATE)
                        .ifPresent(c -> updateState(c.getUID(), new QuantityType<>(0, SECOND)));
            } else if (STATE_OPERATION_RUN.equals(event.getValue())) {
                getThingChannel(CHANNEL_PROGRAM_PROGRESS_STATE)
                        .ifPresent(c -> updateState(c.getUID(), new QuantityType<>(0, PERCENT)));
                getThingChannel(CHANNEL_ACTIVE_PROGRAM_STATE).ifPresent(c -> updateChannel(c.getUID()));
            } else if (STATE_OPERATION_READY.equals(event.getValue())) {
                resetProgramStateChannels(false);
            }
        };
    }

    protected EventHandler defaultActiveProgramEventHandler() {
        return event -> {
            String value = event.getValue();
            getThingChannel(CHANNEL_ACTIVE_PROGRAM_STATE).ifPresent(channel -> updateState(channel.getUID(),
                    value == null ? UnDefType.UNDEF : new StringType(mapStringType(value))));
            if (event.getValue() == null) {
                resetProgramStateChannels(false);
            }
        };
    }

    protected EventHandler defaultEventPresentStateEventHandler(String channelId) {
        return event -> getThingChannel(channelId).ifPresent(channel -> updateState(channel.getUID(),
                OnOffType.from(!STATE_EVENT_PRESENT_STATE_OFF.equals(event.getValue()))));
    }

    protected EventHandler defaultBooleanEventHandler(String channelId) {
        return event -> getThingChannel(channelId)
                .ifPresent(channel -> updateState(channel.getUID(), OnOffType.from(event.getValueAsBoolean())));
    }

    protected EventHandler defaultRemainingProgramTimeEventHandler() {
        return event -> getThingChannel(CHANNEL_REMAINING_PROGRAM_TIME_STATE)
                .ifPresent(channel -> updateState(channel.getUID(), new QuantityType<>(event.getValueAsInt(), SECOND)));
    }

    protected EventHandler defaultSelectedProgramStateEventHandler() {
        return event -> getThingChannel(CHANNEL_SELECTED_PROGRAM_STATE)
                .ifPresent(channel -> updateState(channel.getUID(),
                        event.getValue() == null ? UnDefType.UNDEF : new StringType(event.getValue())));
    }

    protected EventHandler defaultAmbientLightColorStateEventHandler() {
        return event -> getThingChannel(CHANNEL_AMBIENT_LIGHT_COLOR_STATE)
                .ifPresent(channel -> updateState(channel.getUID(),
                        event.getValue() == null ? UnDefType.UNDEF : new StringType(event.getValue())));
    }

    protected EventHandler defaultAmbientLightCustomColorStateEventHandler() {
        return event -> getThingChannel(CHANNEL_AMBIENT_LIGHT_CUSTOM_COLOR_STATE).ifPresent(channel -> {
            String value = event.getValue();
            if (value != null) {
                updateState(channel.getUID(), mapColor(value));
            } else {
                updateState(channel.getUID(), UnDefType.UNDEF);
            }
        });
    }

    protected EventHandler updateRemoteControlActiveAndProgramOptionsStateEventHandler() {
        return event -> {
            defaultBooleanEventHandler(CHANNEL_REMOTE_CONTROL_ACTIVE_STATE).handle(event);

            // update available program options if update was previously delayed and remote control is enabled
            try {
                String programKey = programOptionsDelayedUpdate;
                if (programKey != null && Boolean.parseBoolean(event.getValue())) {
                    logger.debug("Delayed update of options for program {}", programKey);
                    updateProgramOptionsStateDescriptions(programKey, null);
                    programOptionsDelayedUpdate = null;
                }
            } catch (CommunicationException | ApplianceOfflineException | AuthorizationException e) {
                logger.debug("Could not update program options. {}", e.getMessage());
            }
        };
    }

    protected EventHandler updateProgramOptionsAndSelectedProgramStateEventHandler() {
        return event -> {
            defaultSelectedProgramStateEventHandler().handle(event);

            // update available program options
            try {
                Optional<HomeConnectApiClient> apiClient = getApiClient();
                String programKey = event.getValue();
<<<<<<< HEAD
                if (programKey != null) {
                    updateProgramOptionsStateDescriptions(programKey);
=======
                if (apiClient.isPresent() && programKey != null) {
                    // Delay the update if options are not yet cached and remote control is disabled
                    if (availableProgramOptionsCache.get(programKey) == null
                            && !apiClient.get().isRemoteControlActive(getThingHaId())) {
                        logger.debug("Delay update of options for program {}", programKey);
                        programOptionsDelayedUpdate = programKey;
                    } else {
                        updateProgramOptionsStateDescriptions(programKey, null);
                    }
>>>>>>> d36c7804
                }
            } catch (CommunicationException | ApplianceOfflineException | AuthorizationException e) {
                logger.debug("Could not update program options. {}", e.getMessage());
            }
        };
    }

    protected EventHandler defaultPercentQuantityTypeEventHandler(String channelId) {
        return event -> getThingChannel(channelId).ifPresent(
                channel -> updateState(channel.getUID(), new QuantityType<>(event.getValueAsInt(), PERCENT)));
    }

    protected EventHandler defaultPercentHandler(String channelId) {
        return event -> getThingChannel(channelId)
                .ifPresent(channel -> updateState(channel.getUID(), new PercentType(event.getValueAsInt())));
    }

    protected ChannelUpdateHandler defaultDoorStateChannelUpdateHandler() {
        return (channelUID, cache) -> updateState(channelUID, cache.putIfAbsentAndGet(channelUID, () -> {
            Optional<HomeConnectApiClient> apiClient = getApiClient();
            if (apiClient.isPresent()) {
                Data data = apiClient.get().getDoorState(getThingHaId());
                if (data.getValue() != null) {
                    return STATE_DOOR_OPEN.equals(data.getValue()) ? OpenClosedType.OPEN : OpenClosedType.CLOSED;
                } else {
                    return UnDefType.UNDEF;
                }
            } else {
                return UnDefType.UNDEF;
            }
        }));
    }

    protected ChannelUpdateHandler defaultPowerStateChannelUpdateHandler() {
        return (channelUID, cache) -> updateState(channelUID, cache.putIfAbsentAndGet(channelUID, () -> {
            Optional<HomeConnectApiClient> apiClient = getApiClient();
            if (apiClient.isPresent()) {
                Data data = apiClient.get().getPowerState(getThingHaId());
                if (data.getValue() != null) {
                    return OnOffType.from(STATE_POWER_ON.equals(data.getValue()));
                } else {
                    return UnDefType.UNDEF;
                }
            } else {
                return UnDefType.UNDEF;
            }
        }));
    }

    protected ChannelUpdateHandler defaultAmbientLightChannelUpdateHandler() {
        return (channelUID, cache) -> updateState(channelUID, cache.putIfAbsentAndGet(channelUID, () -> {
            Optional<HomeConnectApiClient> apiClient = getApiClient();
            if (apiClient.isPresent()) {
                Data data = apiClient.get().getAmbientLightState(getThingHaId());
                if (data.getValue() != null) {
                    boolean enabled = data.getValueAsBoolean();
                    if (enabled) {
                        // brightness
                        Data brightnessData = apiClient.get().getAmbientLightBrightnessState(getThingHaId());
                        getThingChannel(CHANNEL_AMBIENT_LIGHT_BRIGHTNESS_STATE)
                                .ifPresent(channel -> updateState(channel.getUID(),
                                        new PercentType(brightnessData.getValueAsInt())));

                        // color
                        Data colorData = apiClient.get().getAmbientLightColorState(getThingHaId());
                        getThingChannel(CHANNEL_AMBIENT_LIGHT_COLOR_STATE).ifPresent(
                                channel -> updateState(channel.getUID(), new StringType(colorData.getValue())));

                        // custom color
                        Data customColorData = apiClient.get().getAmbientLightCustomColorState(getThingHaId());
                        getThingChannel(CHANNEL_AMBIENT_LIGHT_CUSTOM_COLOR_STATE).ifPresent(channel -> {
                            String value = customColorData.getValue();
                            if (value != null) {
                                updateState(channel.getUID(), mapColor(value));
                            } else {
                                updateState(channel.getUID(), UnDefType.UNDEF);
                            }
                        });

                    }
                    return OnOffType.from(enabled);
                } else {
                    return UnDefType.UNDEF;
                }
            } else {
                return UnDefType.UNDEF;
            }
        }));
    }

    protected ChannelUpdateHandler defaultNoOpUpdateHandler() {
        return (channelUID, cache) -> updateState(channelUID, UnDefType.UNDEF);
    }

    protected ChannelUpdateHandler defaultOperationStateChannelUpdateHandler() {
        return (channelUID, cache) -> updateState(channelUID, cache.putIfAbsentAndGet(channelUID, () -> {
            Optional<HomeConnectApiClient> apiClient = getApiClient();
            if (apiClient.isPresent()) {
                Data data = apiClient.get().getOperationState(getThingHaId());

                String value = data.getValue();
                if (value != null) {
                    operationState = data.getValue();
                    return new StringType(mapStringType(value));
                } else {
                    operationState = null;
                    return UnDefType.UNDEF;
                }
            } else {
                return UnDefType.UNDEF;
            }
        }));
    }

    protected ChannelUpdateHandler defaultRemoteControlActiveStateChannelUpdateHandler() {
        return (channelUID, cache) -> updateState(channelUID, cache.putIfAbsentAndGet(channelUID, () -> {
            Optional<HomeConnectApiClient> apiClient = getApiClient();
            if (apiClient.isPresent()) {
                return OnOffType.from(apiClient.get().isRemoteControlActive(getThingHaId()));
            }
            return OnOffType.OFF;
        }));
    }

    protected ChannelUpdateHandler defaultLocalControlActiveStateChannelUpdateHandler() {
        return (channelUID, cache) -> updateState(channelUID, cache.putIfAbsentAndGet(channelUID, () -> {
            Optional<HomeConnectApiClient> apiClient = getApiClient();
            if (apiClient.isPresent()) {
                return OnOffType.from(apiClient.get().isLocalControlActive(getThingHaId()));
            }
            return OnOffType.OFF;
        }));
    }

    protected ChannelUpdateHandler defaultRemoteStartAllowanceChannelUpdateHandler() {
        return (channelUID, cache) -> updateState(channelUID, cache.putIfAbsentAndGet(channelUID, () -> {
            Optional<HomeConnectApiClient> apiClient = getApiClient();
            if (apiClient.isPresent()) {
                return OnOffType.from(apiClient.get().isRemoteControlStartAllowed(getThingHaId()));
            }
            return OnOffType.OFF;
        }));
    }

    protected ChannelUpdateHandler defaultSelectedProgramStateUpdateHandler() {
        return (channelUID, cache) -> updateState(channelUID, cache.putIfAbsentAndGet(channelUID, () -> {
            Optional<HomeConnectApiClient> apiClient = getApiClient();
            if (apiClient.isPresent()) {
                Program program = apiClient.get().getSelectedProgram(getThingHaId());
                if (program != null) {
                    processProgramOptions(program.getOptions());
                    return new StringType(program.getKey());
                } else {
                    return UnDefType.UNDEF;
                }
            }
            return UnDefType.UNDEF;
        }));
    }

    protected ChannelUpdateHandler updateProgramOptionsStateDescriptionsAndSelectedProgramStateUpdateHandler() {
        return (channelUID, cache) -> updateState(channelUID, cache.putIfAbsentAndGet(channelUID, () -> {
            Optional<HomeConnectApiClient> apiClient = getApiClient();
            if (apiClient.isPresent()) {
                Program program = apiClient.get().getSelectedProgram(getThingHaId());

                if (program != null) {
                    updateProgramOptionsStateDescriptions(program.getKey());
                    processProgramOptions(program.getOptions());

                    return new StringType(program.getKey());
                } else {
                    return UnDefType.UNDEF;
                }
            }
            return UnDefType.UNDEF;
        }));
    }

    protected ChannelUpdateHandler getAndUpdateSelectedProgramStateUpdateHandler() {
        return (channelUID, cache) -> {
            Optional<Channel> channel = getThingChannel(CHANNEL_SELECTED_PROGRAM_STATE);
            if (channel.isPresent()) {
                defaultSelectedProgramStateUpdateHandler().handle(channel.get().getUID(), cache);
            }
        };
    }

    protected ChannelUpdateHandler getAndUpdateProgramOptionsStateDescriptionsAndSelectedProgramStateUpdateHandler() {
        return (channelUID, cache) -> {
            Optional<Channel> channel = getThingChannel(CHANNEL_SELECTED_PROGRAM_STATE);
            if (channel.isPresent()) {
                updateProgramOptionsStateDescriptionsAndSelectedProgramStateUpdateHandler()
                        .handle(channel.get().getUID(), cache);
            }
        };
    }

    protected ChannelUpdateHandler defaultActiveProgramStateUpdateHandler() {
        return (channelUID, cache) -> updateState(channelUID, cache.putIfAbsentAndGet(channelUID, () -> {
            Optional<HomeConnectApiClient> apiClient = getApiClient();
            if (apiClient.isPresent()) {
                Program program = apiClient.get().getActiveProgram(getThingHaId());

                if (program != null) {
                    processProgramOptions(program.getOptions());
                    return new StringType(mapStringType(program.getKey()));
                } else {
                    resetProgramStateChannels(false);
                    return UnDefType.UNDEF;
                }
            }
            return UnDefType.UNDEF;
        }));
    }

    protected void handleTemperatureCommand(final ChannelUID channelUID, final Command command,
            final HomeConnectApiClient apiClient)
            throws CommunicationException, AuthorizationException, ApplianceOfflineException {
        if (command instanceof QuantityType) {
            QuantityType<?> quantity = (QuantityType<?>) command;

            String value;
            String unit;

            try {
                if (quantity.getUnit().equals(SIUnits.CELSIUS) || quantity.getUnit().equals(ImperialUnits.FAHRENHEIT)) {
                    unit = quantity.getUnit().toString();
                    value = String.valueOf(quantity.intValue());
                } else {
                    logger.debug("Converting target temperature from {}{} to °C value. thing={}, haId={}",
                            quantity.intValue(), quantity.getUnit().toString(), getThingLabel(), getThingHaId());
                    unit = "°C";
                    var celsius = quantity.toUnit(SIUnits.CELSIUS);
                    if (celsius == null) {
                        logger.warn("Converting temperature to celsius failed! quantity={}", quantity);
                        value = null;
                    } else {
                        value = String.valueOf(celsius.intValue());
                    }
                    logger.debug("Converted value {}{}", value, unit);
                }

                if (value != null) {
                    logger.debug("Set temperature to {} {}. thing={}, haId={}", value, unit, getThingLabel(),
                            getThingHaId());
                    switch (channelUID.getId()) {
                        case CHANNEL_REFRIGERATOR_SETPOINT_TEMPERATURE:
                            apiClient.setFridgeSetpointTemperature(getThingHaId(), value, unit);
                        case CHANNEL_FREEZER_SETPOINT_TEMPERATURE:
                            apiClient.setFreezerSetpointTemperature(getThingHaId(), value, unit);
                            break;
                        case CHANNEL_SETPOINT_TEMPERATURE:
                            apiClient.setProgramOptions(getThingHaId(), OPTION_SETPOINT_TEMPERATURE, value, unit, true,
                                    false);
                            break;
                        default:
                            logger.debug("Unknown channel! Cannot set temperature. channelUID={}", channelUID);
                    }
                }
            } catch (UnconvertibleException e) {
                logger.warn("Could not set temperature! haId={}, error={}", getThingHaId(), e.getMessage());
            }
        }
    }

    protected void handleLightCommands(final ChannelUID channelUID, final Command command,
            final HomeConnectApiClient apiClient)
            throws CommunicationException, AuthorizationException, ApplianceOfflineException {
        switch (channelUID.getId()) {
            case CHANNEL_FUNCTIONAL_LIGHT_BRIGHTNESS_STATE:
            case CHANNEL_AMBIENT_LIGHT_BRIGHTNESS_STATE:
                // turn light on if turned off
                turnLightOn(channelUID, apiClient);

                int newBrightness = BRIGHTNESS_MIN;
                if (command instanceof OnOffType) {
                    newBrightness = command == OnOffType.ON ? BRIGHTNESS_MAX : BRIGHTNESS_MIN;
                } else if (command instanceof IncreaseDecreaseType) {
                    int currentBrightness = getCurrentBrightness(channelUID, apiClient);
                    if (command.equals(IncreaseDecreaseType.INCREASE)) {
                        newBrightness = currentBrightness + BRIGHTNESS_DIM_STEP;
                    } else {
                        newBrightness = currentBrightness - BRIGHTNESS_DIM_STEP;
                    }
                } else if (command instanceof PercentType) {
                    newBrightness = (int) Math.floor(((PercentType) command).doubleValue());
                } else if (command instanceof DecimalType) {
                    newBrightness = ((DecimalType) command).intValue();
                }

                // check in in range
                newBrightness = Math.min(Math.max(newBrightness, BRIGHTNESS_MIN), BRIGHTNESS_MAX);

                setLightBrightness(channelUID, apiClient, newBrightness);
                break;
            case CHANNEL_FUNCTIONAL_LIGHT_STATE:
                if (command instanceof OnOffType) {
                    apiClient.setFunctionalLightState(getThingHaId(), OnOffType.ON.equals(command));
                }
                break;
            case CHANNEL_AMBIENT_LIGHT_STATE:
                if (command instanceof OnOffType) {
                    apiClient.setAmbientLightState(getThingHaId(), OnOffType.ON.equals(command));
                }
                break;
            case CHANNEL_AMBIENT_LIGHT_COLOR_STATE:
                if (command instanceof StringType) {
                    turnLightOn(channelUID, apiClient);
                    apiClient.setAmbientLightColorState(getThingHaId(), command.toFullString());
                }
                break;
            case CHANNEL_AMBIENT_LIGHT_CUSTOM_COLOR_STATE:
                turnLightOn(channelUID, apiClient);

                // make sure 'custom color' is set as color
                Data ambientLightColorState = apiClient.getAmbientLightColorState(getThingHaId());
                if (!STATE_AMBIENT_LIGHT_COLOR_CUSTOM_COLOR.equals(ambientLightColorState.getValue())) {
                    apiClient.setAmbientLightColorState(getThingHaId(), STATE_AMBIENT_LIGHT_COLOR_CUSTOM_COLOR);
                }

                if (command instanceof HSBType) {
                    apiClient.setAmbientLightCustomColorState(getThingHaId(), mapColor((HSBType) command));
                } else if (command instanceof StringType) {
                    apiClient.setAmbientLightCustomColorState(getThingHaId(), command.toFullString());
                }
                break;
        }
    }

    protected void handlePowerCommand(final ChannelUID channelUID, final Command command,
            final HomeConnectApiClient apiClient, String stateNotOn)
            throws CommunicationException, AuthorizationException, ApplianceOfflineException {
        if (command instanceof OnOffType && CHANNEL_POWER_STATE.equals(channelUID.getId())) {
            apiClient.setPowerState(getThingHaId(), OnOffType.ON.equals(command) ? STATE_POWER_ON : stateNotOn);
        }
    }

    private int getCurrentBrightness(final ChannelUID channelUID, final HomeConnectApiClient apiClient)
            throws CommunicationException, AuthorizationException, ApplianceOfflineException {
        String id = channelUID.getId();
        if (CHANNEL_FUNCTIONAL_LIGHT_BRIGHTNESS_STATE.equals(id)) {
            return apiClient.getFunctionalLightBrightnessState(getThingHaId()).getValueAsInt();
        } else {
            return apiClient.getAmbientLightBrightnessState(getThingHaId()).getValueAsInt();
        }
    }

    private void setLightBrightness(final ChannelUID channelUID, final HomeConnectApiClient apiClient, int value)
            throws CommunicationException, AuthorizationException, ApplianceOfflineException {
        switch (channelUID.getId()) {
            case CHANNEL_FUNCTIONAL_LIGHT_BRIGHTNESS_STATE:
                apiClient.setFunctionalLightBrightnessState(getThingHaId(), value);
                break;
            case CHANNEL_AMBIENT_LIGHT_BRIGHTNESS_STATE:
                apiClient.setAmbientLightBrightnessState(getThingHaId(), value);
                break;
        }
    }

    private void turnLightOn(final ChannelUID channelUID, final HomeConnectApiClient apiClient)
            throws CommunicationException, AuthorizationException, ApplianceOfflineException {
        switch (channelUID.getId()) {
            case CHANNEL_FUNCTIONAL_LIGHT_BRIGHTNESS_STATE:
                Data functionalLightState = apiClient.getFunctionalLightState(getThingHaId());
                if (!functionalLightState.getValueAsBoolean()) {
                    apiClient.setFunctionalLightState(getThingHaId(), true);
                }
                break;
            case CHANNEL_AMBIENT_LIGHT_CUSTOM_COLOR_STATE:
            case CHANNEL_AMBIENT_LIGHT_COLOR_STATE:
            case CHANNEL_AMBIENT_LIGHT_BRIGHTNESS_STATE:
                Data ambientLightState = apiClient.getAmbientLightState(getThingHaId());
                if (!ambientLightState.getValueAsBoolean()) {
                    apiClient.setAmbientLightState(getThingHaId(), true);
                }
                break;
        }
    }

    protected void processProgramOptions(List<Option> options) {
        options.forEach(option -> {
            String key = option.getKey();
            if (key != null) {
                switch (key) {
                    case OPTION_WASHER_TEMPERATURE:
                        getThingChannel(CHANNEL_WASHER_TEMPERATURE)
                                .ifPresent(channel -> updateState(channel.getUID(), new StringType(option.getValue())));
                        break;
                    case OPTION_WASHER_SPIN_SPEED:
                        getThingChannel(CHANNEL_WASHER_SPIN_SPEED)
                                .ifPresent(channel -> updateState(channel.getUID(), new StringType(option.getValue())));
                        break;
                    case OPTION_WASHER_IDOS_1_DOSING_LEVEL:
                        getThingChannel(CHANNEL_WASHER_IDOS1)
                                .ifPresent(channel -> updateState(channel.getUID(), new StringType(option.getValue())));
                        break;
                    case OPTION_WASHER_IDOS_2_DOSING_LEVEL:
                        getThingChannel(CHANNEL_WASHER_IDOS2)
                                .ifPresent(channel -> updateState(channel.getUID(), new StringType(option.getValue())));
                        break;
                    case OPTION_DRYER_DRYING_TARGET:
                        getThingChannel(CHANNEL_DRYER_DRYING_TARGET)
                                .ifPresent(channel -> updateState(channel.getUID(), new StringType(option.getValue())));
                        break;
                    case OPTION_HOOD_INTENSIVE_LEVEL:
                        String hoodIntensiveLevelValue = option.getValue();
                        if (hoodIntensiveLevelValue != null) {
                            getThingChannel(CHANNEL_HOOD_INTENSIVE_LEVEL)
                                    .ifPresent(channel -> updateState(channel.getUID(),
                                            new StringType(mapStageStringType(hoodIntensiveLevelValue))));
                        }
                        break;
                    case OPTION_HOOD_VENTING_LEVEL:
                        String hoodVentingLevel = option.getValue();
                        if (hoodVentingLevel != null) {
                            getThingChannel(CHANNEL_HOOD_VENTING_LEVEL)
                                    .ifPresent(channel -> updateState(channel.getUID(),
                                            new StringType(mapStageStringType(hoodVentingLevel))));
                        }
                        break;
                    case OPTION_SETPOINT_TEMPERATURE:
                        getThingChannel(CHANNEL_SETPOINT_TEMPERATURE).ifPresent(channel -> updateState(channel.getUID(),
                                new QuantityType<>(option.getValueAsInt(), mapTemperature(option.getUnit()))));
                        break;
                    case OPTION_DURATION:
                        getThingChannel(CHANNEL_DURATION).ifPresent(channel -> updateState(channel.getUID(),
                                new QuantityType<>(option.getValueAsInt(), SECOND)));
                        break;
                    case OPTION_FINISH_IN_RELATIVE:
                    case OPTION_REMAINING_PROGRAM_TIME:
                        getThingChannel(CHANNEL_REMAINING_PROGRAM_TIME_STATE)
                                .ifPresent(channel -> updateState(channel.getUID(),
                                        new QuantityType<>(option.getValueAsInt(), SECOND)));
                        break;
                    case OPTION_ELAPSED_PROGRAM_TIME:
                        getThingChannel(CHANNEL_ELAPSED_PROGRAM_TIME).ifPresent(channel -> updateState(channel.getUID(),
                                new QuantityType<>(option.getValueAsInt(), SECOND)));
                        break;
                    case OPTION_PROGRAM_PROGRESS:
                        getThingChannel(CHANNEL_PROGRAM_PROGRESS_STATE)
                                .ifPresent(channel -> updateState(channel.getUID(),
                                        new QuantityType<>(option.getValueAsInt(), PERCENT)));
                        break;
                }
            }
        });
    }

    protected String convertWasherTemperature(String value) {
        if (value.startsWith("LaundryCare.Washer.EnumType.Temperature.GC")) {
            return value.replace("LaundryCare.Washer.EnumType.Temperature.GC", "") + "°C";
        }

        if (value.startsWith("LaundryCare.Washer.EnumType.Temperature.Ul")) {
            return mapStringType(value.replace("LaundryCare.Washer.EnumType.Temperature.Ul", ""));
        }

        return mapStringType(value);
    }

    protected String convertWasherSpinSpeed(String value) {
        if (value.startsWith("LaundryCare.Washer.EnumType.SpinSpeed.RPM")) {
            return value.replace("LaundryCare.Washer.EnumType.SpinSpeed.RPM", "") + " RPM";
        }

        if (value.startsWith("LaundryCare.Washer.EnumType.SpinSpeed.Ul")) {
            return value.replace("LaundryCare.Washer.EnumType.SpinSpeed.Ul", "");
        }

        return mapStringType(value);
    }

    protected void updateProgramOptionsStateDescriptions(String programKey)
            throws CommunicationException, AuthorizationException, ApplianceOfflineException {
        Optional<HomeConnectApiClient> apiClient = getApiClient();
        if (apiClient.isPresent()) {
            List<AvailableProgramOption> availableProgramOptions;
            if (availableProgramOptionsCache.containsKey(programKey)) {
                logger.debug("Returning cached options for '{}'.", programKey);
                availableProgramOptions = availableProgramOptionsCache.get(programKey);
                availableProgramOptions = availableProgramOptions != null ? availableProgramOptions
                        : Collections.emptyList();
            } else {
                availableProgramOptions = apiClient.get().getProgramOptions(getThingHaId(), programKey);
                availableProgramOptionsCache.put(programKey, availableProgramOptions);
            }

            Optional<Channel> channelSpinSpeed = getThingChannel(CHANNEL_WASHER_SPIN_SPEED);
            Optional<Channel> channelTemperature = getThingChannel(CHANNEL_WASHER_TEMPERATURE);
            Optional<Channel> channelDryingTarget = getThingChannel(CHANNEL_DRYER_DRYING_TARGET);

            if (availableProgramOptions.isEmpty()) {
                channelSpinSpeed.ifPresent(
                        channel -> dynamicStateDescriptionProvider.setStateOptions(channel.getUID(), emptyList()));
                channelTemperature.ifPresent(
                        channel -> dynamicStateDescriptionProvider.setStateOptions(channel.getUID(), emptyList()));
                channelDryingTarget.ifPresent(
                        channel -> dynamicStateDescriptionProvider.setStateOptions(channel.getUID(), emptyList()));
            }

            availableProgramOptions.forEach(option -> {
                switch (option.getKey()) {
                    case OPTION_WASHER_SPIN_SPEED: {
                        channelSpinSpeed
                                .ifPresent(channel -> dynamicStateDescriptionProvider.setStateOptions(channel.getUID(),
                                        createStateOptions(option, this::convertWasherSpinSpeed)));
                        break;
                    }
                    case OPTION_WASHER_TEMPERATURE: {
                        channelTemperature
                                .ifPresent(channel -> dynamicStateDescriptionProvider.setStateOptions(channel.getUID(),
                                        createStateOptions(option, this::convertWasherTemperature)));
                        break;
                    }
                    case OPTION_DRYER_DRYING_TARGET: {
                        channelDryingTarget.ifPresent(channel -> dynamicStateDescriptionProvider
                                .setStateOptions(channel.getUID(), createStateOptions(option, this::mapStringType)));
                        break;
                    }
                }
            });
        }
    }

    protected HomeConnectDynamicStateDescriptionProvider getDynamicStateDescriptionProvider() {
        return dynamicStateDescriptionProvider;
    }

    private List<StateOption> createStateOptions(AvailableProgramOption option,
            Function<String, String> stateConverter) {
        return option.getAllowedValues().stream().map(av -> new StateOption(av, stateConverter.apply(av)))
                .collect(Collectors.toList());
    }

    private synchronized void scheduleOfflineMonitor1() {
        this.reinitializationFuture1 = scheduler.schedule(() -> {
            if (isBridgeOnline() && isThingOffline()) {
                logger.debug("Offline monitor 1: Check if thing is ONLINE. thing={}, haId={}", getThingLabel(),
                        getThingHaId());
                refreshThingStatus();
                if (isThingOnline()) {
                    logger.debug("Offline monitor 1: Thing status changed to ONLINE. thing={}, haId={}",
                            getThingLabel(), getThingHaId());
                    reinitialize();
                } else {
                    scheduleOfflineMonitor1();
                }
            } else {
                scheduleOfflineMonitor1();
            }
        }, AbstractHomeConnectThingHandler.OFFLINE_MONITOR_1_DELAY_MIN, TimeUnit.MINUTES);
    }

    private synchronized void stopOfflineMonitor1() {
        ScheduledFuture<?> reinitializationFuture = this.reinitializationFuture1;
        if (reinitializationFuture != null) {
            reinitializationFuture.cancel(false);
            this.reinitializationFuture1 = null;
        }
    }

    private synchronized void scheduleOfflineMonitor2() {
        this.reinitializationFuture2 = scheduler.schedule(() -> {
            if (isBridgeOnline() && !accessible.get()) {
                logger.debug("Offline monitor 2: Check if thing is ONLINE. thing={}, haId={}", getThingLabel(),
                        getThingHaId());
                refreshThingStatus();
                if (isThingOnline()) {
                    logger.debug("Offline monitor 2: Thing status changed to ONLINE. thing={}, haId={}",
                            getThingLabel(), getThingHaId());
                    reinitialize();
                } else {
                    scheduleOfflineMonitor2();
                }
            } else {
                scheduleOfflineMonitor2();
            }
        }, AbstractHomeConnectThingHandler.OFFLINE_MONITOR_2_DELAY_MIN, TimeUnit.MINUTES);
    }

    private synchronized void stopOfflineMonitor2() {
        ScheduledFuture<?> reinitializationFuture = this.reinitializationFuture2;
        if (reinitializationFuture != null) {
            reinitializationFuture.cancel(false);
            this.reinitializationFuture2 = null;
        }
    }

    private synchronized void scheduleRetryRegistering() {
        this.reinitializationFuture3 = scheduler.schedule(() -> {
            logger.debug("Try to register event listener again. haId={}", getThingHaId());
            unregisterEventListener();
            registerEventListener();
        }, AbstractHomeConnectThingHandler.EVENT_LISTENER_CONNECT_RETRY_DELAY_MIN, TimeUnit.MINUTES);
    }

    private synchronized void stopRetryRegistering() {
        ScheduledFuture<?> reinitializationFuture = this.reinitializationFuture3;
        if (reinitializationFuture != null) {
            reinitializationFuture.cancel(true);
            this.reinitializationFuture3 = null;
        }
    }
}<|MERGE_RESOLUTION|>--- conflicted
+++ resolved
@@ -868,7 +868,7 @@
                 String programKey = programOptionsDelayedUpdate;
                 if (programKey != null && Boolean.parseBoolean(event.getValue())) {
                     logger.debug("Delayed update of options for program {}", programKey);
-                    updateProgramOptionsStateDescriptions(programKey, null);
+                    updateProgramOptionsStateDescriptions(programKey);
                     programOptionsDelayedUpdate = null;
                 }
             } catch (CommunicationException | ApplianceOfflineException | AuthorizationException e) {
@@ -885,10 +885,6 @@
             try {
                 Optional<HomeConnectApiClient> apiClient = getApiClient();
                 String programKey = event.getValue();
-<<<<<<< HEAD
-                if (programKey != null) {
-                    updateProgramOptionsStateDescriptions(programKey);
-=======
                 if (apiClient.isPresent() && programKey != null) {
                     // Delay the update if options are not yet cached and remote control is disabled
                     if (availableProgramOptionsCache.get(programKey) == null
@@ -896,9 +892,8 @@
                         logger.debug("Delay update of options for program {}", programKey);
                         programOptionsDelayedUpdate = programKey;
                     } else {
-                        updateProgramOptionsStateDescriptions(programKey, null);
+                        updateProgramOptionsStateDescriptions(programKey);
                     }
->>>>>>> d36c7804
                 }
             } catch (CommunicationException | ApplianceOfflineException | AuthorizationException e) {
                 logger.debug("Could not update program options. {}", e.getMessage());
