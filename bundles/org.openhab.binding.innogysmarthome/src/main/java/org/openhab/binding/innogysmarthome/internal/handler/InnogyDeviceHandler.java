/**
 * Copyright (c) 2010-2020 Contributors to the openHAB project
 *
 * See the NOTICE file(s) distributed with this work for additional
 * information.
 *
 * This program and the accompanying materials are made available under the
 * terms of the Eclipse Public License 2.0 which is available at
 * http://www.eclipse.org/legal/epl-2.0
 *
 * SPDX-License-Identifier: EPL-2.0
 */
package org.openhab.binding.innogysmarthome.internal.handler;

import static org.openhab.binding.innogysmarthome.internal.InnogyBindingConstants.*;

import java.time.format.DateTimeFormatter;
import java.time.format.FormatStyle;
import java.util.HashMap;
import java.util.Map;
import java.util.Map.Entry;
import java.util.Set;

import org.eclipse.jdt.annotation.NonNullByDefault;
import org.eclipse.jdt.annotation.Nullable;
import org.eclipse.smarthome.core.library.types.DecimalType;
import org.eclipse.smarthome.core.library.types.OnOffType;
import org.eclipse.smarthome.core.library.types.OpenClosedType;
import org.eclipse.smarthome.core.library.types.PercentType;
import org.eclipse.smarthome.core.library.types.StringType;
import org.eclipse.smarthome.core.library.types.UpDownType;
import org.eclipse.smarthome.core.thing.Bridge;
import org.eclipse.smarthome.core.thing.Channel;
import org.eclipse.smarthome.core.thing.ChannelUID;
import org.eclipse.smarthome.core.thing.CommonTriggerEvents;
import org.eclipse.smarthome.core.thing.Thing;
import org.eclipse.smarthome.core.thing.ThingStatus;
import org.eclipse.smarthome.core.thing.ThingStatusDetail;
import org.eclipse.smarthome.core.thing.ThingStatusInfo;
import org.eclipse.smarthome.core.thing.ThingTypeUID;
import org.eclipse.smarthome.core.thing.binding.BaseThingHandler;
import org.eclipse.smarthome.core.thing.binding.ThingHandler;
import org.eclipse.smarthome.core.types.Command;
import org.eclipse.smarthome.core.types.RefreshType;
import org.openhab.binding.innogysmarthome.internal.client.entity.capability.Capability;
import org.openhab.binding.innogysmarthome.internal.client.entity.capability.CapabilityState;
import org.openhab.binding.innogysmarthome.internal.client.entity.device.Device;
import org.openhab.binding.innogysmarthome.internal.client.entity.event.Event;
import org.openhab.binding.innogysmarthome.internal.listener.DeviceStatusListener;
import org.slf4j.Logger;
import org.slf4j.LoggerFactory;

/**
 * The {@link InnogyDeviceHandler} is responsible for handling the {@link Device}s and their commands, which are
 * sent to one of the channels.
 *
 * @author Oliver Kuhl - Initial contribution
 */
@NonNullByDefault
public class InnogyDeviceHandler extends BaseThingHandler implements DeviceStatusListener {

    public static final Set<ThingTypeUID> SUPPORTED_THING_TYPES = SUPPORTED_DEVICE_THING_TYPES;

    private static final String DEBUG = "DEBUG";
    private static final String LONG_PRESS = "LongPress";
    private static final String SHORT_PRESS = "ShortPress";

    private final Logger logger = LoggerFactory.getLogger(InnogyDeviceHandler.class);
    private final Object lock = new Object();

    private String deviceId = "";
    private @Nullable InnogyBridgeHandler bridgeHandler;

    /**
     * Constructs a new {@link InnogyDeviceHandler} for the given {@link Thing}.
     *
     * @param thing
     */
    public InnogyDeviceHandler(final Thing thing) {
        super(thing);
    }

    @Override
    public void handleCommand(final ChannelUID channelUID, final Command command) {
        logger.debug("handleCommand called for channel '{}' of type '{}' with command '{}'", channelUID,
                getThing().getThingTypeUID().getId(), command);
        final InnogyBridgeHandler innogyBridgeHandler = getInnogyBridgeHandler();
        if (innogyBridgeHandler == null) {
            logger.warn("BridgeHandler not found. Cannot handle command without bridge.");
            return;
        }
        if (!ThingStatus.ONLINE.equals(innogyBridgeHandler.getThing().getStatus())) {
            logger.debug("Cannot handle command - bridge is not online. Command ignored.");
            return;
        }

        if (command instanceof RefreshType) {
            final Device device = innogyBridgeHandler.getDeviceById(deviceId);
            if (device != null) {
                onDeviceStateChanged(device);
            }
            return;
        }

        // SWITCH
        if (CHANNEL_SWITCH.equals(channelUID.getId())) {
            // DEBUGGING HELPER
            // ----------------
            final Device device = innogyBridgeHandler.getDeviceById(deviceId);
            if (DEBUG.equals(device.getConfig().getName())) {
                logger.debug("DEBUG SWITCH ACTIVATED!");
                if (OnOffType.ON.equals(command)) {
                    innogyBridgeHandler.onEvent(
                            "{\"sequenceNumber\": -1,\"type\": \"MessageCreated\",\"desc\": \"/desc/event/MessageCreated\",\"namespace\": \"core.RWE\",\"timestamp\": \"2019-07-07T18:41:47.2970000Z\",\"source\": \"/desc/device/SHC.RWE/1.0\",\"data\": {\"id\": \"6e5ce2290cd247208f95a5b53736958b\",\"type\": \"DeviceLowBattery\",\"read\": false,\"class\": \"Alert\",\"timestamp\": \"2019-07-07T18:41:47.232Z\",\"devices\": [\"/device/fe51785319854f36a621d0b4f8ea0e25\"],\"properties\": {\"deviceName\": \"Heizkörperthermostat\",\"serialNumber\": \"914110165056\",\"locationName\": \"Bad\"},\"namespace\": \"core.RWE\"}}");
                } else {
                    innogyBridgeHandler.onEvent(
                            "{\"sequenceNumber\": -1,\"type\": \"MessageDeleted\",\"desc\": \"/desc/event/MessageDeleted\",\"namespace\": \"core.RWE\",\"timestamp\": \"2019-07-07T19:15:39.2100000Z\",\"data\": { \"id\": \"6e5ce2290cd247208f95a5b53736958b\" }}");
                }
                return;
            }
            // ----------------
            if (command instanceof OnOffType) {
                innogyBridgeHandler.commandSwitchDevice(deviceId, OnOffType.ON.equals(command));
            }

            // DIMMER
        } else if (CHANNEL_DIMMER.equals(channelUID.getId())) {
            if (command instanceof DecimalType) {
                final DecimalType dimLevel = (DecimalType) command;
                innogyBridgeHandler.commandSetDimmLevel(deviceId, dimLevel.intValue());
            } else if (command instanceof OnOffType) {
                if (OnOffType.ON.equals(command)) {
                    innogyBridgeHandler.commandSetDimmLevel(deviceId, 100);
                } else {
                    innogyBridgeHandler.commandSetDimmLevel(deviceId, 0);
                }
            }

            // ROLLERSHUTTER
        } else if (CHANNEL_ROLLERSHUTTER.equals(channelUID.getId())) {
            if (command instanceof DecimalType) {
                final DecimalType rollerShutterLevel = (DecimalType) command;
                innogyBridgeHandler.commandSetRollerShutterLevel(deviceId,
                        invertValueIfConfigured(CHANNEL_ROLLERSHUTTER, rollerShutterLevel.intValue()));
            } else if (command instanceof OnOffType) {
                if (OnOffType.ON.equals(command)) {
                    innogyBridgeHandler.commandSetRollerShutterLevel(deviceId,
                            invertValueIfConfigured(CHANNEL_ROLLERSHUTTER, 100));
                } else {
                    innogyBridgeHandler.commandSetRollerShutterLevel(deviceId,
                            invertValueIfConfigured(CHANNEL_ROLLERSHUTTER, 0));
                }
            } else if (command instanceof UpDownType) {
                if (UpDownType.DOWN.equals(command)) {
                    innogyBridgeHandler.commandSetRollerShutterLevel(deviceId,
                            invertValueIfConfigured(CHANNEL_ROLLERSHUTTER, 100));
                } else {
                    innogyBridgeHandler.commandSetRollerShutterLevel(deviceId,
                            invertValueIfConfigured(CHANNEL_ROLLERSHUTTER, 0));
                }
            }

            // SET_TEMPERATURE
        } else if (CHANNEL_SET_TEMPERATURE.equals(channelUID.getId())) {
            if (command instanceof DecimalType) {
                final DecimalType pointTemperature = (DecimalType) command;
                innogyBridgeHandler.commandUpdatePointTemperature(deviceId, pointTemperature.doubleValue());
            }

            // OPERATION_MODE
        } else if (CHANNEL_OPERATION_MODE.equals(channelUID.getId())) {
            if (command instanceof StringType) {
                final String autoModeCommand = command.toString();

                if (CapabilityState.STATE_VALUE_OPERATION_MODE_AUTO.equals(autoModeCommand)) {
                    innogyBridgeHandler.commandSetOperationMode(deviceId, true);
                } else if (CapabilityState.STATE_VALUE_OPERATION_MODE_MANUAL.equals(autoModeCommand)) {
                    innogyBridgeHandler.commandSetOperationMode(deviceId, false);
                } else {
                    logger.warn("Could not set operationmode. Invalid value '{}'! Only '{}' or '{}' allowed.",
                            autoModeCommand, CapabilityState.STATE_VALUE_OPERATION_MODE_AUTO,
                            CapabilityState.STATE_VALUE_OPERATION_MODE_MANUAL);
                }
            }

            // ALARM
        } else if (CHANNEL_ALARM.equals(channelUID.getId())) {
            if (command instanceof OnOffType) {
                innogyBridgeHandler.commandSwitchAlarm(deviceId, OnOffType.ON.equals(command));
            }

        } else {
            logger.debug("UNSUPPORTED channel {} for device {}.", channelUID.getId(), deviceId);
        }
    }

    @Override
    public void initialize() {
        logger.debug("Initializing innogy SmartHome device handler.");
        initializeThing(getBridge() == null ? null : getBridge().getStatus());
<<<<<<< HEAD
    }

    @Override
    public void dispose() {
        if (bridgeHandler != null) {
            bridgeHandler.unregisterDeviceStatusListener(this);
        }
    }

    @Override
=======
    }

    @Override
    public void dispose() {
        if (bridgeHandler != null) {
            bridgeHandler.unregisterDeviceStatusListener(this);
        }
    }

    @Override
>>>>>>> 393fb2d6
    public void bridgeStatusChanged(final ThingStatusInfo bridgeStatusInfo) {
        logger.debug("bridgeStatusChanged {}", bridgeStatusInfo);
        initializeThing(bridgeStatusInfo.getStatus());
    }

    /**
     * Initializes the {@link Thing} corresponding to the given status of the bridge.
     *
     * @param bridgeStatus
     */
    private void initializeThing(@Nullable final ThingStatus bridgeStatus) {
        logger.debug("initializeThing thing {} bridge status {}", getThing().getUID(), bridgeStatus);
        final String configDeviceId = (String) getConfig().get(PROPERTY_ID);
        if (configDeviceId != null) {
            deviceId = configDeviceId;
            // note: this call implicitly registers our handler as a listener on
            // the bridge
            if (getInnogyBridgeHandler() != null) {
                if (bridgeStatus == ThingStatus.ONLINE) {
                    if (initializeProperties()) {
                        updateStatus(ThingStatus.ONLINE);
                    } else {
                        updateStatus(ThingStatus.OFFLINE, ThingStatusDetail.GONE,
                                "Device not found in innogy config. Was it removed?");
                    }
                } else {
                    updateStatus(ThingStatus.OFFLINE, ThingStatusDetail.BRIDGE_OFFLINE);
                }
            } else {
                updateStatus(ThingStatus.OFFLINE);
            }
        } else {
            updateStatus(ThingStatus.OFFLINE, ThingStatusDetail.CONFIGURATION_ERROR, "device id unknown");
        }
    }

    /**
     * Initializes all properties of the {@link Device}, like vendor, serialnumber etc.
     */
    private boolean initializeProperties() {
        synchronized (this.lock) {
            final Device device = getDevice();
            if (device != null) {
                final Map<String, String> properties = editProperties();
                properties.put(PROPERTY_ID, device.getId());
                properties.put(PROPERTY_PROTOCOL_ID, device.getConfig().getProtocolId());
                if (device.hasSerialNumber()) {
                    properties.put(Thing.PROPERTY_SERIAL_NUMBER, device.getSerialnumber());
                }
                properties.put(Thing.PROPERTY_VENDOR, device.getManufacturer());
                properties.put(PROPERTY_VERSION, device.getVersion());
                if (device.hasLocation()) {
                    properties.put(PROPERTY_LOCATION, device.getLocation().getName());
                }
                if (device.isBatteryPowered()) {
                    properties.put(PROPERTY_BATTERY_POWERED, "yes");
                } else {
                    properties.put(PROPERTY_BATTERY_POWERED, "no");
                }
                if (device.isController()) {
                    properties.put(PROPERTY_DEVICE_TYPE, "Controller");
                } else if (device.isVirtualDevice()) {
                    properties.put(PROPERTY_DEVICE_TYPE, "Virtual");
                } else if (device.isRadioDevice()) {
                    properties.put(PROPERTY_DEVICE_TYPE, "Radio");
                }

                // Thermostat
                if (Device.DEVICE_TYPE_RST.equals(device.getType())
                        || Device.DEVICE_TYPE_WRT.equals(device.getType())) {
                    properties.put(PROPERTY_DISPLAY_CURRENT_TEMPERATURE,
                            device.getConfig().getDisplayCurrentTemperature());
                }

                // Meter
                if (Device.DEVICE_TYPE_ANALOG_METER.equals(device.getType())
                        || Device.DEVICE_TYPE_GENERATION_METER.equals(device.getType())
                        || Device.DEVICE_TYPE_SMARTMETER.equals(device.getType())
                        || Device.DEVICE_TYPE_TWO_WAY_METER.equals(device.getType())) {
                    properties.put(PROPERTY_METER_ID, device.getConfig().getMeterId());
                    properties.put(PROPERTY_METER_FIRMWARE_VERSION, device.getConfig().getMeterFirmwareVersion());
                }

                if (device.getConfig().getTimeOfAcceptance() != null) {
                    properties.put(PROPERTY_TIME_OF_ACCEPTANCE, device.getConfig().getTimeOfAcceptance()
                            .format(DateTimeFormatter.ofLocalizedDateTime(FormatStyle.MEDIUM)));
                }
                if (device.getConfig().getTimeOfDiscovery() != null) {
                    properties.put(PROPERTY_TIME_OF_DISCOVERY, device.getConfig().getTimeOfDiscovery()
                            .format(DateTimeFormatter.ofLocalizedDateTime(FormatStyle.MEDIUM)));
                }

                updateProperties(properties);

                onDeviceStateChanged(device);
                return true;
            } else {
                logger.warn("initializeProperties: device is null");
                return false;
            }
        }
    }

    /**
     * Returns the {@link Device} associated with this {@link InnogyDeviceHandler} (referenced by the
     * {@link InnogyDeviceHandler#deviceId}).
     *
     * @return the {@link Device} or null, if not found or no {@link InnogyBridgeHandler} is available
     */
    private @Nullable Device getDevice() {
        if (getInnogyBridgeHandler() != null) {
            return getInnogyBridgeHandler().getDeviceById(deviceId);
        }
        return null;
    }

    /**
     * Returns the innogy bridge handler.
     *
     * @return the {@link InnogyBridgeHandler} or null
     */
    private @Nullable InnogyBridgeHandler getInnogyBridgeHandler() {
        synchronized (this.lock) {
            if (this.bridgeHandler == null) {
                final Bridge bridge = getBridge();
                if (bridge == null) {
                    return null;
                }
                final ThingHandler handler = bridge.getHandler();
                if (handler instanceof InnogyBridgeHandler) {
                    this.bridgeHandler = (InnogyBridgeHandler) handler;
                    this.bridgeHandler.registerDeviceStatusListener(this);
                } else {
                    return null;
                }
            }
            return this.bridgeHandler;
        }
    }

    @Override
    public void onDeviceStateChanged(final Device device) {
        synchronized (this.lock) {
            if (!deviceId.equals(device.getId())) {
                logger.trace("DeviceId {} not relevant for this handler (responsible for id {})", device.getId(),
                        deviceId);
                return;
            }

            logger.debug("onDeviceStateChanged called with device {}/{}", device.getConfig().getName(), device.getId());

            // DEVICE STATES
            if (device.hasDeviceState()) {
                Boolean reachable = null;
                if (device.getDeviceState().hasIsReachableState()) {
                    reachable = device.getDeviceState().isReachable();
                }

                if (reachable != null && !reachable) {
                    updateStatus(ThingStatus.OFFLINE, ThingStatusDetail.COMMUNICATION_ERROR, "Device not reachable.");
                    return;
                } else if ((reachable != null && reachable)
                        || Device.DEVICE_TYPE_VARIABLE_ACTUATOR.equals(device.getType())) {
                    if (device.getDeviceState().deviceIsIncluded()) {
                        updateStatus(ThingStatus.ONLINE);
                    } else {
                        updateStatus(ThingStatus.ONLINE, ThingStatusDetail.CONFIGURATION_PENDING,
                                "State is " + device.getDeviceState().getDeviceInclusionState());
                    }
                }

            }

            if (device.isBatteryPowered()) {
                if (device.hasLowBattery()) {
                    updateState(CHANNEL_BATTERY_LOW, OnOffType.ON);
                } else {
                    updateState(CHANNEL_BATTERY_LOW, OnOffType.OFF);
                }
            }

            // CAPABILITY STATES
<<<<<<< HEAD
            for (final Capability c : device.getCapabilityMap().values()) {
=======
            for (final Entry<String, Capability> entry : device.getCapabilityMap().entrySet()) {
                final Capability c = entry.getValue();

>>>>>>> 393fb2d6
                logger.debug("->capability:{} ({}/{})", c.getId(), c.getType(), c.getName());

                if (c.getCapabilityState() == null) {
                    logger.debug("Capability not available for device {} ({})", device.getConfig().getName(),
                            device.getType());
                    continue;
                }
                switch (c.getType()) {
                    case Capability.TYPE_VARIABLEACTUATOR:
                        final Boolean variableActuatorState = c.getCapabilityState().getVariableActuatorState();
                        if (variableActuatorState != null) {
                            updateState(CHANNEL_SWITCH, variableActuatorState ? OnOffType.ON : OnOffType.OFF);
                        } else {
                            logger.debug("State for {} is STILL NULL!! cstate-id: {}, c-id: {}", c.getType(),
                                    c.getCapabilityState().getId(), c.getId());
                        }
                        break;
                    case Capability.TYPE_SWITCHACTUATOR:
                        final Boolean switchActuatorState = c.getCapabilityState().getSwitchActuatorState();
                        if (switchActuatorState != null) {
                            updateState(CHANNEL_SWITCH, switchActuatorState ? OnOffType.ON : OnOffType.OFF);
                        } else {
                            logger.debug("State for {} is STILL NULL!! cstate-id: {}, c-id: {}", c.getType(),
                                    c.getCapabilityState().getId(), c.getId());
                        }
                        break;
                    case Capability.TYPE_DIMMERACTUATOR:
                        final Integer dimLevel = c.getCapabilityState().getDimmerActuatorState();
                        if (dimLevel != null) {
                            logger.debug("Dimlevel state {}", dimLevel);
<<<<<<< HEAD
                            if (dimLevel > 0) {
                                updateState(CHANNEL_DIMMER, OnOffType.ON);
                            } else {
                                updateState(CHANNEL_DIMMER, OnOffType.OFF);
                            }
=======
>>>>>>> 393fb2d6
                            updateState(CHANNEL_DIMMER, new PercentType(dimLevel));
                        } else {
                            logger.debug("State for {} is STILL NULL!! cstate-id: {}, c-id: {}", c.getType(),
                                    c.getCapabilityState().getId(), c.getId());
                        }
                        break;
                    case Capability.TYPE_ROLLERSHUTTERACTUATOR:
                        Integer rollerShutterLevel = c.getCapabilityState().getRollerShutterActuatorState();
                        if (rollerShutterLevel != null) {
                            rollerShutterLevel = invertValueIfConfigured(CHANNEL_ROLLERSHUTTER, rollerShutterLevel);
                            logger.debug("RollerShutterlevel state {}", rollerShutterLevel);
<<<<<<< HEAD
                            if (rollerShutterLevel > 0) {
                                updateState(CHANNEL_ROLLERSHUTTER, UpDownType.DOWN);
                            } else {
                                updateState(CHANNEL_ROLLERSHUTTER, UpDownType.UP);
                            }
=======
>>>>>>> 393fb2d6
                            updateState(CHANNEL_ROLLERSHUTTER, new PercentType(rollerShutterLevel));
                        } else {
                            logger.debug("State for {} is STILL NULL!! cstate-id: {}, c-id: {}", c.getType(),
                                    c.getCapabilityState().getId(), c.getId());
                        }
                        break;
                    case Capability.TYPE_TEMPERATURESENSOR:
                        // temperature
                        final Double temperatureSensorState = c.getCapabilityState()
                                .getTemperatureSensorTemperatureState();
                        if (temperatureSensorState != null) {
                            logger.debug("-> Temperature sensor state: {}", temperatureSensorState);
                            updateState(CHANNEL_TEMPERATURE, new DecimalType(temperatureSensorState));
                        } else {
                            logger.debug("State for {} is STILL NULL!! cstate-id: {}, c-id: {}", c.getType(),
                                    c.getCapabilityState().getId(), c.getId());
                        }

                        // frost warning
                        final Boolean temperatureSensorFrostWarningState = c.getCapabilityState()
                                .getTemperatureSensorFrostWarningState();
                        if (temperatureSensorFrostWarningState != null) {
                            updateState(CHANNEL_FROST_WARNING,
                                    temperatureSensorFrostWarningState ? OnOffType.ON : OnOffType.OFF);
                        } else {
                            logger.debug("State for {} is STILL NULL!! cstate-id: {}, c-id: {}", c.getType(),
                                    c.getCapabilityState().getId(), c.getId());
                        }

                        break;
                    case Capability.TYPE_THERMOSTATACTUATOR:
                        // point temperature
                        final Double thermostatActuatorPointTemperatureState = c.getCapabilityState()
                                .getThermostatActuatorPointTemperatureState();
                        if (thermostatActuatorPointTemperatureState != null) {
                            final DecimalType pointTemp = new DecimalType(thermostatActuatorPointTemperatureState);
                            logger.debug(
                                    "Update CHANNEL_SET_TEMPERATURE: state:{}->decType:{} (DeviceName {}, Capab-ID:{})",
                                    thermostatActuatorPointTemperatureState, pointTemp, device.getConfig().getName(),
                                    c.getId());
                            updateState(CHANNEL_SET_TEMPERATURE, pointTemp);
                        } else {
                            logger.debug("State for {} is STILL NULL!! cstate-id: {}, c-id: {}", c.getType(),
                                    c.getCapabilityState().getId(), c.getId());
                        }

                        // operation mode
                        final String thermostatActuatorOperationModeState = c.getCapabilityState()
                                .getThermostatActuatorOperationModeState();
                        if (thermostatActuatorOperationModeState != null) {
                            final StringType operationMode = new StringType(thermostatActuatorOperationModeState);
                            updateState(CHANNEL_OPERATION_MODE, operationMode);
                        } else {
                            logger.debug("State for {} is STILL NULL!! cstate-id: {}, c-id: {}", c.getType(),
                                    c.getCapabilityState().getId(), c.getId());
                        }

                        // window reduction active
                        final Boolean thermostatActuatorWindowReductionActiveState = c.getCapabilityState()
                                .getThermostatActuatorWindowReductionActiveState();
                        if (thermostatActuatorWindowReductionActiveState != null) {
                            updateState(CHANNEL_WINDOW_REDUCTION_ACTIVE,
                                    thermostatActuatorWindowReductionActiveState ? OnOffType.ON : OnOffType.OFF);
                        } else {
                            logger.debug("State for {} is STILL NULL!! cstate-id: {}, c-id: {}", c.getType(),
                                    c.getCapabilityState().getId(), c.getId());
                        }
                        break;
                    case Capability.TYPE_HUMIDITYSENSOR:
                        // humidity
                        final Double humidityState = c.getCapabilityState().getHumiditySensorHumidityState();
                        if (humidityState != null) {
                            final DecimalType humidity = new DecimalType(humidityState);
                            updateState(CHANNEL_HUMIDITY, humidity);
                        } else {
                            logger.debug("State for {} is STILL NULL!! cstate-id: {}, c-id: {}", c.getType(),
                                    c.getCapabilityState().getId(), c.getId());
                        }

                        // mold warning
                        final Boolean humiditySensorMoldWarningState = c.getCapabilityState()
                                .getHumiditySensorMoldWarningState();
                        if (humiditySensorMoldWarningState != null) {
                            updateState(CHANNEL_MOLD_WARNING,
                                    humiditySensorMoldWarningState ? OnOffType.ON : OnOffType.OFF);
                        } else {
                            logger.debug("State for {} is STILL NULL!! cstate-id: {}, c-id: {}", c.getType(),
                                    c.getCapabilityState().getId(), c.getId());
                        }
                        break;
                    case Capability.TYPE_WINDOWDOORSENSOR:
                        final Boolean contactState = c.getCapabilityState().getWindowDoorSensorState();
                        if (contactState != null) {
                            updateState(CHANNEL_CONTACT, contactState ? OpenClosedType.OPEN : OpenClosedType.CLOSED);
                        } else {
                            logger.debug("State for {} is STILL NULL!! cstate-id: {}, c-id: {}", c.getType(),
                                    c.getCapabilityState().getId(), c.getId());
                        }
                        break;
                    case Capability.TYPE_SMOKEDETECTORSENSOR:
                        final Boolean smokeState = c.getCapabilityState().getSmokeDetectorSensorState();
                        if (smokeState != null) {
                            updateState(CHANNEL_SMOKE, smokeState ? OnOffType.ON : OnOffType.OFF);
                        } else {
                            logger.debug("State for {} is STILL NULL!! cstate-id: {}, c-id: {}", c.getType(),
                                    c.getCapabilityState().getId(), c.getId());
                        }
                        break;
                    case Capability.TYPE_ALARMACTUATOR:
                        final Boolean alarmState = c.getCapabilityState().getAlarmActuatorState();
                        if (alarmState != null) {
                            updateState(CHANNEL_ALARM, alarmState ? OnOffType.ON : OnOffType.OFF);
                        } else {
                            logger.debug("State for {} is STILL NULL!! cstate-id: {}, c-id: {}", c.getType(),
                                    c.getCapabilityState().getId(), c.getId());
                        }
                        break;
                    case Capability.TYPE_MOTIONDETECTIONSENSOR:
                        final Integer motionState = c.getCapabilityState().getMotionDetectionSensorState();
                        if (motionState != null) {
                            final DecimalType motionCount = new DecimalType(motionState);
                            logger.debug("Motion state {} -> count {}", motionState, motionCount);
                            updateState(CHANNEL_MOTION_COUNT, motionCount);
                        } else {
                            logger.debug("State for {} is STILL NULL!! cstate-id: {}, c-id: {}", c.getType(),
                                    c.getCapabilityState().getId(), c.getId());
                        }
                        break;
                    case Capability.TYPE_LUMINANCESENSOR:
                        final Double luminanceState = c.getCapabilityState().getLuminanceSensorState();
                        if (luminanceState != null) {
                            final DecimalType luminance = new DecimalType(luminanceState);
                            updateState(CHANNEL_LUMINANCE, luminance);
                        } else {
                            logger.debug("State for {} is STILL NULL!! cstate-id: {}, c-id: {}", c.getType(),
                                    c.getCapabilityState().getId(), c.getId());
                        }
                        break;
                    case Capability.TYPE_PUSHBUTTONSENSOR:
                        final Integer pushCountState = c.getCapabilityState().getPushButtonSensorCounterState();
                        final Integer buttonIndexState = c.getCapabilityState().getPushButtonSensorButtonIndexState();
                        logger.debug("Pushbutton index {} count {}", buttonIndexState, pushCountState);
                        if (pushCountState != null) {
                            final DecimalType pushCount = new DecimalType(pushCountState);
                            // prevent error when buttonIndexState is null
                            if (buttonIndexState != null) {
                                if (buttonIndexState >= 0 && buttonIndexState <= 7) {
                                    final int channelIndex = buttonIndexState + 1;
                                    final String type = c.getCapabilityState().getPushButtonSensorButtonIndexType();
                                    final String triggerEvent = SHORT_PRESS.equals(type)
                                            ? CommonTriggerEvents.SHORT_PRESSED
                                            : (LONG_PRESS.equals(type) ? CommonTriggerEvents.LONG_PRESSED
                                                    : CommonTriggerEvents.PRESSED);

                                    triggerChannel(CHANNEL_BUTTON + channelIndex, triggerEvent);
                                    updateState(String.format(CHANNEL_BUTTON_COUNT, channelIndex), pushCount);
                                } else {
                                    logger.debug("Button index {} not supported.", buttonIndexState);
                                }
                                // Button handled so remove state to avoid re-trigger.
                                c.getCapabilityState().setPushButtonSensorButtonIndexState(null);
                                c.getCapabilityState().setPushButtonSensorButtonIndexType(null);
                            } else {
                                logger.debug("State for {} is STILL NULL!! cstate-id: {}, c-id: {}", c.getType(),
                                        c.getCapabilityState().getId(), c.getId());
                            }
                        } else {
                            logger.debug("State for {} is STILL NULL!! cstate-id: {}, c-id: {}", c.getType(),
                                    c.getCapabilityState().getId(), c.getId());
                        }
                        break;
                    case Capability.TYPE_ENERGYCONSUMPTIONSENSOR:
                        updateStateForEnergyChannel(CHANNEL_ENERGY_CONSUMPTION_MONTH_KWH,
                                c.getCapabilityState().getEnergyConsumptionSensorEnergyConsumptionMonthKWhState(), c);
                        updateStateForEnergyChannel(CHANNEL_ABOLUTE_ENERGY_CONSUMPTION,
                                c.getCapabilityState().getEnergyConsumptionSensorAbsoluteEnergyConsumptionState(), c);
                        updateStateForEnergyChannel(CHANNEL_ENERGY_CONSUMPTION_MONTH_EURO,
                                c.getCapabilityState().getEnergyConsumptionSensorEnergyConsumptionMonthEuroState(), c);
                        updateStateForEnergyChannel(CHANNEL_ENERGY_CONSUMPTION_DAY_EURO,
                                c.getCapabilityState().getEnergyConsumptionSensorEnergyConsumptionDayEuroState(), c);
                        updateStateForEnergyChannel(CHANNEL_ENERGY_CONSUMPTION_DAY_KWH,
                                c.getCapabilityState().getEnergyConsumptionSensorEnergyConsumptionDayKWhState(), c);
                        break;
                    case Capability.TYPE_POWERCONSUMPTIONSENSOR:
                        updateStateForEnergyChannel(CHANNEL_POWER_CONSUMPTION_WATT,
                                c.getCapabilityState().getPowerConsumptionSensorPowerConsumptionWattState(), c);
                        break;
                    case Capability.TYPE_GENERATIONMETERENERGYSENSOR:
                        updateStateForEnergyChannel(CHANNEL_ENERGY_GENERATION_MONTH_KWH,
                                c.getCapabilityState().getGenerationMeterEnergySensorEnergyPerMonthInKWhState(), c);
                        updateStateForEnergyChannel(CHANNEL_TOTAL_ENERGY_GENERATION,
                                c.getCapabilityState().getGenerationMeterEnergySensorTotalEnergyState(), c);
                        updateStateForEnergyChannel(CHANNEL_ENERGY_GENERATION_MONTH_EURO,
                                c.getCapabilityState().getGenerationMeterEnergySensorEnergyPerMonthInEuroState(), c);
                        updateStateForEnergyChannel(CHANNEL_ENERGY_GENERATION_DAY_EURO,
                                c.getCapabilityState().getGenerationMeterEnergySensorEnergyPerDayInEuroState(), c);
                        updateStateForEnergyChannel(CHANNEL_ENERGY_GENERATION_DAY_KWH,
                                c.getCapabilityState().getGenerationMeterEnergySensorEnergyPerDayInKWhState(), c);
                        break;
                    case Capability.TYPE_GENERATIONMETERPOWERCONSUMPTIONSENSOR:
                        updateStateForEnergyChannel(CHANNEL_POWER_GENERATION_WATT,
                                c.getCapabilityState().getGenerationMeterPowerConsumptionSensorPowerInWattState(), c);
                        break;
                    case Capability.TYPE_TWOWAYMETERENERGYCONSUMPTIONSENSOR:
                        updateStateForEnergyChannel(CHANNEL_ENERGY_MONTH_KWH,
                                c.getCapabilityState().getTwoWayMeterEnergyConsumptionSensorEnergyPerMonthInKWhState(),
                                c);
                        updateStateForEnergyChannel(CHANNEL_TOTAL_ENERGY,
                                c.getCapabilityState().getTwoWayMeterEnergyConsumptionSensorTotalEnergyState(), c);
                        updateStateForEnergyChannel(CHANNEL_ENERGY_MONTH_EURO,
                                c.getCapabilityState().getTwoWayMeterEnergyConsumptionSensorEnergyPerMonthInEuroState(),
                                c);
                        updateStateForEnergyChannel(CHANNEL_ENERGY_DAY_EURO,
                                c.getCapabilityState().getTwoWayMeterEnergyConsumptionSensorEnergyPerDayInEuroState(),
                                c);
                        updateStateForEnergyChannel(CHANNEL_ENERGY_DAY_KWH,
                                c.getCapabilityState().getTwoWayMeterEnergyConsumptionSensorEnergyPerDayInKWhState(),
                                c);
                        break;
                    case Capability.TYPE_TWOWAYMETERENERGYFEEDSENSOR:
                        updateStateForEnergyChannel(CHANNEL_ENERGY_FEED_MONTH_KWH,
                                c.getCapabilityState().getTwoWayMeterEnergyFeedSensorEnergyPerMonthInKWhState(), c);
                        updateStateForEnergyChannel(CHANNEL_TOTAL_ENERGY_FED,
                                c.getCapabilityState().getTwoWayMeterEnergyFeedSensorTotalEnergyState(), c);
                        updateStateForEnergyChannel(CHANNEL_ENERGY_FEED_MONTH_EURO,
                                c.getCapabilityState().getTwoWayMeterEnergyFeedSensorEnergyPerMonthInEuroState(), c);
                        updateStateForEnergyChannel(CHANNEL_ENERGY_FEED_DAY_EURO,
                                c.getCapabilityState().getTwoWayMeterEnergyFeedSensorEnergyPerDayInEuroState(), c);
                        updateStateForEnergyChannel(CHANNEL_ENERGY_FEED_DAY_KWH,
                                c.getCapabilityState().getTwoWayMeterEnergyFeedSensorEnergyPerDayInKWhState(), c);
                        break;
                    case Capability.TYPE_TWOWAYMETERPOWERCONSUMPTIONSENSOR:
                        updateStateForEnergyChannel(CHANNEL_POWER_WATT,
                                c.getCapabilityState().getTwoWayMeterPowerConsumptionSensorPowerInWattState(), c);
                        break;
                    default:
                        logger.debug("Unsupported capability type {}.", c.getType());
                        break;
                }
            }
        }

    }

    /**
     * Updates the state for the {@link Channel} of an energy {@link Device}.
     *
     * @param channelId
     * @param state
     * @param capability
     */
    private void updateStateForEnergyChannel(final String channelId, @Nullable final Double state,
            final Capability capability) {
        if (state != null) {
            final DecimalType newValue = new DecimalType(state);
            updateState(channelId, newValue);
        } else {
            logger.debug("State for {} is STILL NULL!! cstate-id: {}, c-id: {}", capability.getType(),
                    capability.getCapabilityState().getId(), capability.getId());
        }
    }

    @Override
    public void onDeviceStateChanged(final Device changedDevice, final Event event) {
        synchronized (this.lock) {
            Device device = changedDevice;
            if (!deviceId.equals(device.getId())) {
                return;
            }

            logger.trace("DeviceId {} relevant for this handler.", device.getId());

            if (event.isLinkedtoCapability()) {
                boolean deviceChanged = false;
                final String linkedCapabilityId = event.getSourceId();

                HashMap<String, Capability> capabilityMap = device.getCapabilityMap();
                Capability capability = capabilityMap.get(linkedCapabilityId);
                logger.trace("Loaded Capability {}, {} with id {}, device {} from device id {}", capability.getType(),
                        capability.getName(), capability.getId(), capability.getDeviceLink(), device.getId());

                CapabilityState capabilityState;
                if (capability.hasState()) {
                    capabilityState = capability.getCapabilityState();

                    // VariableActuator
                    if (capability.isTypeVariableActuator()) {
                        capabilityState.setVariableActuatorState(event.getProperties().getValue());
                        deviceChanged = true;

                        // SwitchActuator
                    } else if (capability.isTypeSwitchActuator()) {
                        capabilityState.setSwitchActuatorState(event.getProperties().getOnState());
                        deviceChanged = true;

                        // DimmerActuator
                    } else if (capability.isTypeDimmerActuator()) {
                        capabilityState.setDimmerActuatorState(event.getProperties().getDimLevel());
                        deviceChanged = true;

                        // RollerShutterActuator
                    } else if (capability.isTypeRollerShutterActuator()) {
                        capabilityState.setRollerShutterActuatorState(event.getProperties().getShutterLevel());
                        deviceChanged = true;

                        // TemperatureSensor
                    } else if (capability.isTypeTemperatureSensor()) {
                        // when values are changed, they come with separate events
                        // values should only updated when they are not null
                        final Double tmpTemperatureState = event.getProperties().getTemperature();
                        final Boolean tmpFrostWarningState = event.getProperties().getFrostWarning();
                        if (tmpTemperatureState != null) {
                            capabilityState.setTemperatureSensorTemperatureState(tmpTemperatureState);
<<<<<<< HEAD
                        }
                        if (tmpFrostWarningState != null) {
                            capabilityState.setTemperatureSensorFrostWarningState(tmpFrostWarningState);
                        }
=======
                        }
                        if (tmpFrostWarningState != null) {
                            capabilityState.setTemperatureSensorFrostWarningState(tmpFrostWarningState);
                        }
>>>>>>> 393fb2d6
                        deviceChanged = true;

                        // ThermostatActuator
                    } else if (capability.isTypeThermostatActuator()) {
                        // when values are changed, they come with separate events
                        // values should only updated when they are not null

                        final Double tmpPointTemperatureState = event.getProperties().getPointTemperature();
                        final String tmpOperationModeState = event.getProperties().getOperationMode();
                        final Boolean tmpWindowReductionActiveState = event.getProperties().getWindowReductionActive();

                        if (tmpPointTemperatureState != null) {
                            capabilityState.setThermostatActuatorPointTemperatureState(tmpPointTemperatureState);
                        }
                        if (tmpOperationModeState != null) {
                            capabilityState.setThermostatActuatorOperationModeState(tmpOperationModeState);
                        }
                        if (tmpWindowReductionActiveState != null) {
                            capabilityState
                                    .setThermostatActuatorWindowReductionActiveState(tmpWindowReductionActiveState);
                        }
                        deviceChanged = true;

                        // HumiditySensor
                    } else if (capability.isTypeHumiditySensor()) {
                        // when values are changed, they come with separate events
                        // values should only updated when they are not null
                        final Double tmpHumidityState = event.getProperties().getHumidity();
                        final Boolean tmpMoldWarningState = event.getProperties().getMoldWarning();
                        if (tmpHumidityState != null) {
                            capabilityState.setHumiditySensorHumidityState(tmpHumidityState);
<<<<<<< HEAD
                        }
                        if (tmpMoldWarningState != null) {
                            capabilityState.setHumiditySensorMoldWarningState(tmpMoldWarningState);
                        }
=======
                        }
                        if (tmpMoldWarningState != null) {
                            capabilityState.setHumiditySensorMoldWarningState(tmpMoldWarningState);
                        }
>>>>>>> 393fb2d6
                        deviceChanged = true;

                        // WindowDoorSensor
                    } else if (capability.isTypeWindowDoorSensor()) {
                        capabilityState.setWindowDoorSensorState(event.getProperties().getIsOpen());
                        deviceChanged = true;

                        // SmokeDetectorSensor
                    } else if (capability.isTypeSmokeDetectorSensor()) {
                        capabilityState.setSmokeDetectorSensorState(event.getProperties().getIsSmokeAlarm());
                        deviceChanged = true;

                        // AlarmActuator
                    } else if (capability.isTypeAlarmActuator()) {
                        capabilityState.setAlarmActuatorState(event.getProperties().getOnState());
                        deviceChanged = true;

                        // MotionDetectionSensor
                    } else if (capability.isTypeMotionDetectionSensor()) {
                        capabilityState.setMotionDetectionSensorState(event.getProperties().getMotionDetectedCount());
                        deviceChanged = true;

                        // LuminanceSensor
                    } else if (capability.isTypeLuminanceSensor()) {
                        capabilityState.setLuminanceSensorState(event.getProperties().getLuminance());
                        deviceChanged = true;

                        // PushButtonSensor
                    } else if (capability.isTypePushButtonSensor()) {
<<<<<<< HEAD
                        // if the same button is pressed more than once
                        // the buttonIndex and LastKeyPressCounter come with two events
                        // updates should only do when arriving value
                        final Integer tmpButtonIndex = event.getProperties().getLastPressedButtonIndex();
                        final Integer tmpLastKeyPressCounter = event.getProperties().getLastKeyPressCounter();
                        final String lastKeyPressType = event.getProperties().getLastKeyPressType();
                        if (tmpButtonIndex != null && lastKeyPressType != null) {
                            capabilityState.setPushButtonSensorButtonIndexState(tmpButtonIndex);
                            capabilityState.setPushButtonSensorButtonIndexType(lastKeyPressType);
                        }
                        if (tmpLastKeyPressCounter != null) {
                            capabilityState.setPushButtonSensorCounterState(tmpLastKeyPressCounter);
=======
                        // Some devices send both StateChanged and ButtonPressed. But only one should be handled.
                        // If ButtonPressed is send lastPressedButtonIndex is not set in StateChanged so ignore
                        // StateChanged.
                        // type is also not always present if null will be interpreted as a normal key press.
                        final Integer tmpButtonIndex = event.getProperties().getLastPressedButtonIndex();

                        if (tmpButtonIndex != null) {
                            capabilityState.setPushButtonSensorButtonIndexState(tmpButtonIndex);
                            capabilityState
                                    .setPushButtonSensorButtonIndexType(event.getProperties().getLastKeyPressType());

                            final Integer tmpLastKeyPressCounter = event.getProperties().getLastKeyPressCounter();

                            if (tmpLastKeyPressCounter != null) {
                                capabilityState.setPushButtonSensorCounterState(tmpLastKeyPressCounter);
                            }
                            deviceChanged = true;
>>>>>>> 393fb2d6
                        }
                        deviceChanged = true;

                        // EnergyConsumptionSensor
                    } else if (capability.isTypeEnergyConsumptionSensor()) {
                        capabilityState.setEnergyConsumptionSensorEnergyConsumptionMonthKWhState(
                                event.getProperties().getEnergyConsumptionMonthKWh());
                        capabilityState.setEnergyConsumptionSensorAbsoluteEnergyConsumptionState(
                                event.getProperties().getAbsoluteEnergyConsumption());
                        capabilityState.setEnergyConsumptionSensorEnergyConsumptionMonthEuroState(
                                event.getProperties().getEnergyConsumptionMonthEuro());
                        capabilityState.setEnergyConsumptionSensorEnergyConsumptionDayEuroState(
                                event.getProperties().getEnergyConsumptionDayEuro());
                        capabilityState.setEnergyConsumptionSensorEnergyConsumptionDayKWhState(
                                event.getProperties().getEnergyConsumptionDayKWh());
                        deviceChanged = true;

                        // PowerConsumptionSensor
                    } else if (capability.isTypePowerConsumptionSensor()) {
                        capabilityState.setPowerConsumptionSensorPowerConsumptionWattState(
                                event.getProperties().getPowerConsumptionWatt());
                        deviceChanged = true;

                        // GenerationMeterEnergySensor
                    } else if (capability.isTypeGenerationMeterEnergySensor()) {
                        capabilityState.setGenerationMeterEnergySensorEnergyPerMonthInKWhState(
                                event.getProperties().getEnergyPerMonthInKWh());
                        capabilityState
                                .setGenerationMeterEnergySensorTotalEnergyState(event.getProperties().getTotalEnergy());
                        capabilityState.setGenerationMeterEnergySensorEnergyPerMonthInEuroState(
                                event.getProperties().getEnergyPerMonthInEuro());
                        capabilityState.setGenerationMeterEnergySensorEnergyPerDayInEuroState(
                                event.getProperties().getEnergyPerDayInEuro());
                        capabilityState.setGenerationMeterEnergySensorEnergyPerDayInKWhState(
                                event.getProperties().getEnergyPerDayInKWh());
                        deviceChanged = true;

                        // GenerationMeterPowerConsumptionSensor
                    } else if (capability.isTypeGenerationMeterPowerConsumptionSensor()) {
                        capabilityState.setGenerationMeterPowerConsumptionSensorPowerInWattState(
                                event.getProperties().getPowerInWatt());
                        deviceChanged = true;

                        // TwoWayMeterEnergyConsumptionSensor
                    } else if (capability.isTypeTwoWayMeterEnergyConsumptionSensor()) {
                        capabilityState.setTwoWayMeterEnergyConsumptionSensorEnergyPerMonthInKWhState(
                                event.getProperties().getEnergyPerMonthInKWh());
                        capabilityState.setTwoWayMeterEnergyConsumptionSensorTotalEnergyState(
                                event.getProperties().getTotalEnergy());
                        capabilityState.setTwoWayMeterEnergyConsumptionSensorEnergyPerMonthInEuroState(
                                event.getProperties().getEnergyPerMonthInEuro());
                        capabilityState.setTwoWayMeterEnergyConsumptionSensorEnergyPerDayInEuroState(
                                event.getProperties().getEnergyPerDayInEuro());
                        capabilityState.setTwoWayMeterEnergyConsumptionSensorEnergyPerDayInKWhState(
                                event.getProperties().getEnergyPerDayInKWh());
                        deviceChanged = true;

                        // TwoWayMeterEnergyFeedSensor
                    } else if (capability.isTypeTwoWayMeterEnergyFeedSensor()) {
                        capabilityState.setTwoWayMeterEnergyFeedSensorEnergyPerMonthInKWhState(
                                event.getProperties().getEnergyPerMonthInKWh());
                        capabilityState
                                .setTwoWayMeterEnergyFeedSensorTotalEnergyState(event.getProperties().getTotalEnergy());
                        capabilityState.setTwoWayMeterEnergyFeedSensorEnergyPerMonthInEuroState(
                                event.getProperties().getEnergyPerMonthInEuro());
                        capabilityState.setTwoWayMeterEnergyFeedSensorEnergyPerDayInEuroState(
                                event.getProperties().getEnergyPerDayInEuro());
                        capabilityState.setTwoWayMeterEnergyFeedSensorEnergyPerDayInKWhState(
                                event.getProperties().getEnergyPerDayInKWh());
                        deviceChanged = true;

                        // TwoWayMeterPowerConsumptionSensor
                    } else if (capability.isTypeTwoWayMeterPowerConsumptionSensor()) {
                        capabilityState.setTwoWayMeterPowerConsumptionSensorPowerInWattState(
                                event.getProperties().getPowerInWatt());
                        deviceChanged = true;

                    } else {
                        logger.debug("Unsupported capability type {}.", capability.getType());
                    }
                } else { // capability.hasState()
                    logger.debug("Capability {} has no state (yet?) - refreshing device.", capability.getName());
                    final InnogyBridgeHandler innogyBridgeHandler = getInnogyBridgeHandler();

                    if (innogyBridgeHandler != null) {
                        device = innogyBridgeHandler.refreshDevice(deviceId);
                    }
                    if (device != null) {
                        capabilityMap = device.getCapabilityMap();
                        capability = capabilityMap.get(linkedCapabilityId);
                        if (capability.hasState()) {
                            capabilityState = capability.getCapabilityState();
                            deviceChanged = true;
                        }
                    }
                }
                if (deviceChanged && device != null) {
                    onDeviceStateChanged(device);
                }

            } else if (event.isLinkedtoDevice()) {
                if (device.hasDeviceState()) {
                    onDeviceStateChanged(device);
                } else {
                    logger.debug("Device {}/{} has no state.", device.getConfig().getName(), device.getId());
                    return;
                }

            }
        }

    }

    /**
     * Returns the inverted value. Currently only rollershutter channels are supported.
     *
     * @param value
     * @return the value or the inverted value
     */
    private int invertValueIfConfigured(final String channelId, final int value) {
        if (!CHANNEL_ROLLERSHUTTER.equals(channelId)) {
            logger.debug("Channel {} cannot be inverted.", channelId);
            return value;
        }
        final Channel channel = getThing().getChannel(channelId);

        if (channel == null) {
            logger.debug("Channel {} was null! Value not inverted.", channelId);
            return value;
        }
        final Boolean invert = (Boolean) channel.getConfiguration().get("invert");
        return invert != null && invert ? value : (100 - value);
    }
}<|MERGE_RESOLUTION|>--- conflicted
+++ resolved
@@ -198,7 +198,6 @@
     public void initialize() {
         logger.debug("Initializing innogy SmartHome device handler.");
         initializeThing(getBridge() == null ? null : getBridge().getStatus());
-<<<<<<< HEAD
     }
 
     @Override
@@ -209,18 +208,6 @@
     }
 
     @Override
-=======
-    }
-
-    @Override
-    public void dispose() {
-        if (bridgeHandler != null) {
-            bridgeHandler.unregisterDeviceStatusListener(this);
-        }
-    }
-
-    @Override
->>>>>>> 393fb2d6
     public void bridgeStatusChanged(final ThingStatusInfo bridgeStatusInfo) {
         logger.debug("bridgeStatusChanged {}", bridgeStatusInfo);
         initializeThing(bridgeStatusInfo.getStatus());
@@ -403,13 +390,9 @@
             }
 
             // CAPABILITY STATES
-<<<<<<< HEAD
-            for (final Capability c : device.getCapabilityMap().values()) {
-=======
             for (final Entry<String, Capability> entry : device.getCapabilityMap().entrySet()) {
                 final Capability c = entry.getValue();
 
->>>>>>> 393fb2d6
                 logger.debug("->capability:{} ({}/{})", c.getId(), c.getType(), c.getName());
 
                 if (c.getCapabilityState() == null) {
@@ -440,14 +423,6 @@
                         final Integer dimLevel = c.getCapabilityState().getDimmerActuatorState();
                         if (dimLevel != null) {
                             logger.debug("Dimlevel state {}", dimLevel);
-<<<<<<< HEAD
-                            if (dimLevel > 0) {
-                                updateState(CHANNEL_DIMMER, OnOffType.ON);
-                            } else {
-                                updateState(CHANNEL_DIMMER, OnOffType.OFF);
-                            }
-=======
->>>>>>> 393fb2d6
                             updateState(CHANNEL_DIMMER, new PercentType(dimLevel));
                         } else {
                             logger.debug("State for {} is STILL NULL!! cstate-id: {}, c-id: {}", c.getType(),
@@ -459,14 +434,6 @@
                         if (rollerShutterLevel != null) {
                             rollerShutterLevel = invertValueIfConfigured(CHANNEL_ROLLERSHUTTER, rollerShutterLevel);
                             logger.debug("RollerShutterlevel state {}", rollerShutterLevel);
-<<<<<<< HEAD
-                            if (rollerShutterLevel > 0) {
-                                updateState(CHANNEL_ROLLERSHUTTER, UpDownType.DOWN);
-                            } else {
-                                updateState(CHANNEL_ROLLERSHUTTER, UpDownType.UP);
-                            }
-=======
->>>>>>> 393fb2d6
                             updateState(CHANNEL_ROLLERSHUTTER, new PercentType(rollerShutterLevel));
                         } else {
                             logger.debug("State for {} is STILL NULL!! cstate-id: {}, c-id: {}", c.getType(),
@@ -780,17 +747,10 @@
                         final Boolean tmpFrostWarningState = event.getProperties().getFrostWarning();
                         if (tmpTemperatureState != null) {
                             capabilityState.setTemperatureSensorTemperatureState(tmpTemperatureState);
-<<<<<<< HEAD
                         }
                         if (tmpFrostWarningState != null) {
                             capabilityState.setTemperatureSensorFrostWarningState(tmpFrostWarningState);
                         }
-=======
-                        }
-                        if (tmpFrostWarningState != null) {
-                            capabilityState.setTemperatureSensorFrostWarningState(tmpFrostWarningState);
-                        }
->>>>>>> 393fb2d6
                         deviceChanged = true;
 
                         // ThermostatActuator
@@ -822,17 +782,10 @@
                         final Boolean tmpMoldWarningState = event.getProperties().getMoldWarning();
                         if (tmpHumidityState != null) {
                             capabilityState.setHumiditySensorHumidityState(tmpHumidityState);
-<<<<<<< HEAD
                         }
                         if (tmpMoldWarningState != null) {
                             capabilityState.setHumiditySensorMoldWarningState(tmpMoldWarningState);
                         }
-=======
-                        }
-                        if (tmpMoldWarningState != null) {
-                            capabilityState.setHumiditySensorMoldWarningState(tmpMoldWarningState);
-                        }
->>>>>>> 393fb2d6
                         deviceChanged = true;
 
                         // WindowDoorSensor
@@ -862,20 +815,6 @@
 
                         // PushButtonSensor
                     } else if (capability.isTypePushButtonSensor()) {
-<<<<<<< HEAD
-                        // if the same button is pressed more than once
-                        // the buttonIndex and LastKeyPressCounter come with two events
-                        // updates should only do when arriving value
-                        final Integer tmpButtonIndex = event.getProperties().getLastPressedButtonIndex();
-                        final Integer tmpLastKeyPressCounter = event.getProperties().getLastKeyPressCounter();
-                        final String lastKeyPressType = event.getProperties().getLastKeyPressType();
-                        if (tmpButtonIndex != null && lastKeyPressType != null) {
-                            capabilityState.setPushButtonSensorButtonIndexState(tmpButtonIndex);
-                            capabilityState.setPushButtonSensorButtonIndexType(lastKeyPressType);
-                        }
-                        if (tmpLastKeyPressCounter != null) {
-                            capabilityState.setPushButtonSensorCounterState(tmpLastKeyPressCounter);
-=======
                         // Some devices send both StateChanged and ButtonPressed. But only one should be handled.
                         // If ButtonPressed is send lastPressedButtonIndex is not set in StateChanged so ignore
                         // StateChanged.
@@ -893,7 +832,6 @@
                                 capabilityState.setPushButtonSensorCounterState(tmpLastKeyPressCounter);
                             }
                             deviceChanged = true;
->>>>>>> 393fb2d6
                         }
                         deviceChanged = true;
 
