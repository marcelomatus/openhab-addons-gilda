--- conflicted
+++ resolved
@@ -5,58 +5,11 @@
   <parent>
     <groupId>org.openhab.addons.bundles</groupId>
     <artifactId>org.openhab.addons.reactor.bundles</artifactId>
-<<<<<<< HEAD
-    <version>4.2.0-SNAPSHOT</version>
-=======
     <version>4.1.2-SNAPSHOT</version>
->>>>>>> 2f4191b8
   </parent>
 
   <artifactId>org.openhab.binding.http</artifactId>
 
   <name>openHAB Add-ons :: Bundles :: HTTP Binding</name>
 
-  <properties>
-    <jetty.version>9.4.54.v20240208</jetty.version>
-  </properties>
-
-  <dependencies>
-    <dependency>
-      <groupId>org.eclipse.jetty</groupId>
-      <artifactId>jetty-server</artifactId>
-      <version>${jetty.version}</version>
-      <scope>test</scope>
-    </dependency>
-    <dependency>
-      <groupId>org.eclipse.jetty</groupId>
-      <artifactId>jetty-servlet</artifactId>
-      <version>${jetty.version}</version>
-      <scope>test</scope>
-    </dependency>
-    <dependency>
-      <groupId>org.eclipse.jetty</groupId>
-      <artifactId>jetty-servlets</artifactId>
-      <version>${jetty.version}</version>
-      <scope>test</scope>
-    </dependency>
-    <dependency>
-      <groupId>org.eclipse.jetty</groupId>
-      <artifactId>jetty-proxy</artifactId>
-      <version>${jetty.version}</version>
-      <scope>test</scope>
-    </dependency>
-    <dependency>
-      <groupId>org.eclipse.jetty</groupId>
-      <artifactId>jetty-webapp</artifactId>
-      <version>${jetty.version}</version>
-      <scope>test</scope>
-    </dependency>
-    <!-- testing, we need to exclude and declare jetty bundles because the declared transitive dependency 9.2.28 is too old -->
-    <dependency>
-      <groupId>com.github.tomakehurst</groupId>
-      <artifactId>wiremock</artifactId>
-      <version>2.27.2</version>
-      <scope>test</scope>
-    </dependency>
-  </dependencies>
 </project>