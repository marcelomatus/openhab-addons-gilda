--- conflicted
+++ resolved
@@ -88,12 +88,9 @@
  */
 @NonNullByDefault
 public class SensorThingHandler extends BaseThingHandler implements WebSocketValueUpdateListener {
-<<<<<<< HEAD
-=======
 
     private static final List<String> CONFIG_CHANNELS = Arrays.asList(CHANNEL_BATTERY_LEVEL, CHANNEL_BATTERY_LOW,
             CHANNEL_TEMPERATURE);
->>>>>>> 393fb2d6
 
     private final Logger logger = LoggerFactory.getLogger(SensorThingHandler.class);
     private SensorThingConfig config = new SensorThingConfig();
@@ -192,17 +189,10 @@
 
         // Real-time data
         webSocketConnection.registerValueListener(config.id, this);
-<<<<<<< HEAD
 
         requestState();
     }
 
-=======
-
-        requestState();
-    }
-
->>>>>>> 393fb2d6
     /**
      * Perform a request to the REST API for retrieving the full sensor state with all data and configuration.
      */
@@ -229,15 +219,18 @@
             if (newState == null) {
                 return;
             }
-<<<<<<< HEAD
+            SensorConfig newSensorConfig = newState.config;
+            sensorConfig = newSensorConfig != null ? newSensorConfig : new SensorConfig();
+            SensorState newSensorState = newState.state;
+            sensorState = newSensorState != null ? newSensorState : new SensorState();
 
             // Add some information about the sensor
-            if (!newState.config.reachable) {
+            if (!sensorConfig.reachable) {
                 updateStatus(ThingStatus.OFFLINE, ThingStatusDetail.GONE, "Not reachable");
                 return;
             }
 
-            if (!newState.config.on) {
+            if (!sensorConfig.on) {
                 updateStatus(ThingStatus.OFFLINE);
                 return;
             }
@@ -252,78 +245,6 @@
             // Some sensors support optional channels
             // (see https://github.com/dresden-elektronik/deconz-rest-plugin/wiki/Supported-Devices#sensors)
             // any battery-powered sensor
-            Integer batteryLevel = newState.config.battery;
-            if (batteryLevel != null) {
-                createAndUpdateChannelIfExists(CHANNEL_BATTERY_LEVEL, new DecimalType(batteryLevel.longValue()));
-                createAndUpdateChannelIfExists(CHANNEL_BATTERY_LOW, batteryLevel <= 10 ? OnOffType.ON : OnOffType.OFF);
-            }
-
-            // some Xiaomi sensors
-            Float temperature = newState.config.temperature;
-            if (temperature != null) {
-                createAndUpdateChannelIfExists(CHANNEL_TEMPERATURE,
-                        new QuantityType<Temperature>(temperature / 100, CELSIUS));
-            }
-
-            // ZHAPresence - e.g. IKEA TRÅDFRI motion sensor
-            if (newState.state.dark != null) {
-                createChannel(CHANNEL_DARK);
-            }
-
-            // ZHAConsumption - e.g Bitron 902010/25 or Heiman SmartPlug
-            if (newState.state.power != null) {
-                createChannel(CHANNEL_POWER);
-            }
-
-            // ZHAPower - e.g. Heiman SmartPlug
-            if (newState.state.voltage != null) {
-                createChannel(CHANNEL_VOLTAGE);
-            }
-            if (newState.state.current != null) {
-                createChannel(CHANNEL_CURRENT);
-            }
-
-            // IAS Zone sensor - e.g. Heiman HS1MS motion sensor
-            if (newState.state.tampered != null) {
-                createChannel(CHANNEL_TAMPERED);
-            }
-            ignoreConfigurationUpdate = false;
-
-            // Initial data
-            for (Channel channel : thing.getChannels()) {
-                valueUpdated(channel.getUID(), newState.state, true);
-            }
-
-            updateStatus(ThingStatus.ONLINE);
-        });
-    }
-=======
-            SensorConfig newSensorConfig = newState.config;
-            sensorConfig = newSensorConfig != null ? newSensorConfig : new SensorConfig();
-            SensorState newSensorState = newState.state;
-            sensorState = newSensorState != null ? newSensorState : new SensorState();
-
-            // Add some information about the sensor
-            if (!sensorConfig.reachable) {
-                updateStatus(ThingStatus.OFFLINE, ThingStatusDetail.GONE, "Not reachable");
-                return;
-            }
-
-            if (!sensorConfig.on) {
-                updateStatus(ThingStatus.OFFLINE);
-                return;
-            }
-
-            Map<String, String> editProperties = editProperties();
-            editProperties.put(Thing.PROPERTY_FIRMWARE_VERSION, newState.swversion);
-            editProperties.put(Thing.PROPERTY_MODEL_ID, newState.modelid);
-            editProperties.put(UNIQUE_ID, newState.uniqueid);
-            ignoreConfigurationUpdate = true;
-            updateProperties(editProperties);
-
-            // Some sensors support optional channels
-            // (see https://github.com/dresden-elektronik/deconz-rest-plugin/wiki/Supported-Devices#sensors)
-            // any battery-powered sensor
             if (sensorConfig.battery != null) {
                 createChannel(CHANNEL_BATTERY_LEVEL);
                 createChannel(CHANNEL_BATTERY_LOW);
@@ -367,7 +288,6 @@
             // Initial data
             updateChannels(sensorConfig);
             updateChannels(sensorState, true);
->>>>>>> 393fb2d6
 
             updateStatus(ThingStatus.ONLINE);
         });
@@ -420,12 +340,6 @@
         }
     }
 
-<<<<<<< HEAD
-    public void valueUpdated(ChannelUID channelUID, SensorState newState, boolean initializing) {
-        this.state = newState;
-
-        Integer buttonevent = newState.buttonevent;
-=======
     public void valueUpdated(ChannelUID channelUID, SensorConfig newConfig) {
         Integer batteryLevel = newConfig.battery;
         Float temperature = newConfig.temperature;
@@ -452,7 +366,6 @@
     public void valueUpdated(ChannelUID channelUID, SensorState newState, boolean initializing) {
         Integer buttonevent = newState.buttonevent;
         Integer gesture = newState.gesture;
->>>>>>> 393fb2d6
         String lastUpdated = newState.lastupdated;
         Integer status = newState.status;
         Boolean presence = newState.presence;
@@ -553,12 +466,9 @@
                 break;
             case CHANNEL_WATERLEAKAGE:
                 updateState(channelUID, Boolean.TRUE.equals(newState.water) ? OnOffType.ON : OnOffType.OFF);
-<<<<<<< HEAD
-=======
                 break;
             case CHANNEL_FIRE:
                 updateState(channelUID, Boolean.TRUE.equals(newState.fire) ? OnOffType.ON : OnOffType.OFF);
->>>>>>> 393fb2d6
                 break;
             case CHANNEL_ALARM:
                 updateState(channelUID, Boolean.TRUE.equals(newState.alarm) ? OnOffType.ON : OnOffType.OFF);
