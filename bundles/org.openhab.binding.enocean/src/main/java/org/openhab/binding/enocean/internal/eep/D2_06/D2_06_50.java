--- conflicted
+++ resolved
@@ -145,8 +145,6 @@
             }
         }
 
-<<<<<<< HEAD
-=======
         // Calibration
         if (bytes[0] == 0x11) {
             switch (channelId) {
@@ -157,7 +155,6 @@
             }
         }
 
->>>>>>> 0bb2f4cd
         return UnDefType.UNDEF;
     }
 }