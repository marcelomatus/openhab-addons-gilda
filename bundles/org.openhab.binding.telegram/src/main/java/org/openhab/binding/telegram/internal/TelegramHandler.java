/**
 * Copyright (c) 2010-2020 Contributors to the openHAB project
 *
 * See the NOTICE file(s) distributed with this work for additional
 * information.
 *
 * This program and the accompanying materials are made available under the
 * terms of the Eclipse Public License 2.0 which is available at
 * http://www.eclipse.org/legal/epl-2.0
 *
 * SPDX-License-Identifier: EPL-2.0
 */
package org.openhab.binding.telegram.internal;

import static org.openhab.binding.telegram.internal.TelegramBindingConstants.*;

<<<<<<< HEAD
import java.net.InetSocketAddress;
import java.net.Proxy;
=======
>>>>>>> 1dd74c3e
import java.time.Instant;
import java.time.ZoneOffset;
import java.time.ZonedDateTime;
import java.util.ArrayList;
import java.util.Collection;
import java.util.Collections;
import java.util.HashMap;
import java.util.List;
import java.util.Map;
import java.util.Objects;
import java.util.concurrent.ScheduledFuture;
import java.util.concurrent.TimeUnit;

import org.eclipse.jdt.annotation.NonNullByDefault;
import org.eclipse.jdt.annotation.Nullable;
import org.eclipse.jetty.client.HttpClient;
import org.eclipse.smarthome.core.library.types.DateTimeType;
import org.eclipse.smarthome.core.library.types.StringType;
import org.eclipse.smarthome.core.thing.ChannelUID;
import org.eclipse.smarthome.core.thing.Thing;
import org.eclipse.smarthome.core.thing.ThingStatus;
import org.eclipse.smarthome.core.thing.ThingStatusDetail;
import org.eclipse.smarthome.core.thing.binding.BaseThingHandler;
import org.eclipse.smarthome.core.thing.binding.ThingHandlerService;
import org.eclipse.smarthome.core.types.Command;
import org.eclipse.smarthome.core.types.State;
import org.eclipse.smarthome.core.types.UnDefType;
import org.openhab.binding.telegram.bot.TelegramActions;
import org.slf4j.Logger;
import org.slf4j.LoggerFactory;

import com.pengrad.telegrambot.TelegramBot;
import com.pengrad.telegrambot.UpdatesListener;
import com.pengrad.telegrambot.model.Message;
import com.pengrad.telegrambot.model.Update;
import com.pengrad.telegrambot.model.request.ParseMode;
import com.pengrad.telegrambot.request.BaseRequest;
import com.pengrad.telegrambot.response.BaseResponse;

import okhttp3.OkHttpClient;

/**
 * The {@link TelegramHandler} is responsible for handling commands, which are
 * sent to one of the channels.
 *
 * @author Jens Runge - Initial contribution
 * @author Alexander Krasnogolowy - using Telegram library from pengrad
 */
@NonNullByDefault
public class TelegramHandler extends BaseThingHandler {

    @NonNullByDefault
    private class ReplyKey {

        final Long chatId;
        final String replyId;

        public ReplyKey(Long chatId, String replyId) {
            this.chatId = chatId;
            this.replyId = replyId;
        }

        @Override
        public int hashCode() {
            return Objects.hash(chatId, replyId);
        }

        @Override
        public boolean equals(@Nullable Object obj) {
            if (this == obj) {
                return true;
            }
            if (obj == null) {
                return false;
            }
            if (getClass() != obj.getClass()) {
                return false;
            }
            ReplyKey other = (ReplyKey) obj;
            return Objects.equals(chatId, other.chatId) && Objects.equals(replyId, other.replyId);
        }
    }

    private final List<Long> chatIds = new ArrayList<Long>();
    private final Logger logger = LoggerFactory.getLogger(TelegramHandler.class);
    private @Nullable ScheduledFuture<?> thingOnlineStatusJob;

    // Keep track of the callback id created by Telegram. This must be sent back in
    // the answerCallbackQuery
    // to stop the progress bar in the Telegram client
    private final Map<ReplyKey, String> replyIdToCallbackId = new HashMap<>();
    // Keep track of message id sent with reply markup because we want to remove the
    // markup after the user provided an
    // answer and need the id of the original message
    private final Map<ReplyKey, Integer> replyIdToMessageId = new HashMap<>();

    private @Nullable TelegramBot bot;
    private @Nullable OkHttpClient botLibClient;
    private @Nullable HttpClient downloadDataClient;
    private @Nullable ParseMode parseMode;

    public TelegramHandler(Thing thing, @Nullable HttpClient httpClient) {
        super(thing);
        downloadDataClient = httpClient;
    }

    @Override
    public void handleCommand(ChannelUID channelUID, Command command) {
        // no commands to handle
    }

    @Override
    public void initialize() {
        TelegramConfiguration config = getConfigAs(TelegramConfiguration.class);

        String botToken = config.getBotToken();
        chatIds.clear();
        for (String chatIdStr : config.getChatIds()) {
            try {
                chatIds.add(Long.valueOf(chatIdStr));
            } catch (NumberFormatException e) {
                logger.warn("The chat id {} is not a number and will be ignored", chatIdStr);
            }
        }
        if (config.getParseMode() != null) {
            try {
                parseMode = ParseMode.valueOf(config.getParseMode());
            } catch (IllegalArgumentException e) {
                logger.warn("parseMode is invalid and will be ignored. Only Markdown or HTML are allowed values");
            }
        }

<<<<<<< HEAD
        OkHttpClient.Builder prepareConnection = new OkHttpClient.Builder().connectTimeout(75, TimeUnit.SECONDS)
                .readTimeout(75, TimeUnit.SECONDS);

        String proxyHost = config.getProxyHost();
        String proxyPort = config.getProxyPort();
        String proxyType = config.getProxyType();

        if (proxyHost != null && proxyPort != null) {
            InetSocketAddress proxyAddr = new InetSocketAddress(proxyHost, Integer.parseInt(proxyPort));

            Proxy.Type proxyTypeParam = Proxy.Type.SOCKS;

            if (proxyType != null && "HTTP".equals(proxyType)) {
                proxyTypeParam = Proxy.Type.HTTP;
            }

            Proxy proxy = new Proxy(proxyTypeParam, proxyAddr);

            logger.debug("{} Proxy {}:{} is used for telegram ", proxyTypeParam, proxyHost, proxyPort);
            prepareConnection.proxy(proxy);
        }

        botLibClient = prepareConnection.build();
        updateStatus(ThingStatus.ONLINE);
        TelegramBot localBot = bot = new TelegramBot.Builder(botToken).okHttpClient(botLibClient).build();
        localBot.setUpdatesListener(updates -> {
=======
        botLibClient = new OkHttpClient.Builder().connectTimeout(75, TimeUnit.SECONDS).readTimeout(75, TimeUnit.SECONDS)
                .build();
        updateStatus(ThingStatus.UNKNOWN);
        delayThingOnlineStatus();
        TelegramBot localBot = bot = new TelegramBot.Builder(botToken).okHttpClient(botLibClient).build();
        localBot.setUpdatesListener(updates -> {
            cancelThingOnlineStatusJob();
            updateStatus(ThingStatus.ONLINE);
>>>>>>> 1dd74c3e
            for (Update update : updates) {
                String lastMessageText = null;
                Integer lastMessageDate = null;
                String lastMessageFirstName = null;
                String lastMessageLastName = null;
                String lastMessageUsername = null;
                Long chatId = null;
                String replyId = null;
                if (update.message() != null && update.message().text() != null) {
                    Message message = update.message();
                    chatId = message.chat().id();
                    if (!chatIds.contains(chatId)) {
                        logger.warn(
                                "Ignored message from unknown chat id {}. If you know the sender of that chat, add it to the list of chat ids in the thing configuration to authorize it",
                                chatId);
                        continue; // this is very important regarding security to avoid commands from an unknown
                                  // chat
                    }

                    lastMessageText = message.text();
                    lastMessageDate = message.date();
                    lastMessageFirstName = message.from().firstName();
                    lastMessageLastName = message.from().lastName();
                    lastMessageUsername = message.from().username();
                } else if (update.callbackQuery() != null && update.callbackQuery().message() != null
                        && update.callbackQuery().message().text() != null) {
                    String[] callbackData = update.callbackQuery().data().split(" ", 2);

                    if (callbackData.length == 2) {
                        replyId = callbackData[0];
                        lastMessageText = callbackData[1];
                        lastMessageDate = update.callbackQuery().message().date();
                        lastMessageFirstName = update.callbackQuery().from().firstName();
                        lastMessageLastName = update.callbackQuery().from().lastName();
                        lastMessageUsername = update.callbackQuery().from().username();
                        chatId = update.callbackQuery().message().chat().id();
                        replyIdToCallbackId.put(new ReplyKey(chatId, replyId), update.callbackQuery().id());
                        logger.debug("Received callbackId {} for chatId {} and replyId {}", update.callbackQuery().id(),
                                chatId, replyId);
                    } else {
                        logger.warn(
                                "The received callback query {} has not the right format (must be seperated by spaces)",
                                update.callbackQuery().data());
                    }
                }
                updateChannel(LASTMESSAGETEXT,
                        lastMessageText != null ? new StringType(lastMessageText) : UnDefType.NULL);
                updateChannel(LASTMESSAGEDATE,
                        lastMessageDate != null
                                ? new DateTimeType(ZonedDateTime
                                        .ofInstant(Instant.ofEpochSecond(lastMessageDate.intValue()), ZoneOffset.UTC))
                                : UnDefType.NULL);
                updateChannel(LASTMESSAGENAME, (lastMessageFirstName != null || lastMessageLastName != null)
                        ? new StringType((lastMessageFirstName != null ? lastMessageFirstName + " " : "")
                                + (lastMessageLastName != null ? lastMessageLastName : ""))
                        : UnDefType.NULL);
                updateChannel(LASTMESSAGEUSERNAME,
                        lastMessageUsername != null ? new StringType(lastMessageUsername) : UnDefType.NULL);
                updateChannel(CHATID, chatId != null ? new StringType(chatId.toString()) : UnDefType.NULL);
                updateChannel(REPLYID, replyId != null ? new StringType(replyId) : UnDefType.NULL);
            }
            return UpdatesListener.CONFIRMED_UPDATES_ALL;
        }, exception -> {
            if (exception != null) {
<<<<<<< HEAD
                logger.warn("Telegram exception: {}", exception.getMessage());
                if (exception.response() != null) {
                    BaseResponse localResponse = exception.response();
                    if (localResponse.errorCode() == 401) {
                        logger.error("Bot token invalid, disable thing {}", getThing().getUID());
                        localBot.removeGetUpdatesListener();
                        updateStatus(ThingStatus.OFFLINE);
                    }
                }
=======
                if (exception.response() != null) {
                    BaseResponse localResponse = exception.response();
                    if (localResponse.errorCode() == 401) { // unauthorized
                        cancelThingOnlineStatusJob();
                        localBot.removeGetUpdatesListener();
                        updateStatus(ThingStatus.OFFLINE, ThingStatusDetail.CONFIGURATION_ERROR,
                                "Unauthorized attempt to connect to the Telegram server, please check if the bot token is valid");
                        return;
                    }
                }
                if (exception.getCause() != null) { // cause is only non-null in case of an IOException
                    cancelThingOnlineStatusJob();
                    updateStatus(ThingStatus.OFFLINE, ThingStatusDetail.COMMUNICATION_ERROR, exception.getMessage());
                    delayThingOnlineStatus();
                    return;
                }
                logger.warn("Telegram exception: {}", exception.getMessage());
>>>>>>> 1dd74c3e
            }
        });
    }

    private synchronized void delayThingOnlineStatus() {
        thingOnlineStatusJob = scheduler.schedule(() -> {
            // if no error was returned within 10s, we assume the initialization went well
            updateStatus(ThingStatus.ONLINE);
        }, 10, TimeUnit.SECONDS);
    }

    private synchronized void cancelThingOnlineStatusJob() {
        if (thingOnlineStatusJob != null) {
            thingOnlineStatusJob.cancel(true);
            thingOnlineStatusJob = null;
        }
    }

    @Override
    public void dispose() {
        logger.debug("Trying to dispose Telegram client");
        cancelThingOnlineStatusJob();
        OkHttpClient localClient = botLibClient;
        TelegramBot localBot = bot;
        if (localClient != null && localBot != null) {
            localBot.removeGetUpdatesListener();
            localClient.dispatcher().executorService().shutdown();
            localClient.connectionPool().evictAll();
            logger.debug("Telegram client closed");
        }
        super.dispose();
    }

    public void updateChannel(String channelName, State state) {
        updateState(new ChannelUID(getThing().getUID(), channelName), state);
    }

    @Override
    public Collection<Class<? extends ThingHandlerService>> getServices() {
        return Collections.singleton(TelegramActions.class);
    }

    public List<Long> getChatIds() {
        return chatIds;
    }

    public void addMessageId(Long chatId, String replyId, Integer messageId) {
        replyIdToMessageId.put(new ReplyKey(chatId, replyId), messageId);
    }

    @Nullable
    public String getCallbackId(Long chatId, String replyId) {
        return replyIdToCallbackId.get(new ReplyKey(chatId, replyId));
    }

    public Integer removeMessageId(Long chatId, String replyId) {
        return replyIdToMessageId.remove(new ReplyKey(chatId, replyId));
    }

    @Nullable
    public ParseMode getParseMode() {
        return parseMode;
    }

    @SuppressWarnings("rawtypes")
    @Nullable
    public <T extends BaseRequest, R extends BaseResponse> R execute(BaseRequest<T, R> request) {
        TelegramBot localBot = bot;
        return localBot != null ? localBot.execute(request) : null;
    }

    @Nullable
    public HttpClient getClient() {
        return downloadDataClient;
    }

}
<|MERGE_RESOLUTION|>--- conflicted
+++ resolved
@@ -14,11 +14,8 @@
 
 import static org.openhab.binding.telegram.internal.TelegramBindingConstants.*;
 
-<<<<<<< HEAD
 import java.net.InetSocketAddress;
 import java.net.Proxy;
-=======
->>>>>>> 1dd74c3e
 import java.time.Instant;
 import java.time.ZoneOffset;
 import java.time.ZonedDateTime;
@@ -151,7 +148,6 @@
             }
         }
 
-<<<<<<< HEAD
         OkHttpClient.Builder prepareConnection = new OkHttpClient.Builder().connectTimeout(75, TimeUnit.SECONDS)
                 .readTimeout(75, TimeUnit.SECONDS);
 
@@ -175,19 +171,12 @@
         }
 
         botLibClient = prepareConnection.build();
-        updateStatus(ThingStatus.ONLINE);
-        TelegramBot localBot = bot = new TelegramBot.Builder(botToken).okHttpClient(botLibClient).build();
-        localBot.setUpdatesListener(updates -> {
-=======
-        botLibClient = new OkHttpClient.Builder().connectTimeout(75, TimeUnit.SECONDS).readTimeout(75, TimeUnit.SECONDS)
-                .build();
         updateStatus(ThingStatus.UNKNOWN);
         delayThingOnlineStatus();
         TelegramBot localBot = bot = new TelegramBot.Builder(botToken).okHttpClient(botLibClient).build();
         localBot.setUpdatesListener(updates -> {
             cancelThingOnlineStatusJob();
             updateStatus(ThingStatus.ONLINE);
->>>>>>> 1dd74c3e
             for (Update update : updates) {
                 String lastMessageText = null;
                 Integer lastMessageDate = null;
@@ -252,17 +241,6 @@
             return UpdatesListener.CONFIRMED_UPDATES_ALL;
         }, exception -> {
             if (exception != null) {
-<<<<<<< HEAD
-                logger.warn("Telegram exception: {}", exception.getMessage());
-                if (exception.response() != null) {
-                    BaseResponse localResponse = exception.response();
-                    if (localResponse.errorCode() == 401) {
-                        logger.error("Bot token invalid, disable thing {}", getThing().getUID());
-                        localBot.removeGetUpdatesListener();
-                        updateStatus(ThingStatus.OFFLINE);
-                    }
-                }
-=======
                 if (exception.response() != null) {
                     BaseResponse localResponse = exception.response();
                     if (localResponse.errorCode() == 401) { // unauthorized
@@ -280,7 +258,6 @@
                     return;
                 }
                 logger.warn("Telegram exception: {}", exception.getMessage());
->>>>>>> 1dd74c3e
             }
         });
     }
@@ -357,4 +334,4 @@
         return downloadDataClient;
     }
 
-}
+}