<?xml version="1.0" encoding="UTF-8" standalone="no"?><project xmlns="http://maven.apache.org/POM/4.0.0" xmlns:xsi="http://www.w3.org/2001/XMLSchema-instance" xsi:schemaLocation="http://maven.apache.org/POM/4.0.0 https://maven.apache.org/xsd/maven-4.0.0.xsd">

  <modelVersion>4.0.0</modelVersion>

  <parent>
    <groupId>org.openhab.addons.bundles</groupId>
    <artifactId>org.openhab.addons.reactor.bundles</artifactId>
<<<<<<< HEAD
    <version>4.2.0-SNAPSHOT</version>
=======
    <version>4.1.2-SNAPSHOT</version>
>>>>>>> 2f4191b8
  </parent>

  <artifactId>org.openhab.automation.jsscripting</artifactId>

  <name>openHAB Add-ons :: Bundles :: Automation :: JavaScript Scripting</name>

  <properties>
    <bnd.importpackage>
      !sun.misc.*,
      !sun.reflect.*,
      !com.sun.management.*,
      !jdk.internal.reflect.*,
      !jdk.vm.ci.services
    </bnd.importpackage>
    <graal.version>22.0.0.2</graal.version> <!-- DO NOT UPGRADE: 22.0.0.2 is the latest version working on armv7l / OpenJDK 11.0.16 & armv7l / Zulu 17.0.5+8 -->
    <oh.version>${project.version}</oh.version>
<<<<<<< HEAD
    <ohjs.version>openhab@5.1.1</ohjs.version>
=======
    <ohjs.version>openhab@4.7.3</ohjs.version>
>>>>>>> 2f4191b8
  </properties>

  <build>
    <plugins>
      <plugin>
        <groupId>org.apache.maven.plugins</groupId>
        <artifactId>maven-dependency-plugin</artifactId>
        <executions>
          <execution>
            <id>embed-dependencies</id>
            <goals>
              <goal>unpack-dependencies</goal>
            </goals>
            <configuration>
              <excludes>META-INF/services/com.oracle.truffle.api.TruffleLanguage$Provider</excludes> <!-- we'll provide this -->
            </configuration>
          </execution>
        </executions>
      </plugin>
      <plugin>
        <groupId>com.github.eirslett</groupId>
        <artifactId>frontend-maven-plugin</artifactId>
        <version>1.15.0</version>
        <configuration>
          <nodeVersion>v16.17.1</nodeVersion> <!-- DO NOT DOWNGRADE: NodeJS < 16 doesn't support Apple Silicon -->
          <workingDirectory>target/js</workingDirectory>
        </configuration>
        <executions>
          <execution>
            <id>Install node and npm</id>
            <goals>
              <goal>install-node-and-npm</goal>
            </goals>
            <phase>generate-sources</phase>
          </execution>
          <execution>
            <id>npm install</id>
            <goals>
              <goal>npm</goal>
            </goals>
            <configuration>
              <!--suppress UnresolvedMavenProperty -->
              <arguments>install ${ohjs.version} webpack@^5.87.0 webpack-cli@^5.1.4</arguments> <!-- webpack & webpack-cli versions should match to the ones from openhab-js -->
            </configuration>
          </execution>
          <execution>
            <id>npx webpack (openhab-js globals injection)</id>
            <goals>
              <goal>npx</goal>
            </goals>
            <configuration>
              <!--suppress UnresolvedMavenProperty -->
              <arguments>webpack -c ./node_modules/openhab/build/@globals-webpack.config.js --entry-reset --entry
                ./node_modules/openhab/build/@openhab-globals.js -o ./dist</arguments>
            </configuration>
          </execution>
          <execution>
            <id>npx webpack (openhab-js)</id>
            <goals>
              <goal>npx</goal>
            </goals>
            <configuration>
              <!--suppress UnresolvedMavenProperty -->
              <arguments>webpack -c ./node_modules/openhab/build/webpack.config.js --entry-reset --entry
                ./node_modules/openhab/ -o ./dist</arguments>
            </configuration>
          </execution>
        </executions>
      </plugin>
      <plugin>
        <groupId>org.codehaus.mojo</groupId>
        <artifactId>build-helper-maven-plugin</artifactId>
        <executions>
          <execution>
            <goals>
              <goal>add-resource</goal>
            </goals>
            <phase>generate-sources</phase>
            <configuration>
              <resources>
                <resource>
                  <directory>target/js/dist</directory>
                  <targetPath>node_modules</targetPath>
                </resource>
              </resources>
            </configuration>
          </execution>
        </executions>
      </plugin>
      <plugin>
        <groupId>org.openhab.tools.sat</groupId>
        <artifactId>sat-plugin</artifactId>
        <configuration>
          <pmdFilter>${project.basedir}/suppressions.properties</pmdFilter>
        </configuration>
      </plugin>
    </plugins>
  </build>

  <dependencies>
    <dependency>
      <groupId>org.graalvm.truffle</groupId>
      <artifactId>truffle-api</artifactId>
      <version>${graal.version}</version>
    </dependency>
    <dependency>
      <groupId>org.graalvm.js</groupId>
      <artifactId>js-scriptengine</artifactId>
      <version>${graal.version}</version>
    </dependency>
    <dependency>
      <groupId>org.graalvm.sdk</groupId>
      <artifactId>graal-sdk</artifactId>
      <version>${graal.version}</version>
    </dependency>
    <dependency>
      <groupId>org.graalvm.regex</groupId>
      <artifactId>regex</artifactId>
      <version>${graal.version}</version>
    </dependency>
    <dependency> <!-- this must come AFTER the regex lib -->
      <groupId>org.graalvm.js</groupId>
      <artifactId>js</artifactId>
      <version>${graal.version}</version>
    </dependency>
    <!-- GraalJS changelog says that com.ibm.icu/icu4j is not required for GraalJS >= 22.0.0 as it moved to org.graalvm.truffle;
      but GraalJS >= 22.2.0 requires it, so we'll need to add it when we upgrade -->
  </dependencies>
</project><|MERGE_RESOLUTION|>--- conflicted
+++ resolved
@@ -5,11 +5,7 @@
   <parent>
     <groupId>org.openhab.addons.bundles</groupId>
     <artifactId>org.openhab.addons.reactor.bundles</artifactId>
-<<<<<<< HEAD
-    <version>4.2.0-SNAPSHOT</version>
-=======
     <version>4.1.2-SNAPSHOT</version>
->>>>>>> 2f4191b8
   </parent>
 
   <artifactId>org.openhab.automation.jsscripting</artifactId>
@@ -26,11 +22,7 @@
     </bnd.importpackage>
     <graal.version>22.0.0.2</graal.version> <!-- DO NOT UPGRADE: 22.0.0.2 is the latest version working on armv7l / OpenJDK 11.0.16 & armv7l / Zulu 17.0.5+8 -->
     <oh.version>${project.version}</oh.version>
-<<<<<<< HEAD
-    <ohjs.version>openhab@5.1.1</ohjs.version>
-=======
     <ohjs.version>openhab@4.7.3</ohjs.version>
->>>>>>> 2f4191b8
   </properties>
 
   <build>
@@ -53,7 +45,7 @@
       <plugin>
         <groupId>com.github.eirslett</groupId>
         <artifactId>frontend-maven-plugin</artifactId>
-        <version>1.15.0</version>
+        <version>1.12.1</version>
         <configuration>
           <nodeVersion>v16.17.1</nodeVersion> <!-- DO NOT DOWNGRADE: NodeJS < 16 doesn't support Apple Silicon -->
           <workingDirectory>target/js</workingDirectory>
