# Netatmo Binding

The Netatmo binding integrates the following Netatmo products:

- _Personal Weather Station_. Reports temperature, humidity, air pressure, carbon dioxide concentration in the air, as well as the ambient noise level.
- _Thermostat_. Reports ambient temperature, allow to check target temperature, consult and change furnace heating status.
- _Indoor Camera / Welcome_. Reports last event and persons at home, consult picture and video from event/camera.
- _Siren_
- _Outdoor Camera / Presence_. Reports last event, consult picture and video from event/camera.
- _Doorbell_
- _Smoke Detector_
- _Smart Door Sensor_

See <https://www.netatmo.com/> for details on their product.

## Binding Configuration

The binding requires you to register an Application with Netatmo Connect at [https://dev.netatmo.com/](https://dev.netatmo.com/) - this will get you a set of Client ID and Client Secret parameters to be used by your configuration.

### Create Netatmo Application

Follow instructions under:

 1. Setting Up Your Account
 1. Registering Your Application
 1. Setting Redirect URI and webhook URI can be skipped, these will be provided by the binding.

Variables needed for the setup of the binding are:

- `<CLIENT_ID>` Your client ID taken from your App at <https://dev.netatmo.com/apps>
- `<CLIENT_SECRET>` A token provided along with the `<CLIENT_ID>`.

The binding has the following configuration options:

| Parameter   | Type    | Description                                                  |
| ----------- | ------- | ------------------------------------------------------------ |
| readFriends | Boolean | Enables or disables the discovery of guest weather stations. |

## Netatmo Account (Bridge) Configuration

You will have to create at first a bridge to handle communication with your Netatmo Application.

The Account bridge has the following configuration elements:

| Parameter         | Type   | Required | Description                                                                                                            |
| ----------------- | ------ | -------- | ---------------------------------------------------------------------------------------------------------------------- |
| clientId          | String | Yes      | Client ID provided for the application you created on <http://dev.netatmo.com/createapp>                               |
| clientSecret      | String | Yes      | Client Secret provided for the application you created                                                                 |
| webHookUrl        | String | No       | Protocol, public IP and port to access openHAB server from Internet                                                    |
| webHookPostfix    | String | No       | String appended to the generated webhook address (should start with "/")                                               |
| reconnectInterval | Number | No       | The reconnection interval to Netatmo API (in s)                                                                        |
| refreshToken      | String | Yes*     | The refresh token provided by Netatmo API after the granting process. Can be saved in case of file based configuration |

(*) Strictly said this parameter is not mandatory at first run, until you grant your binding on Netatmo Connect. Once present, you'll not have to grant again.

**Supported channels for the Account bridge thing:**

| Channel Group | Channel Id    | Item Type | Description                                                        |
| ------------- | ------------- | --------- | ------------------------------------------------------------------ |
| monitoring    | request-count | Number    | Number of requests transmitted to Netatmo API during the last hour |

### Configure the Bridge

1. Complete the Netatmo Application Registration if you have not already done so, see above.
1. Make sure you have your _Client ID_ and _Client Secret_ identities available.
1. Add a new **"Netatmo Account"** thing. Choose new Id for the account, unless you like the generated one, put in the _Client ID_ and _Client Secret_ from the Netatmo Connect Application registration in their respective fields of the bridge configuration. Save the bridge.
1. The bridge thing will go _OFFLINE_ / _CONFIGURATION_ERROR_ - this is fine. You have to authorize this bridge with Netatmo Connect.
1. Go to the authorization page of your server. `http://<your openHAB address>:8080/netatmo/connect/<_CLIENT_ID_>`. Your newly added bridge should be listed there (no need for you to expose your openHAB server outside your local network for this).
1. Press the _"Authorize Thing"_ button. This will take you either to the login page of Netatmo Connect or directly to the authorization screen. Login and/or authorize the application. You will be returned and the entry should go green.
1. The bridge configuration will be updated with a refresh token and go _ONLINE_. The refresh token is used to re-authorize the bridge with Netatmo Connect Web API whenever required. So you can consult this token by opening the Thing page in MainUI, this is the value of the advanced parameter named “Refresh Token”.
1. If you're using file based .things config file, copy the provided refresh token in the **refreshToken** parameter of your thing definition (example below).

Now that you have got your bridge _ONLINE_ you can now start a scan with the binding to auto discover your things.

## List of supported things

| Thing Type      | Type   | Netatmo Object | Description                                                                                           | Thing Parameters                                                          |
| --------------- | ------ | -------------- | ----------------------------------------------------------------------------------------------------- | ------------------------------------------------------------------------- |
| account         | Bridge | N/A            | This bridge represents an account, gateway to Netatmo API.                                            | clientId, clientSecret, username, password, webHookUrl, reconnectInterval |
| home            | Bridge | NAHome         | A home hosting Security or Energy devices and modules.                                                | id, refreshInterval                                                       |
| person          | Thing  | NAPerson       | A person known by your Netatmo system.                                                                | id                                                                        |
| welcome         | Thing  | NACamera       | The Netatmo Smart Indoor Camera (Welcome).                                                            | id                                                                        |
| presence        | Thing  | NOC            | The Netatmo Smart Outdoor Camera (Presence) camera with or without siren.                             | id                                                                        |
| siren           | Thing  | NIS            | The Netatmo Smart Indoor Siren.                                                                       | id                                                                        |
| doorbell        | Thing  | NDB            | The Netatmo Smart Video Doorbell device.                                                              | id                                                                        |
| weather-station | Bridge | NAMain         | Main indoor module reporting temperature, humidity, pressure, air quality and sound level.            | id                                                                        |
| outdoor         | Thing  | NAModule1      | Outdoor module reporting temperature and humidity.                                                    | id                                                                        |
| wind            | Thing  | NAModule2      | Wind sensor reporting wind angle and strength.                                                        | id                                                                        |
| rain            | Thing  | NAModule3      | Rain Gauge measuring precipitation.                                                                   | id                                                                        |
| indoor          | Thing  | NAModule4      | Additional indoor module reporting temperature, humidity and CO2 level.                               | id                                                                        |
| home-coach      | Thing  | NHC            | Healthy home coach reporting health-index, temperature, humidity, pressure, air quality, sound level. | id                                                                        |
| plug            | Thing  | NAPlug         | The relay connected to the boiler controlling a Thermostat and zero or more valves.                   | id                                                                        |
| thermostat      | Thing  | NATherm1       | The Thermostat device placed in a given room.                                                         | id                                                                        |
| room            | Thing  | NARoom         | A room in your house.                                                                                 | id                                                                        |
| valve           | Thing  | NRV            | A valve controlling a radiator.                                                                       | id                                                                        |
| tag             | Thing  | NACamDoorTag   | A door / window sensor                                                                                | id                                                                        |

### Webhook

Netatmo servers can send push notifications to the Netatmo Binding by using a callback URL.
The webhook URL is setup at Netatmo Account level using "Webhook Address" parameter.
You will define here public way to access your openHAB server:

```text
http(s)://xx.yy.zz.ww:443
```

Your Netatmo App will be configured automatically by the bridge to the endpoint:

<<<<<<< HEAD
```
http(s)://xx.yy.zz.ww:443/netatmo/webhook/<_CLIENT_ID_><webHookPostfix>
=======
```text
http(s)://xx.yy.zz.ww:443/netatmo/webhook/<_CLIENT_ID_>
>>>>>>> 99d95663
```

Please be aware of Netatmo own limits regarding webhook usage that lead to a 24h ban-time when webhook does not answer 5 times.

NB: Allowed ports for webhooks are 80, 88, 443 and 9443.

### Configure Things

The easiest way to retrieve the IDs for all the devices and modules is to use the console command `openhab:netatmo showIds`.
It shows the hierarchy of all the devices and modules including their IDs.
This can help to define all your things in a configuration file.

**Another way to get the IDs is to use the developer documentation on the netatmo site:**

The IDs for the modules can be extracted from the developer documentation on the netatmo site.
First login with your user.
Then some examples of the documentation contain the **real results** of your weather station.
In order to try the examples, you need the `device_id` of your Netatmo station.
You can find it in the configuration menu of the app (android or apple).
Get the IDs of your devices (indoor, outdoor, rain gauge)
[here](https://dev.netatmo.com/resources/technical/reference/weather/getstationsdata).

`main_device` is the ID of the "main device", the indoor sensor.
This is equal to the MAC address of the Netatmo.

The other modules you can recognize by "module_name" and then note the "\_id" which you need later.

**Another way to get the IDs is to calculate them:**

You have to calculate the ID for the outside module as follows: (it cannot be read from the app)

- if the first serial character is "h": start with "02"
- if the first serial character is "i": start with "03"
- if the first serial character is "j": start with "04"
- if the first serial character is "k": start with "05"

append ":00:00:",

split the rest into three parts of two characters and append with a colon as delimiter.

For example your serial number "h00bcdc" should end up as "02:00:00:00:bc:dc".

## Discovery

If you did not manually create things in the *.things file, the Netatmo Binding is able to discover automatically all depending modules and devices.

## Channels

### Weather Station Main Indoor Device

Weather station does not need any refreshInterval setting.
Based on a standard update period of 10mn by Netatmo systems - it will auto adapt to stick closest as possible to last data availability.

**Supported channels for the main indoor module:**

| Channel Group | Channel Id          | Item Type            | Description                                      |
| ------------- | ------------------- | -------------------- | ------------------------------------------------ |
| pressure      | value               | Number:Pressure      | Current pressure                                 |
| pressure      | absolute            | Number:Pressure      | Pressure at sea level                            |
| pressure      | trend               | String               | Pressure evolution trend over time               |
| noise         | value               | Number:Dimensionless | Current noise level                              |
| humidity      | value               | Number:Dimensionless | Current humidity                                 |
| humidity      | humidex             | Number               | Computed Humidex index                           |
| humidity      | humidex-scale       | Number               | Humidex index appreciation                       |
| temperature   | value               | Number:Temperature   | Current temperature                              |
| temperature   | min-today           | Number:Temperature   | Minimum temperature on current day               |
| temperature   | max-today           | Number:Temperature   | Maximum temperature on current day               |
| temperature   | min-time            | DateTime             | Moment of today's minimum temperature            |
| temperature   | max-time            | DateTime             | Moment of today's maximum temperature            |
| temperature   | trend               | String               | Temperature evolution trend over time            |
| temperature   | heat-index          | Number:Temperature   | Computed Heat Index                              |
| temperature   | dewpoint            | Number:Temperature   | Computed dewpoint temperature                    |
| temperature   | dewpoint-depression | Number:Temperature   | Computed dewpoint depression                     |
| airquality    | co2                 | Number:Dimensionless | CO2 level in ppm                                 |
| location      | value               | Location             | Location of the device                           |
| timestamp     | last-seen           | DateTime             | Last time the module reported its presence       |
| timestamp     | measures            | DateTime             | Moment of the last measures update               |
| signal        | strength            | Number               | Signal strength (0 for no signal, 1 for weak...) |
| signal        | value               | Number:Power         | Signal strength in dBm                           |

All these channels are read only.

**Extensible channels for the main indoor module:**

| Channel Type         | Item Type            | Description                       | Channel parameters                                                   |
| -------------------- | -------------------- | --------------------------------- | -------------------------------------------------------------------- |
| co2-measurement      | Number:Dimensionless | CO2 measurement                   | limit (MIN, MAX), period (30min, 1hour, 3hours, 1day, 1week, 1month) |
| co2-timestamp        | DateTime             | CO2 measurement timestamp         | limit (DATE_MIN, DATE_MAX), period (1week, 1month)                   |
| hum-measurement      | Number:Dimensionless | Humidity measurement              | limit (MIN, MAX), period (30min, 1hour, 3hours, 1day, 1week, 1month) |
| hum-timestamp        | DateTime             | Humidity measurement timestamp    | limit (DATE_MIN, DATE_MAX), period (1week, 1month)                   |
| noise-measurement    | Number:Dimensionless | Noise measurement                 | limit (MIN, MAX), period (30min, 1hour, 3hours, 1day, 1week, 1month) |
| noise-timestamp      | DateTime             | Noise measurement timestamp       | limit (DATE_MIN, DATE_MAX), period (1week, 1month)                   |
| pressure-measurement | Number:Pressure      | Pressure measurement              | limit (MIN, MAX), period (30min, 1hour, 3hours, 1day, 1week, 1month) |
| pressure-timestamp   | DateTime             | Pressure measurement timestamp    | limit (DATE_MIN, DATE_MAX), period (1week, 1month)                   |
| temp-measurement     | Number:Temperature   | Temperature measurement           | limit (MIN, MAX), period (30min, 1hour, 3hours, 1day, 1week, 1month) |
| temp-timestamp       | DateTime             | Temperature measurement timestamp | limit (DATE_MIN, DATE_MAX), period (1week, 1month)                   |

### Weather Station Outdoor module

**Supported channels for the outdoor module:**

| Channel Group | Channel Id          | Item Type            | Description                                      |
| ------------- | ------------------- | -------------------- | ------------------------------------------------ |
| humidity      | value               | Number:Dimensionless | Current humidity                                 |
| humidity      | humidex             | Number               | Computed Humidex index                           |
| humidity      | humidex-scale       | Number               | Humidex index appreciation                       |
| temperature   | value               | Number:Temperature   | Current temperature                              |
| temperature   | min-today           | Number:Temperature   | Minimum temperature on current day               |
| temperature   | max-today           | Number:Temperature   | Maximum temperature on current day               |
| temperature   | min-time            | DateTime             | Moment of today's minimum temperature            |
| temperature   | max-time            | DateTime             | Moment of today's maximum temperature            |
| temperature   | trend               | String               | Temperature evolution trend over time            |
| temperature   | heat-index          | Number:Temperature   | Computed Heat Index                              |
| temperature   | dewpoint            | Number:Temperature   | Computed dewpoint temperature                    |
| temperature   | dewpoint-depression | Number:Temperature   | Computed dewpoint depression                     |
| timestamp     | last-seen           | DateTime             | Last time the module reported its presence       |
| timestamp     | measures            | DateTime             | Moment of the last measures update               |
| signal        | strength            | Number               | Signal strength (0 for no signal, 1 for weak...) |
| signal        | value               | Number:Power         | Signal strength in dBm                           |
| battery       | value               | Number               | Battery level                                    |
| battery       | low-battery         | Switch               | Low battery                                      |

All these channels are read only.

**Extensible channels for the outdoor module:**

| Channel Type     | Item Type            | Description                       | Channel parameters                                                   |
| ---------------- | -------------------- | --------------------------------- | -------------------------------------------------------------------- |
| hum-measurement  | Number:Dimensionless | Humidity measurement              | limit (MIN, MAX), period (30min, 1hour, 3hours, 1day, 1week, 1month) |
| hum-timestamp    | DateTime             | Humidity measurement timestamp    | limit (DATE_MIN, DATE_MAX), period (1week, 1month)                   |
| temp-measurement | Number:Temperature   | Temperature measurement           | limit (MIN, MAX), period (30min, 1hour, 3hours, 1day, 1week, 1month) |
| temp-timestamp   | DateTime             | Temperature measurement timestamp | limit (DATE_MIN, DATE_MAX), period (1week, 1month)                   |

### Weather Station Additional Indoor module

**Supported channels for the additional indoor module:**

| Channel Group | Channel Id          | Item Type            | Description                                      |
| ------------- | ------------------- | -------------------- | ------------------------------------------------ |
| humidity      | value               | Number:Dimensionless | Current humidity                                 |
| humidity      | humidex             | Number               | Computed Humidex index                           |
| humidity      | humidex-scale       | Number               | Humidex index appreciation                       |
| temperature   | value               | Number:Temperature   | Current temperature                              |
| temperature   | min-today           | Number:Temperature   | Minimum temperature on current day               |
| temperature   | max-today           | Number:Temperature   | Maximum temperature on current day               |
| temperature   | min-time            | DateTime             | Moment of today's minimum temperature            |
| temperature   | max-time            | DateTime             | Moment of today's maximum temperature            |
| temperature   | trend               | String               | Temperature evolution trend over time            |
| temperature   | heat-index          | Number:Temperature   | Computed Heat Index                              |
| temperature   | dewpoint            | Number:Temperature   | Computed dewpoint temperature                    |
| temperature   | dewpoint-depression | Number:Temperature   | Computed dewpoint depression                     |
| airquality    | co2                 | Number:Dimensionless | Air quality                                      |
| timestamp     | last-seen           | DateTime             | Last time the module reported its presence       |
| timestamp     | measures            | DateTime             | Moment of the last measures update               |
| signal        | strength            | Number               | Signal strength (0 for no signal, 1 for weak...) |
| signal        | value               | Number:Power         | Signal strength in dBm                           |
| battery       | value               | Number               | Battery level                                    |
| battery       | low-battery         | Switch               | Low battery                                      |

All these channels are read only.

**Extensible channels for the additional indoor module:**

| Channel Type     | Item Type            | Description                       | Channel parameters                                                   |
| ---------------- | -------------------- | --------------------------------- | -------------------------------------------------------------------- |
| co2-measurement  | Number:Dimensionless | CO2 measurement                   | limit (MIN, MAX), period (30min, 1hour, 3hours, 1day, 1week, 1month) |
| co2-timestamp    | DateTime             | CO2 measurement timestamp         | limit (DATE_MIN, DATE_MAX), period (1week, 1month)                   |
| hum-measurement  | Number:Dimensionless | Humidity measurement              | limit (MIN, MAX), period (30min, 1hour, 3hours, 1day, 1week, 1month) |
| hum-timestamp    | DateTime             | Humidity measurement timestamp    | limit (DATE_MIN, DATE_MAX), period (1week, 1month)                   |
| temp-measurement | Number:Temperature   | Temperature measurement           | limit (MIN, MAX), period (30min, 1hour, 3hours, 1day, 1week, 1month) |
| temp-timestamp   | DateTime             | Temperature measurement timestamp | limit (DATE_MIN, DATE_MAX), period (1week, 1month)                   |

### Rain Gauge

**Supported channels for the rain guage:**

| Channel Group | Channel Id  | Item Type     | Description                                      |
| ------------- | ----------- | ------------- | ------------------------------------------------ |
| rain          | value       | Number:Speed  | Current precipitation intensity                  |
| rain          | sum-1       | Number:Length | Quantity of water over last hour                 |
| rain          | sum-24      | Number:Length | Quantity of water during the current day         |
| timestamp     | last-seen   | DateTime      | Last time the module reported its presence       |
| timestamp     | measures    | DateTime      | Moment of the last measures update               |
| signal        | strength    | Number        | Signal strength (0 for no signal, 1 for weak...) |
| signal        | value       | Number:Power  | Signal strength in dBm                           |
| battery       | value       | Number        | Battery level                                    |
| battery       | low-battery | Switch        | Low battery                                      |

All these channels are read only.

**Extensible channels for the rain guage:**

| Channel Type         | Item Type     | Description              | Channel parameters                                 |
| -------------------- | ------------- | ------------------------ | -------------------------------------------------- |
| sum_rain-measurement | Number:Length | Summing rain measurement | period (30min, 1hour, 3hours, 1day, 1week, 1month) |

### Weather Station Wind module

**Supported channels for the wind module:**

| Channel Group | Channel Id        | Item Type    | Description                                      |
| ------------- | ----------------- | ------------ | ------------------------------------------------ |
| wind          | angle             | Number:Angle | Current 5 minutes average wind direction         |
| wind          | strength          | Number:Speed | Current 5 minutes average wind speed             |
| wind          | max-strength      | Number:Speed | Maximum wind strength recorded                   |
| wind          | max-strength-date | DateTime     | Moment when MaxWindStrength was recorded         |
| wind          | gust-angle        | Number:Angle | Direction of the last 5 minutes highest gust     |
| wind          | gust-strength     | Number:Speed | Speed of the last 5 minutes highest gust wind    |
| timestamp     | last-seen         | DateTime     | Last time the module reported its presence       |
| timestamp     | measures          | DateTime     | Moment of the last measures update               |
| signal        | strength          | Number       | Signal strength (0 for no signal, 1 for weak...) |
| signal        | value             | Number:Power | Signal strength in dBm                           |
| battery       | value             | Number       | Battery level                                    |
| battery       | low-battery       | Switch       | Low battery                                      |

All these channels are read only.

### Healthy Home Coach Device

**Supported channels for the healthy home coach device:**

| Channel Group | Channel Id          | Item Type            | Description                                      |
| ------------- | ------------------- | -------------------- | ------------------------------------------------ |
| noise         | value               | Number:Dimensionless | Current noise level                              |
| humidity      | value               | Number:Dimensionless | Current humidity                                 |
| humidity      | humidex             | Number               | Computed Humidex index                           |
| humidity      | humidex-scale       | Number               | Humidex index appreciation                       |
| pressure      | value               | Number:Pressure      | Current pressure                                 |
| pressure      | absolute            | Number:Pressure      | Pressure at sea level                            |
| temperature   | value               | Number:Temperature   | Current temperature                              |
| temperature   | min-today           | Number:Temperature   | Minimum temperature on current day               |
| temperature   | max-today           | Number:Temperature   | Maximum temperature on current day               |
| temperature   | min-time            | DateTime             | Moment of today's minimum temperature            |
| temperature   | max-time            | DateTime             | Moment of today's maximum temperature            |
| temperature   | heat-index          | Number:Temperature   | Computed Heat Index                              |
| temperature   | dewpoint            | Number:Temperature   | Computed dewpoint temperature                    |
| temperature   | dewpoint-depression | Number:Temperature   | Computed dewpoint depression                     |
| airquality    | health-index        | Number               | Health index (*)                                 |
| airquality    | co2                 | Number:Dimensionless | Air quality                                      |
| timestamp     | last-seen           | DateTime             | Last time the module reported its presence       |
| timestamp     | measures            | DateTime             | Moment of the last measures update               |
| signal        | strength            | Number               | Signal strength (0 for no signal, 1 for weak...) |
| signal        | value               | Number:Power         | Signal strength in dBm                           |

(*) Health index values :

- 0 : healthy
- 1 : fine
- 2 : fair
- 3 : poor
- 4 : unhealthy

All these channels are read only.

**Extensible channels for the healthy home coach device:**

| Channel Type         | Item Type            | Description                       | Channel parameters                                                   |
| -------------------- | -------------------- | --------------------------------- | -------------------------------------------------------------------- |
| hum-measurement      | Number:Dimensionless | Humidity measurement              | limit (MIN, MAX), period (30min, 1hour, 3hours, 1day, 1week, 1month) |
| hum-timestamp        | DateTime             | Humidity measurement timestamp    | limit (DATE_MIN, DATE_MAX), period (1week, 1month)                   |
| noise-measurement    | Number:Dimensionless | Noise measurement                 | limit (MIN, MAX), period (30min, 1hour, 3hours, 1day, 1week, 1month) |
| noise-timestamp      | DateTime             | Noise measurement timestamp       | limit (DATE_MIN, DATE_MAX), period (1week, 1month)                   |
| pressure-measurement | Number:Pressure      | Pressure measurement              | limit (MIN, MAX), period (30min, 1hour, 3hours, 1day, 1week, 1month) |
| pressure-timestamp   | DateTime             | Pressure measurement timestamp    | limit (DATE_MIN, DATE_MAX), period (1week, 1month)                   |
| temp-measurement     | Number:Temperature   | Temperature measurement           | limit (MIN, MAX), period (30min, 1hour, 3hours, 1day, 1week, 1month) |
| temp-timestamp       | DateTime             | Temperature measurement timestamp | limit (DATE_MIN, DATE_MAX), period (1week, 1month)                   |

### Thermostat Relay Device

**Supported channels for the thermostat relay device:**

| Channel Group | Channel Id | Item Type    | Description                                      |
| ------------- | ---------- | ------------ | ------------------------------------------------ |
| signal        | strength   | Number       | Signal strength (0 for no signal, 1 for weak...) |
| signal        | value      | Number:Power | Signal strength in dBm                           |

All these channels are read only.

### Thermostat Plug

**Supported channels for the thermostat plug device:**

| Channel Group | Channel Id | Item Type    | Description                                      |
| ------------- | ---------- | ------------ | ------------------------------------------------ |
| signal        | strength   | Number       | Signal strength (0 for no signal, 1 for weak...) |
| signal        | value      | Number:Power | Signal strength in dBm                           |

All these channels are read only.

### Room

**Supported channels for the Room thing:**

| Channel Group | Channel Id            | Item Type            | Description                                             |
| ------------- | --------------------- | -------------------- | ------------------------------------------------------- |
| temperature   | value                 | Number:Temperature   | Current temperature in the room                         |
| properties    | window-open           | Contact              | Windows of the room are opened                          |
| properties    | anticipating          | Switch               | Anticipates next scheduled setpoint                     |
| properties    | heating-power-request | Number:Dimensionless | Percentage of heating power                             |
| setpoint      | value                 | Number:Temperature   | Thermostat temperature setpoint                         |
| setpoint      | mode                  | String               | Chosen thermostat mode (home, frost guard, manual, max) |
| setpoint      | start                 | DateTime             | Start time of the currently applied setpoint            |
| setpoint      | end                   | DateTime             | End time of the currently applied setpoint              |

All these channels except setpoint and setpoint-mode are read only.

### Thermostat Module

**Supported channels for the thermostat module:**

| Channel Group | Channel Id  | Item Type    | Description                                      |
| ------------- | ----------- | ------------ | ------------------------------------------------ |
| properties    | relay       | Contact      | Indicates if the boiler is currently heating     |
| signal        | strength    | Number       | Signal strength (0 for no signal, 1 for weak...) |
| signal        | value       | Number:Power | Signal strength in dBm                           |
| battery       | value       | Number       | Battery level                                    |
| battery       | low-battery | Switch       | Low battery                                      |
| battery       | status      | String       | Description of the battery status (*)            |

(*) Can be UNDEF on some modules

### Valve Module

**Supported channels for the Valve module:**

| Channel Group | Channel Id  | Item Type    | Description                                      |
| ------------- | ----------- | ------------ | ------------------------------------------------ |
| signal        | strength    | Number       | Signal strength (0 for no signal, 1 for weak...) |
| signal        | value       | Number:Power | Signal strength in dBm                           |
| battery       | value       | Number       | Battery level                                    |
| battery       | low-battery | Switch       | Low battery                                      |
| battery       | status      | String       | Description of the battery status (*)            |

### Welcome Home

All these channels are read only.

**Supported channels for the Home thing:**

| Channel Group | Channel Id             | Item Type | Description                                      |
| ------------- | ---------------------- | --------- | ------------------------------------------------ |
| security      | person-count           | Number    | Total number of persons that are at home         |
| security      | unknown-person-count   | Number    | Total number of unknown persons that are at home |
| security      | unknown-person-picture | Image     | Snapshot of unknown person that is at home       |

All these channels are read only.

**Supported trigger channels for the Home thing:**

| Channel Type ID  | Options            | Description                                                                                                                                                                      |
| ---------------- | ------------------ | -------------------------------------------------------------------------------------------------------------------------------------------------------------------------------- |
| cameraEvent      |                    | A camera event is triggered with a short delay but without requiring a webhook. The information of the event can get retrieved from the other "welcomeEvent" home thing channels |
|                  | HUMAN              | Triggered when a human (or person) was detected                                                                                                                                  |
|                  | ANIMAL             | Triggered when an animal was detected                                                                                                                                            |
|                  | MOVEMENT           | Triggered when an unspecified movement was detected                                                                                                                              |
|                  | VEHICLE            | Triggered when a vehicle was detected                                                                                                                                            |
| welcomeHomeEvent |                    | A welcome home event is triggered directly via a configured webhook                                                                                                              |
|                  | PERSON             | Triggered when a concrete person was detected                                                                                                                                    |
|                  | PERSON_AWAY        | Triggered when a concrete person leaves                                                                                                                                          |
|                  | MOVEMENT           | Triggered when a movement was detected                                                                                                                                           |
|                  | CONNECTION         | Triggered when a camera connection gets created                                                                                                                                  |
|                  | DISCONNECTION      | Triggered when a camera connection got lost                                                                                                                                      |
|                  | ON                 | Triggered when camera monitoring is switched on                                                                                                                                  |
|                  | OFF                | Triggered when camera monitoring is switched off                                                                                                                                 |
|                  | BOOT               | Triggered when a camera is booting                                                                                                                                               |
|                  | SD                 | Triggered when a camera SD card status was changed                                                                                                                               |
|                  | ALIM               | Triggered when a power supply status was changed                                                                                                                                 |
|                  | NEW_MODULE         | Triggered when a new module was discovered                                                                                                                                       |
|                  | MODULE_CONNECT     | Triggered when a module gets connected                                                                                                                                           |
|                  | MODULE_DISCONNECT  | Triggered when a module gets disconnected                                                                                                                                        |
|                  | MODULE_LOW_BATTERY | Triggered when the battery of a module gets low                                                                                                                                  |
|                  | MODULE_END_UPDATE  | Triggered when a firmware update of a module is done                                                                                                                             |
|                  | TAG_BIG_MOVE       | Triggered when a big movement of a tag was detected                                                                                                                              |
|                  | TAG_SMALL_MOVE     | Triggered when a small movement of a tag was detected                                                                                                                            |
|                  | TAG_UNINSTALLED    | Triggered when a tag gets uninstalled                                                                                                                                            |
|                  | TAG_OPEN           | Triggered when an open event of a tag was detected                                                                                                                               |

### Welcome, Presence and Doorbell Cameras

Warnings:

- The URL of the live snapshot is a fixed URL so the value of the channel cameraLivePictureUrl / welcomeCameraLivePictureUrl will never be updated once first set by the binding. So to get a refreshed picture, you need to use the refresh parameter in your sitemap image element.
- Some features like the video surveillance are accessed via the local network, so it may be helpful to set a static IP address for the camera within your local network.

**Supported channels for the Welcome Camera thing:**

| Channel Group | Channel ID           | Item Type    | Read/Write | Description                                                                                                                                 |
| ------------- | -------------------- | ------------ | ---------- | ------------------------------------------------------------------------------------------------------------------------------------------- |
| status        | monitoring           | Switch       | Read-write | State of the camera (video surveillance on/off)                                                                                             |
| status        | sd-card              | String       | Read-only  | State of the SD card                                                                                                                        |
| status        | alim                 | String       | Read-only  | State of the power connector                                                                                                                |
| live          | picture              | Image        | Read-only  | Camera Live Snapshot                                                                                                                        |
| live          | local-picture-url    | String       | Read-only  | Local Url of the live snapshot for this camera                                                                                              |
| live          | vpn-picture-url      | String       | Read-only  | Url of the live snapshot for this camera through Netatmo VPN.                                                                               |
| live          | local-stream-url (*) | String       | Read-only  | Local Url of the live stream for this camera (accessible if openhab server and camera are located on the same lan.                          |
| live          | vpn-stream-url (*)   | String       | Read-only  | Url of the live stream for this camera through Netatmo VPN.                                                                                 |
| signal        | strength             | Number       | Read-only  | Signal strength (0 for no signal, 1 for weak...)                                                                                            |
| signal        | value                | Number:Power | Read-only  | Signal strength in dBm                                                                                                                      |
| last-event    | type                 | String       | Read-only  | Type of event                                                                                                                               |
| last-event    | subtype              | String       | Read-only  | Sub-type of event                                                                                                                           |
| last-event    | time                 | DateTime     | Read-only  | Time of occurrence of event                                                                                                                 |
| last-event    | message              | String       | Read-only  | Message sent by Netatmo corresponding to given event                                                                                        |
| last-event    | snapshot             | Image        | Read-only  | picture of the last event, if it applies                                                                                                    |
| last-event    | snapshot-url         | String       | Read-only  | If the last event (depending upon event type) in the home lead a snapshot picture, the picture URL will be available here                   |
| last-event    | local-video-url      | String       | Read-only  | If the last event (depending upon event type) in the home lead a snapshot picture, the corresponding local video URL will be available here |
| last-event    | vpn-video-url        | String       | Read-only  | If the last event (depending upon event type) in the home lead a snapshot picture, the corresponding VPN video URL will be available here   |
| last-event    | video-status         | String       | Read-only  | Status of the video (recording, deleted or available)                                                                                       |
| last-event    | person-id            | String       | Read-only  | Id of the person the event is about (if any)                                                                                                |

(*) This channel is configurable : low, poor, high.

**Supported channels for the Presence Camera thing:**

Warnings:

- The floodlight auto-mode (auto-mode) isn't updated it is changed by another application. Therefore the binding handles its own state of the auto-mode. This has the advantage that the user can define its own floodlight switch off behaviour.

| Channel Group | Channel ID           | Item Type    | Read/Write | Description                                                                                                                                 |
| ------------- | -------------------- | ------------ | ---------- | ------------------------------------------------------------------------------------------------------------------------------------------- |
| status        | monitoring           | Switch       | Read-write | State of the camera (video surveillance on/off)                                                                                             |
| status        | sd-card              | String       | Read-only  | State of the SD card                                                                                                                        |
| status        | alim                 | String       | Read-only  | State of the power connector                                                                                                                |
| live          | picture              | Image        | Read-only  | Camera Live Snapshot                                                                                                                        |
| live          | picture-url          | String       | Read-only  | Url of the live snapshot for this camera                                                                                                    |
| live          | local-stream-url (*) | String       | Read-only  | Local Url of the live stream for this camera (accessible if openhab server and camera are located on the same lan.                          |
| live          | vpn-stream-url (*)   | String       | Read-only  | Url of the live stream for this camera through Netatmo VPN.                                                                                 |
| signal        | strength             | Number       | Read-only  | Signal strength (0 for no signal, 1 for weak...)                                                                                            |
| signal        | value                | Number:Power | Read-only  | Signal strength in dBm                                                                                                                      |
| presence      | floodlight           | Switch       | Read-write | Sets the floodlight to ON/OFF/AUTO                                                                                                          |
| last-event    | type                 | String       | Read-only  | Type of event                                                                                                                               |
| last-event    | subtype              | String       | Read-only  | Sub-type of event                                                                                                                           |
| last-event    | time                 | DateTime     | Read-only  | Time of occurrence of event                                                                                                                 |
| last-event    | message              | String       | Read-only  | Message sent by Netatmo corresponding to given event                                                                                        |
| last-event    | snapshot             | Image        | Read-only  | picture of the last event, if it applies                                                                                                    |
| last-event    | snapshot-url         | String       | Read-only  | if the last event (depending upon event type) in the home lead a snapshot picture, the picture URL will be available here                   |
| last-event    | local-video-url      | String       | Read-only  | If the last event (depending upon event type) in the home lead a snapshot picture, the corresponding local video URL will be available here |
| last-event    | vpn-video-url        | String       | Read-only  | If the last event (depending upon event type) in the home lead a snapshot picture, the corresponding VPN video URL will be available here   |
| last-event    | video-status         | String       | Read-only  | Status of the video (recording, deleted or available)                                                                                       |
| last-event    | person-id            | String       | Read-only  | Id of the person the event is about (if any)                                                                                                |

(*) This channel is configurable : low, poor, high.

**Supported channels for the Doorbell thing:**

| Channel Group | Channel ID        | Item Type    | Read/Write | Description                                                                                                                                 |
| ------------- | ----------------- | ------------ | ---------- | ------------------------------------------------------------------------------------------------------------------------------------------- |
| status        | sd-card           | String       | Read-only  | State of the SD card                                                                                                                        |
| status        | alim              | String       | Read-only  | State of the power connector                                                                                                                |
| live          | picture           | Image        | Read-only  | Camera Live Snapshot                                                                                                                        |
| live          | local-picture-url | String       | Read-only  | Local Url of the live snapshot for this camera                                                                                              |
| live          | vpn-picture-url   | String       | Read-only  | Url of the live snapshot for this camera through Netatmo VPN.                                                                               |
| signal        | strength          | Number       | Read-only  | Signal strength (0 for no signal, 1 for weak...)                                                                                            |
| signal        | value             | Number:Power | Read-only  | Signal strength in dBm                                                                                                                      |
| last-event    | type              | String       | Read-only  | Type of event                                                                                                                               |
| last-event    | video-status      | String       | Read-only  | Status of the video (recording, deleted or available)                                                                                       |
| last-event    | time              | DateTime     | Read-only  | Time of occurrence of event                                                                                                                 |
| last-event    | local-video-url   | String       | Read-only  | If the last event (depending upon event type) in the home lead a snapshot picture, the corresponding local video URL will be available here |
| last-event    | vpn-video-url     | String       | Read-only  | If the last event (depending upon event type) in the home lead a snapshot picture, the corresponding VPN video URL will be available here   |
| sub-event     | type              | String       | Read-only  | Type of sub-event                                                                                                                           |
| sub-event     | time              | DateTime     | Read-only  | Time of occurrence of sub-event                                                                                                             |
| sub-event     | message           | String       | Read-only  | Message sent by Netatmo corresponding to given sub-event                                                                                    |
| sub-event     | snapshot-url      | String       | Read-only  | Depending upon event type in the home, a snapshot picture of the corresponding local video URL will be available here                       |
| sub-event     | vignette-url      | String       | Read-only  | A vignette representing the snapshot                                                                                                        |
| sub-event     | snapshot          | Image        | Read-only  | picture of the snapshot                                                                                                                     |
| sub-event     | vignet            | Image        | Read-only  | picture of the vignette                                                                                                                     |

Note: live feeds either locally or via VPN are not available in Netatmo API.

**Supported channels for the Siren thing:**

| Channel Group | Channel ID  | Item Type    | Read/Write | Description                                         |
| ------------- | ----------- | ------------ | ---------- | --------------------------------------------------- |
| siren         | status      | String       | Read-only  | Status of the siren, if silent or emitting an alarm |
| siren         | monitoring  | Switch       | Read-only  | State of the siren device                           |
| signal        | strength    | Number       | Read-only  | Signal strength (0 for no signal, 1 for weak...)    |
| signal        | value       | Number:Power | Read-only  | Signal strength in dBm                              |
| timestamp     | last-seen   | DateTime     | Read-only  | Last time the module reported its presence          |
| battery       | value       | Number       | Read-only  | Battery level                                       |
| battery       | low-battery | Switch       | Read-only  | Low battery                                         |

**Supported channels for the Door Tag thing:**

| Channel Group | Channel ID  | Item Type    | Read/Write | Description                                      |
| ------------- | ----------- | ------------ | ---------- | ------------------------------------------------ |
| tag           | status      | Contact      | Read-only  | Status of tag (OPEN,CLOSED)                      |
| signal        | strength    | Number       | Read-only  | Signal strength (0 for no signal, 1 for weak...) |
| signal        | value       | Number:Power | Read-only  | Signal strength in dBm                           |
| timestamp     | last-seen   | DateTime     | Read-only  | Last time the module reported its presence       |
| battery       | value       | Number       | Read-only  | Battery level                                    |
| battery       | low-battery | Switch       | Read-only  | Low battery                                      |

### Welcome Person

Netatmo API distinguishes two kinds of persons:

- Known persons : have been identified by the camera and you have defined a name for those.
- Unknown persons : identified by the camera, but no name defined.

Person things are automatically created in discovery process for all known persons.

**Supported channels for the Person thing:**

| Channel Group | Channel ID   | Item Type | Description                                            |
| ------------- | ------------ | --------- | ------------------------------------------------------ |
| person        | avatar-url   | String    | URL for the avatar of this person                      |
| person        | avatar       | Image     | Avatar of this person                                  |
| person        | at-home      | Switch    | Indicates if this person is known to be at home or not |
| person        | last-seen    | DateTime  | Moment when this person was last seen                  |
| last-event    | subtype      | String    | Sub-type of event                                      |
| last-event    | message      | String    | Last event message from this person                    |
| last-event    | time         | DateTime  | Moment of the last event for this person               |
| last-event    | snapshot     | Image     | Picture of the last event for this person              |
| last-event    | snapshot-url | String    | URL for the picture of the last event for this person  |
| last-event    | camera-id    | String    | ID of the camera that triggered the event              |

All these channels except at-home are read only.

### Netatmo Smart Smoke Detector

All these channels are read only.

**Supported channels for the Smoke Detector thing:**

| Channel Group | Channel Id | Item Type    | Description                                      |
| ------------- | ---------- | ------------ | ------------------------------------------------ |
| signal        | strength   | Number       | Signal strength (0 for no signal, 1 for weak...) |
| signal        | value      | Number:Power | Signal strength in dBm                           |
| timestamp     | last-seen  | DateTime     | Last time the module reported its presence       |
| last-event    | type       | String       | Type of event                                    |
| last-event    | time       | DateTime     | Moment of the last event for this person         |
| last-event    | subtype    | String       | Sub-type of event                                |
| last-event    | message    | String       | Last event message from this person              |

## Configuration Examples

### things/netatmo.things

```java
Bridge netatmo:account:myaccount "Netatmo Account" [clientId="xxxxx", clientSecret="yyyy", refreshToken="zzzzz"] {
    Bridge weather-station inside "Inside Weather Station" [id="70:ee:aa:aa:aa:aa"] {
        outdoor outside   "Outside Module" [id="02:00:00:aa:aa:aa"] {
            Channels:
                Type hum-measurement : maxHumWeek [limit="MAX",period="1week"]
        }
        rain rainModule        "Rain Module"    [id="05:00:00:aa:aa:aa"] {
            Channels:
                Type sum_rain-measurement : rainThisWeek  "Rain This Week"     [period="1week"]
                Type sum_rain-measurement : rainThisMonth "Rain This Month"    [period="1month"]
        }
    }
    Bridge home myhome "My home" [ id="0123456789abcdef", refreshInterval=150 ] {
        Thing welcome mycam "My camera" [ id="70:aa:bb:cc:dd:ee" ] {
            Channels:
                Type live-stream-url : live#local-stream-url [ quality="high" ]
                Type live-stream-url : live#vpn-stream-url [ quality="low" ]
        }
    }
    Bridge home myhomeheating "Home heating" [ id="..." ] {
        Bridge plug relay "Boiler relay" [ id="..." ] {
            thermostat thermostat "Thermostat" [ id="..." ]
            valve valveoffice "Valve in office" [ id="..." ]
        }
        room office "Office" [ id="..." ]
    }
}
```

### items/netatmo.items

```java
// Indoor Module
Number:Temperature   Indoor_Temp                       "Temperature [%.1f %unit%]"                                  <temperature>      { channel = "netatmo:weather-station:myaccount:inside:temperature#value" }
Number:Temperature   Indoor_Min_Temp                   "Min Temperature Today [%.1f %unit%]"                        <temperature>      { channel = "netatmo:weather-station:myaccount:inside:temperature#min-today" }
Number:Temperature   Indoor_Max_Temp                   "Max Temperature Today [%.1f %unit%]"                        <temperature>      { channel = "netatmo:weather-station:myaccount:inside:temperature#max-today" }
Number:Dimensionless Indoor_Humidity                   "Humidity [%d %unit%]"                                       <humidity>         { channel = "netatmo:weather-station:myaccount:inside:humidity#value" }
Number               Indoor_Humidex                    "Humidex [%.0f]"                                             <temperature_hot>  { channel = "netatmo:weather-station:myaccount:inside:humidity#humidex" }
Number:Temperature   Indoor_HeatIndex                  "HeatIndex [%.1f %unit%]"                                    <temperature_hot>  { channel = "netatmo:weather-station:myaccount:inside:temperature#heat-index" }
Number:Temperature   Indoor_Dewpoint                   "Dewpoint [%.1f %unit%]"                                     <temperature_cold> { channel = "netatmo:weather-station:myaccount:inside:temperature#dewpoint" }
Number:Temperature   Indoor_DewpointDepression         "DewpointDepression [%.1f %unit%]"                           <temperature_cold> { channel = "netatmo:weather-station:myaccount:inside:temperature#dewpoint-depression" }
Number:Dimensionless Indoor_Co2                        "CO2 [%d %unit%]"                                            <carbondioxide>    { channel = "netatmo:weather-station:myaccount:inside:airquality#co2" }
Number:Pressure      Indoor_Pressure                   "Pressure [%.1f %unit%]"                                     <pressure>         { channel = "netatmo:weather-station:myaccount:inside:pressure#value" }
Number:Pressure      Indoor_AbsolutePressure           "AbsolutePressure [%.1f %unit%]"                             <pressure>         { channel = "netatmo:weather-station:myaccount:inside:pressure#absolute" }
Number:Dimensionless Indoor_Noise                      "Noise [%d %unit%]"                                          <soundvolume>      { channel = "netatmo:weather-station:myaccount:inside:noise#value" }
Number               Indoor_RadioStatus                 "RadioStatus [%s]"                                          <signal>           { channel = "netatmo:weather-station:myaccount:inside:signal#strength" }
DateTime             Indoor_TimeStamp                  "TimeStamp [%1$td.%1$tm.%1$tY %1$tH:%1$tM]"                  <calendar>         { channel = "netatmo:weather-station:myaccount:inside:timestamp#measures" }
DateTime             Indoor_LastSeen            "LastSeen [%1$td.%1$tm.%1$tY %1$tH:%1$tM]"                          <text>             { channel = "netatmo:weather-station:myaccount:inside:timestamp#last-seen" }

// Outdoor Module
Number:Temperature   Outdoor_Temperature               "Temperature [%.1f %unit%]"                                  <temperature>      { channel = "netatmo:outdoor:myaccount:inside:outside:temperature#value" }
String               Outdoor_TempTrend                 "TempTrend [%s]"                                             <line>             { channel = "netatmo:outdoor:myaccount:inside:outside:temperature#trend" }
Number:Dimensionless Outdoor_Humidity                  "Humidity [%d %unit%]"                                       <humidity>         { channel = "netatmo:outdoor:myaccount:inside:outside:humidity#value" }
Number               Outdoor_Humidex                   "Humidex [%.0f]"                                             <temperature_hot>  { channel = "netatmo:outdoor:myaccount:inside:outside:humidity#humidex" }
Number:Temperature   Outdoor_HeatIndex                 "heat-index [%.1f %unit%]"                                   <temperature_hot>  { channel = "netatmo:outdoor:myaccount:inside:outside:temperature#heat-index" }
Number:Temperature   Outdoor_Dewpoint                  "Dewpoint [%.1f %unit%]"                                     <temperature_cold> { channel = "netatmo:outdoor:myaccount:inside:outside:temperature#dewpoint" }
Number:Temperature   Outdoor_DewpointDepression        "DewpointDepression [%.1f %unit%]"                           <temperature_cold> { channel = "netatmo:outdoor:myaccount:inside:outside:temperature#dewpoint-depression" }
Number               Outdoor_RadioStatus               "RfStatus [%.0f / 5]"                                        <signal>           { channel = "netatmo:outdoor:myaccount:inside:outside:signal#strength" }
Switch               Outdoor_LowBattery                "LowBattery [%s]"                                            <siren>            { channel = "netatmo:outdoor:myaccount:inside:outside:battery#low-battery" }
DateTime             Outdoor_TimeStamp                 "Measures TimeStamp [%1$td.%1$tm.%1$tY %1$tH:%1$tM]"         <calendar>         { channel = "netatmo:outdoor:myaccount:inside:outside:timestamp#measures" }
DateTime             Outdoor_LastMessage               "LastMessage [%1$td.%1$tm.%1$tY %1$tH:%1$tM]"                <text>             { channel = "netatmo:outdoor:myaccount:inside:outside:timestamp#last-seen" }

// Rain Module
Number:Speed         Rain_Intensity                    "Rain Intensity [%.1f %unit%]"                               <rain>             { channel = "netatmo:rain:myaccount:inside:rainModule:rain#value"}
Number:Length        Rain_Hour                         "Rain Last Hour [%.1f %unit%]"                               <rain>             { channel = "netatmo:rain:myaccount:inside:rainModule:rain#sum-1"}
Number:Length        Rain_Today                        "Rain Today [%.1f %unit%]"                                   <rain>             { channel = "netatmo:rain:myaccount:inside:rainModule:rain#sum-24"}

// Camera
Switch               CameraMonitoring                  "Monitoring"                                                 <switch>           { channel = "netatmo:welcome:myaccount:myhome:mycam:status#monitoring", autoupdate="false" }
String               CameraAlimState                   "Alim State [%s]"                                            <none>             { channel = "netatmo:welcome:myaccount:myhome:mycam:status#alim" }
String               CameraSDCardState                 "SD Card State [%s]"                                         <none>             { channel = "netatmo:welcome:myaccount:myhome:mycam:status#sd-card" }
Image                CameraLiveSnapshot                "Live Snapshot"                                              <none>             { channel = "netatmo:welcome:myaccount:myhome:mycam:live#picture" }
String               CameraLiveStreamLocalUrl          "Live Video Stream [%s]"                                     <none>             { channel = "netatmo:welcome:myaccount:myhome:mycam:live#local-stream-url" }
String               CameraLiveStreamVpnUrl            "Live Video Stream [%s]"                                     <none>             { channel = "netatmo:welcome:myaccount:myhome:mycam:live#vpn-stream-url" }
Number               CameraWifiStrength                "Wi-Fi Strength [%s]"                                        <wifi>             { channel = "netatmo:welcome:myaccount:myhome:mycam:signal#strength" }
DateTime             CameraEventTime                   "Event Timestamp [%1$tb %1$td %1$tH:%1$tM]"                  <time>             { channel = "netatmo:welcome:myaccount:myhome:mycam:last-event#time" }
String               CameraEventType                   "Event Type [%s]"                                            <none>             { channel = "netatmo:welcome:myaccount:myhome:mycam:last-event#type" }
String               CameraEventMessage                "Event Message [%s]"                                         <none>             { channel = "netatmo:welcome:myaccount:myhome:mycam:last-event#message" }
Image                CameraEventSnapshot               "Event Snapshot"                                             <none>             { channel = "netatmo:welcome:myaccount:myhome:mycam:last-event#snapshot" }
String               CameraEventStreamLocalUrl         "Event Video Stream [%s]"                                    <none>             { channel = "netatmo:welcome:myaccount:myhome:mycam:last-event#local-video-url" }
String               CameraEventStreamVpnUrl           "Event Video Stream [%s]"                                    <none>             { channel = "netatmo:welcome:myaccount:myhome:mycam:last-event#vpn-video-url" }
String               CameraEventVideoStatus            "Video Status [%s]"                                          <none>             { channel = "netatmo:welcome:myaccount:myhome:mycam:last-event#video-status" }
String               CameraEventPersonId               "Person Id [%s]"                                             <none>             { channel = "netatmo:welcome:myaccount:myhome:mycam:last-event#person-id" }
```

### sitemaps/netatmo.sitemap

```perl
sitemap netatmo label="Netatmo" {
    Frame label="Indoor" {
        Text item=Indoor_Temp
        Text item=Indoor_Min_Temp
        Text item=Indoor_Max_Temp
        Text item=Indoor_Min_Temp_TS
        Text item=Indoor_Max_Temp_TS
        Text item=Indoor_Humidity
        Text item=Indoor_Humidex                     valuecolor=[<20.1="green",<29.1="blue",<28.1="yellow",<45.1="orange",<54.1="red",>54.1="maroon"]
        Text item=Indoor_HeatIndex
        Text item=Indoor_Dewpoint
        Text item=Indoor_DewpointDepression
        Text item=Indoor_Co2                        valuecolor=[<800="green",<1000="orange",<1400="red",>1399="maroon"]
        Text item=Indoor_Pressure
        Text item=Indoor_AbsolutePressure
        Text item=Indoor_Noise
        Text item=Indoor_WifiStatus
        Text item=Indoor_TimeStamp
        Text item=Indoor_LastSeen
    }
    Frame label="Outdoor" { 
        Text item=Outdoor_Temperature
        Text item=Outdoor_TempTrend
        Text item=Outdoor_Humidity
        Text item=Outdoor_Humidex                    valuecolor=[<20.1="green",<29.1="blue",<28.1="yellow",<45.1="orange",<54.1="red",>54.1="maroon"]
        Text item=Outdoor_HeatIndex
        Text item=Outdoor_Dewpoint
        Text item=Outdoor_DewpointDepression
        Text item=Outdoor_RadioStatus
        Text item=Outdoor_LowBattery
        Text item=Outdoor_BatteryVP
        Text item=Outdoor_TimeStamp
        Text item=Outdoor_LastMessage
    }
    Frame label="Rain" {
        Text item=Rain_Intensity
        Text item=Rain_Hour
        Text item=Rain_Today
        Text item=Rain_Week
        Text item=Rain_Month
        Text item=Rain_BatteryVP
    }
    Frame label="Camera" icon="camera" {
        Switch item=CameraMonitoring
        Text item=CameraAlimState
        Text item=CameraSDCardState
        Text item=CameraWifiStrength
        Image item=CameraLiveSnapshot
        Text label="Live (local)" icon="none" {
            Video url="xxxxxx" item=CameraLiveStreamLocalUrl encoding="HLS"
        }
        Text label="Live (VPN)" icon="none" {
            Video url="xxxxxx" item=CameraLiveStreamVpnUrl encoding="HLS"
        }
        Text label="Last event" icon="none" {
            Text item=CameraEventTime
            Text item=CameraEventType
            Text item=CameraEventMessage
            Text item=CameraEventPersonId
            Image item=CameraEventSnapshot
            Text item=CameraEventVideoStatus
            Text label="Video (local)" icon="none" {
                Video url="xxxxxx" item=CameraEventStreamLocalUrl encoding="HLS"
            }
            Text label="Video (VPN)" icon="none" {
                Video url="xxxxxx" item=CameraEventStreamVpnUrl encoding="HLS"
            }
        }
    }
}
```

## Rule Actions

Multiple actions are supported by this binding. In classic rules these are accessible as shown in this example (adjust getActions with your ThingId):

Example

```java
 val actions = getActions("netatmo","netatmo:room:myaccount:myhome:livingroom")
 if(null === actions) {
        logInfo("actions", "Actions not found, check thing ID")
        return
 }
```

### setThermRoomTempSetpoint(temp,endtime)

Sends a temperature setpoint (and switch to manual mode) to the thermostat for a room with an end time.

Parameters:

| Name    | Description                                                |
| ------- | ---------------------------------------------------------- |
| temp    | The temperature setpoint.                                  |
| endtime | Time the setpoint should end (Local Unix time in seconds). |

Example:

```java
actions.setThermRoomTempSetpoint(19.0, 1654387205)
```

### setThermRoomModeSetpoint(mode,endtime)

Sends a mode to the thermostat for a room with an optional end time.

Parameters:

| Name    | Description                                                |
| ------- | ---------------------------------------------------------- |
| mode    | The mode to set: MANUAL, MAX or HOME.                      |
| endtime | Time the setpoint should end (Local Unix time in seconds). |

Example:

```java
actions.setThermRoomModeSetpoint("MANUAL", 1654387205)
actions.setThermRoomModeSetpoint("HOME", null)
```

## Sample data

If you want to evaluate this binding but have not got a Netatmo station yourself
yet, you can search on the web for a publicly shared weather station.

## Icons

The following icons are used by original Netatmo web app:

### Modules

- `https://my.netatmo.com/images/my/app/module_int.png`
- `https://my.netatmo.com/images/my/app/module_ext.png`
- `https://my.netatmo.com/images/my/app/module_rain.png`

### Battery status

- `https://my.netatmo.com/images/my/app/battery_verylow.png`
- `https://my.netatmo.com/images/my/app/battery_low.png`
- `https://my.netatmo.com/images/my/app/battery_medium.png`
- `https://my.netatmo.com/images/my/app/battery_high.png`
- `https://my.netatmo.com/images/my/app/battery_full.png`

### Signal status

- `https://my.netatmo.com/images/my/app/signal_verylow.png`
- `https://my.netatmo.com/images/my/app/signal_low.png`
- `https://my.netatmo.com/images/my/app/signal_medium.png`
- `https://my.netatmo.com/images/my/app/signal_high.png`
- `https://my.netatmo.com/images/my/app/signal_full.png`

### Wifi status

- `https://my.netatmo.com/images/my/app/wifi_low.png`
- `https://my.netatmo.com/images/my/app/wifi_medium.png`
- `https://my.netatmo.com/images/my/app/wifi_high.png`
- `https://my.netatmo.com/images/my/app/wifi_full.png`<|MERGE_RESOLUTION|>--- conflicted
+++ resolved
@@ -101,19 +101,14 @@
 The webhook URL is setup at Netatmo Account level using "Webhook Address" parameter.
 You will define here public way to access your openHAB server:
 
-```text
+```
 http(s)://xx.yy.zz.ww:443
 ```
 
 Your Netatmo App will be configured automatically by the bridge to the endpoint:
 
-<<<<<<< HEAD
 ```
 http(s)://xx.yy.zz.ww:443/netatmo/webhook/<_CLIENT_ID_><webHookPostfix>
-=======
-```text
-http(s)://xx.yy.zz.ww:443/netatmo/webhook/<_CLIENT_ID_>
->>>>>>> 99d95663
 ```
 
 Please be aware of Netatmo own limits regarding webhook usage that lead to a 24h ban-time when webhook does not answer 5 times.
