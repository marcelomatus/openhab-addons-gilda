/**
 * Copyright (c) 2010-2020 Contributors to the openHAB project
 *
 * See the NOTICE file(s) distributed with this work for additional
 * information.
 *
 * This program and the accompanying materials are made available under the
 * terms of the Eclipse Public License 2.0 which is available at
 * http://www.eclipse.org/legal/epl-2.0
 *
 * SPDX-License-Identifier: EPL-2.0
 */
package org.openhab.binding.bluetooth;

import org.eclipse.jdt.annotation.NonNullByDefault;
import org.eclipse.jdt.annotation.Nullable;
import org.eclipse.smarthome.core.common.registry.Identifiable;
import org.eclipse.smarthome.core.thing.ThingUID;

/**
 * The {@link BluetoothAdapter} class defines the standard adapter API that must be implemented by bridge handlers,
 * which are then required to be registered as an BluetoothAdapter OSGi service.
 * <p>
 * <b>Scanning</b>
 * The API assumes that the adapter is "always" scanning to enable beacons to be received.
 * The bridge must decide to enable and disable scanning as it needs. This design choice avoids interaction between
 * higher layers where a binding may want to enable scanning while another needs to disable scanning for a specific
 * function (e.g. to connect to a device). The bridge should disable scanning only for the period that is needed.
 *
 * @author Chris Jackson - Initial contribution
 * @author Kai Kreuzer - renamed it, made it identifiable and added listener support
 */
@NonNullByDefault
public interface BluetoothAdapter extends Identifiable<ThingUID> {

    /**
     * Adds a {@link BluetoothDiscoveryListener} to the adapter
     *
     * @param listener the listener to add
     */
    void addDiscoveryListener(BluetoothDiscoveryListener listener);

    /**
     * Removes a {@link BluetoothDiscoveryListener} from the adapter
     *
     * @param listener the listener to remove
     */
    void removeDiscoveryListener(@Nullable BluetoothDiscoveryListener listener);

    /**
     * Starts an active scan on the Bluetooth interface.
     */
    void scanStart();

    /**
     * Stops an active scan on the Bluetooth interface
     */
    void scanStop();

    /**
     * Gets the {@link BluetoothAddress} of the adapter
     *
     * @return the {@link BluetoothAddress} of the adapter
     * @throws IllegalStateException if the adapter is not initialized
     */
    BluetoothAddress getAddress();

    /**
     * Gets the {@link BluetoothDevice} given the {@link BluetoothAddress}.
     * A {@link BluetoothDevice} will always be returned for a valid hardware address, even if this adapter has never
     * seen that device.
     *
     * @param address the {@link BluetoothAddress} to retrieve
     * @return the {@link BluetoothDevice}
     */
    BluetoothDevice getDevice(BluetoothAddress address);

    /**
<<<<<<< HEAD
     * Gets the location of this adapter, as specified in Thing.getLocation()
     *
     * @return the location of this adapter
     */
    @Nullable
    String getLocation();
=======
     * Checks if this adapter has a device with the given {@link BluetoothAddress}.
     *
     * @param address the {@link BluetoothAddress} to check for
     * @return true if this adapter has a {@link BluetoothDevice} with that address
     */
    boolean hasDevice(BluetoothAddress address);
>>>>>>> 59fdd798

}<|MERGE_RESOLUTION|>--- conflicted
+++ resolved
@@ -76,20 +76,19 @@
     BluetoothDevice getDevice(BluetoothAddress address);
 
     /**
-<<<<<<< HEAD
      * Gets the location of this adapter, as specified in Thing.getLocation()
      *
      * @return the location of this adapter
      */
     @Nullable
     String getLocation();
-=======
+
+    /**
      * Checks if this adapter has a device with the given {@link BluetoothAddress}.
      *
      * @param address the {@link BluetoothAddress} to check for
      * @return true if this adapter has a {@link BluetoothDevice} with that address
      */
     boolean hasDevice(BluetoothAddress address);
->>>>>>> 59fdd798
 
 }