--- conflicted
+++ resolved
@@ -17,11 +17,8 @@
 
 import org.apache.commons.lang.StringUtils;
 import org.eclipse.jdt.annotation.NonNullByDefault;
-<<<<<<< HEAD
+import org.eclipse.jdt.annotation.Nullable;
 import org.eclipse.smarthome.core.library.types.DateTimeType;
-=======
-import org.eclipse.jdt.annotation.Nullable;
->>>>>>> 014f2f60
 import org.eclipse.smarthome.core.library.types.DecimalType;
 import org.eclipse.smarthome.core.library.types.StringType;
 import org.eclipse.smarthome.core.thing.Bridge;
@@ -159,7 +156,7 @@
      */
     protected void updateLastActivityTime() {
         if (device != null) {
-            ZonedDateTime activityTime = device.getLastActivityTime();
+            ZonedDateTime activityTime = device.getLastSeenTime();
             if (activityTime != null) {
                 updateState(BluetoothBindingConstants.CHANNEL_TYPE_LAST_ACTIVITY_TIME, new DateTimeType(activityTime));
             } else {
@@ -202,7 +199,7 @@
     }
 
     private void onActivity() {
-        device.updateLastActivityTime();
+        device.updateLastSeenTime();
         updateLastActivityTime();
     }
 
