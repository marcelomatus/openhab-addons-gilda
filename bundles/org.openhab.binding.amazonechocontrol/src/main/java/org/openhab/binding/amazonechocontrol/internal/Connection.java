/**
 * Copyright (c) 2010-2020 Contributors to the openHAB project
 *
 * See the NOTICE file(s) distributed with this work for additional
 * information.
 *
 * This program and the accompanying materials are made available under the
 * terms of the Eclipse Public License 2.0 which is available at
 * http://www.eclipse.org/legal/epl-2.0
 *
 * SPDX-License-Identifier: EPL-2.0
 */
package org.openhab.binding.amazonechocontrol.internal;

import java.io.IOException;
import java.io.InputStream;
import java.io.OutputStream;
import java.net.CookieManager;
import java.net.CookieStore;
import java.net.HttpCookie;
import java.net.URI;
import java.net.URISyntaxException;
import java.net.URL;
import java.net.URLDecoder;
import java.net.URLEncoder;
import java.net.UnknownHostException;
import java.nio.charset.StandardCharsets;
import java.text.SimpleDateFormat;
import java.util.ArrayList;
import java.util.Arrays;
import java.util.Base64;
import java.util.Collections;
import java.util.Date;
import java.util.HashMap;
import java.util.Iterator;
import java.util.LinkedHashMap;
import java.util.List;
import java.util.Map;
import java.util.Objects;
import java.util.Random;
import java.util.Scanner;
import java.util.Set;
import java.util.concurrent.LinkedBlockingQueue;
import java.util.concurrent.ScheduledExecutorService;
import java.util.concurrent.ScheduledFuture;
import java.util.concurrent.TimeUnit;
import java.util.concurrent.atomic.AtomicBoolean;
import java.util.regex.Matcher;
import java.util.regex.Pattern;
import java.util.stream.Collectors;
import java.util.zip.GZIPInputStream;

import javax.net.ssl.HttpsURLConnection;

import org.eclipse.jdt.annotation.NonNull;
import org.eclipse.jdt.annotation.NonNullByDefault;
import org.eclipse.jdt.annotation.Nullable;
import org.eclipse.smarthome.core.common.ThreadPoolManager;
import org.eclipse.smarthome.core.util.HexUtils;
import org.openhab.binding.amazonechocontrol.internal.jsons.JsonActivities;
import org.openhab.binding.amazonechocontrol.internal.jsons.JsonActivities.Activity;
import org.openhab.binding.amazonechocontrol.internal.jsons.JsonAnnouncementContent;
import org.openhab.binding.amazonechocontrol.internal.jsons.JsonAnnouncementTarget;
import org.openhab.binding.amazonechocontrol.internal.jsons.JsonAnnouncementTarget.TargetDevice;
import org.openhab.binding.amazonechocontrol.internal.jsons.JsonAscendingAlarm;
import org.openhab.binding.amazonechocontrol.internal.jsons.JsonAscendingAlarm.AscendingAlarmModel;
import org.openhab.binding.amazonechocontrol.internal.jsons.JsonAutomation;
import org.openhab.binding.amazonechocontrol.internal.jsons.JsonAutomation.Payload;
import org.openhab.binding.amazonechocontrol.internal.jsons.JsonAutomation.Trigger;
import org.openhab.binding.amazonechocontrol.internal.jsons.JsonBluetoothStates;
import org.openhab.binding.amazonechocontrol.internal.jsons.JsonBootstrapResult;
import org.openhab.binding.amazonechocontrol.internal.jsons.JsonBootstrapResult.Authentication;
import org.openhab.binding.amazonechocontrol.internal.jsons.JsonDeviceNotificationState;
import org.openhab.binding.amazonechocontrol.internal.jsons.JsonDeviceNotificationState.DeviceNotificationState;
import org.openhab.binding.amazonechocontrol.internal.jsons.JsonDevices;
import org.openhab.binding.amazonechocontrol.internal.jsons.JsonDevices.Device;
import org.openhab.binding.amazonechocontrol.internal.jsons.JsonEnabledFeeds;
import org.openhab.binding.amazonechocontrol.internal.jsons.JsonEqualizer;
import org.openhab.binding.amazonechocontrol.internal.jsons.JsonExchangeTokenResponse;
import org.openhab.binding.amazonechocontrol.internal.jsons.JsonExchangeTokenResponse.Cookie;
import org.openhab.binding.amazonechocontrol.internal.jsons.JsonFeed;
import org.openhab.binding.amazonechocontrol.internal.jsons.JsonMediaState;
import org.openhab.binding.amazonechocontrol.internal.jsons.JsonMusicProvider;
import org.openhab.binding.amazonechocontrol.internal.jsons.JsonNetworkDetails;
import org.openhab.binding.amazonechocontrol.internal.jsons.JsonNotificationRequest;
import org.openhab.binding.amazonechocontrol.internal.jsons.JsonNotificationResponse;
import org.openhab.binding.amazonechocontrol.internal.jsons.JsonNotificationSound;
import org.openhab.binding.amazonechocontrol.internal.jsons.JsonNotificationSounds;
import org.openhab.binding.amazonechocontrol.internal.jsons.JsonNotificationsResponse;
import org.openhab.binding.amazonechocontrol.internal.jsons.JsonPlaySearchPhraseOperationPayload;
import org.openhab.binding.amazonechocontrol.internal.jsons.JsonPlayValidationResult;
import org.openhab.binding.amazonechocontrol.internal.jsons.JsonPlayerState;
import org.openhab.binding.amazonechocontrol.internal.jsons.JsonPlaylists;
import org.openhab.binding.amazonechocontrol.internal.jsons.JsonRegisterAppRequest;
import org.openhab.binding.amazonechocontrol.internal.jsons.JsonRegisterAppResponse;
import org.openhab.binding.amazonechocontrol.internal.jsons.JsonRegisterAppResponse.Bearer;
import org.openhab.binding.amazonechocontrol.internal.jsons.JsonRegisterAppResponse.DeviceInfo;
import org.openhab.binding.amazonechocontrol.internal.jsons.JsonRegisterAppResponse.Extensions;
import org.openhab.binding.amazonechocontrol.internal.jsons.JsonRegisterAppResponse.Response;
import org.openhab.binding.amazonechocontrol.internal.jsons.JsonRegisterAppResponse.Success;
import org.openhab.binding.amazonechocontrol.internal.jsons.JsonRegisterAppResponse.Tokens;
import org.openhab.binding.amazonechocontrol.internal.jsons.JsonRenewTokenResponse;
import org.openhab.binding.amazonechocontrol.internal.jsons.JsonSmartHomeDevices.SmartHomeDevice;
import org.openhab.binding.amazonechocontrol.internal.jsons.JsonSmartHomeGroups.SmartHomeGroup;
import org.openhab.binding.amazonechocontrol.internal.jsons.JsonStartRoutineRequest;
import org.openhab.binding.amazonechocontrol.internal.jsons.JsonUsersMeResponse;
import org.openhab.binding.amazonechocontrol.internal.jsons.JsonWakeWords;
import org.openhab.binding.amazonechocontrol.internal.jsons.JsonWakeWords.WakeWord;
import org.openhab.binding.amazonechocontrol.internal.jsons.JsonWebSiteCookie;
import org.openhab.binding.amazonechocontrol.internal.jsons.SmartHomeBaseDevice;
import org.slf4j.Logger;
import org.slf4j.LoggerFactory;

import com.google.gson.Gson;
import com.google.gson.GsonBuilder;
import com.google.gson.JsonArray;
import com.google.gson.JsonElement;
import com.google.gson.JsonObject;
import com.google.gson.JsonParseException;
import com.google.gson.JsonSyntaxException;

/**
 * The {@link Connection} is responsible for the connection to the amazon server
 * and handling of the commands
 *
 * @author Michael Geramb - Initial contribution
 */
@NonNullByDefault
public class Connection {
    private static final String THING_THREADPOOL_NAME = "thingHandler";
    private static final long EXPIRES_IN = 432000; // five days
    private static final Pattern CHARSET_PATTERN = Pattern.compile("(?i)\\bcharset=\\s*\"?([^\\s;\"]*)");

    protected final ScheduledExecutorService scheduler = ThreadPoolManager.getScheduledPool(THING_THREADPOOL_NAME);

    private final Logger logger = LoggerFactory.getLogger(Connection.class);

    private final CookieManager cookieManager = new CookieManager();
    private String amazonSite = "amazon.com";
    private String alexaServer = "https://alexa.amazon.com";
    private final String userAgent;
    private String frc;
    private String serial;
    private String deviceId;

    private @Nullable String refreshToken;
    private @Nullable Date loginTime;
    private @Nullable Date verifyTime;
    private long renewTime = 0;
    private @Nullable String deviceName;
    private @Nullable String accountCustomerId;
    private @Nullable String customerName;

    private Map<Integer, Announcement> announcements = new LinkedHashMap<>();
    private Map<Integer, TextToSpeech> textToSpeeches = new LinkedHashMap<>();
    private Map<Integer, Volume> volumes = new LinkedHashMap<>();
    private @Nullable ScheduledFuture<?> announcementTimer;
    private @Nullable ScheduledFuture<?> textToSpeechTimer;
    private @Nullable ScheduledFuture<?> volumeTimer;

    private final Gson gson;
    private final Gson gsonWithNullSerialization;

    private Map<Device, QueueObject> singles = Collections.synchronizedMap(new LinkedHashMap<>());
    private Map<Device, QueueObject> groups = Collections.synchronizedMap(new LinkedHashMap<>());
    public @Nullable ScheduledFuture<?> singleGroupTimer;

    public Connection(@Nullable Connection oldConnection, Gson gson) {
        this.gson = gson;
        String frc = null;
        String serial = null;
        String deviceId = null;
        if (oldConnection != null) {
            frc = oldConnection.getFrc();
            serial = oldConnection.getSerial();
            deviceId = oldConnection.getDeviceId();
        }
        Random rand = new Random();
        if (frc != null) {
            this.frc = frc;
        } else {
            // generate frc
            byte[] frcBinary = new byte[313];
            rand.nextBytes(frcBinary);
            this.frc = Base64.getEncoder().encodeToString(frcBinary);
        }
        if (serial != null) {
            this.serial = serial;
        } else {
            // generate serial
            byte[] serialBinary = new byte[16];
            rand.nextBytes(serialBinary);
            this.serial = HexUtils.bytesToHex(serialBinary);
        }
        if (deviceId != null) {
            this.deviceId = deviceId;
        } else {
            // generate device id
            byte[] bytes = new byte[16];
            rand.nextBytes(bytes);
            String hexStr = HexUtils.bytesToHex(bytes).toUpperCase();
            this.deviceId = HexUtils.bytesToHex(hexStr.getBytes()) + "23413249564c5635564d32573831";
        }

        // build user agent
        this.userAgent = "AmazonWebView/Amazon Alexa/2.2.223830.0/iOS/11.4.1/iPhone";

        // setAmazonSite(amazonSite);
        GsonBuilder gsonBuilder = new GsonBuilder();
        gsonWithNullSerialization = gsonBuilder.create();
    }

    private void setAmazonSite(@Nullable String amazonSite) {
        String correctedAmazonSite = amazonSite != null ? amazonSite : "amazon.com";
        if (correctedAmazonSite.toLowerCase().startsWith("http://")) {
            correctedAmazonSite = correctedAmazonSite.substring(7);
        }
        if (correctedAmazonSite.toLowerCase().startsWith("https://")) {
            correctedAmazonSite = correctedAmazonSite.substring(8);
        }
        if (correctedAmazonSite.toLowerCase().startsWith("www.")) {
            correctedAmazonSite = correctedAmazonSite.substring(4);
        }
        if (correctedAmazonSite.toLowerCase().startsWith("alexa.")) {
            correctedAmazonSite = correctedAmazonSite.substring(6);
        }
        this.amazonSite = correctedAmazonSite;
        alexaServer = "https://alexa." + this.amazonSite;
    }

    public @Nullable Date tryGetLoginTime() {
        return loginTime;
    }

    public @Nullable Date tryGetVerifyTime() {
        return verifyTime;
    }

    public String getFrc() {
        return frc;
    }

    public String getSerial() {
        return serial;
    }

    public String getDeviceId() {
        return deviceId;
    }

    public String getAmazonSite() {
        return amazonSite;
    }

    public String getAlexaServer() {
        return alexaServer;
    }

    public String getDeviceName() {
        String deviceName = this.deviceName;
        if (deviceName == null) {
            return "Unknown";
        }
        return deviceName;
    }

    public String getCustomerId() {
        String customerId = this.accountCustomerId;
        if (customerId == null) {
            return "Unknown";
        }
        return customerId;
    }

    public String getCustomerName() {
        String customerName = this.customerName;
        if (customerName == null) {
            return "Unknown";
        }
        return customerName;
    }

    public boolean isSequenceNodeQueueRunning() {
        return singles.values().stream().anyMatch(queueObject -> queueObject.queueRunning.get())
                || groups.values().stream().anyMatch(queueObject -> queueObject.queueRunning.get());
    }

    public String serializeLoginData() {
        Date loginTime = this.loginTime;
        if (refreshToken == null || loginTime == null) {
            return "";
        }
        StringBuilder builder = new StringBuilder();
        builder.append("7\n"); // version
        builder.append(frc);
        builder.append("\n");
        builder.append(serial);
        builder.append("\n");
        builder.append(deviceId);
        builder.append("\n");
        builder.append(refreshToken);
        builder.append("\n");
        builder.append(amazonSite);
        builder.append("\n");
        builder.append(deviceName);
        builder.append("\n");
        builder.append(accountCustomerId);
        builder.append("\n");
        builder.append(loginTime.getTime());
        builder.append("\n");
        List<HttpCookie> cookies = cookieManager.getCookieStore().getCookies();
        builder.append(cookies.size());
        builder.append("\n");
        for (HttpCookie cookie : cookies) {
            writeValue(builder, cookie.getName());
            writeValue(builder, cookie.getValue());
            writeValue(builder, cookie.getComment());
            writeValue(builder, cookie.getCommentURL());
            writeValue(builder, cookie.getDomain());
            writeValue(builder, cookie.getMaxAge());
            writeValue(builder, cookie.getPath());
            writeValue(builder, cookie.getPortlist());
            writeValue(builder, cookie.getVersion());
            writeValue(builder, cookie.getSecure());
            writeValue(builder, cookie.getDiscard());
        }
        return builder.toString();
    }

    private void writeValue(StringBuilder builder, @Nullable Object value) {
        if (value == null) {
            builder.append('0');
        } else {
            builder.append('1');
            builder.append("\n");
            builder.append(value.toString());
        }
        builder.append("\n");
    }

    private String readValue(Scanner scanner) {
        if (scanner.nextLine().equals("1")) {
            String result = scanner.nextLine();
            if (result != null) {
                return result;
            }
        }
        return "";
    }

    public boolean tryRestoreLogin(@Nullable String data, @Nullable String overloadedDomain) {
        Date loginTime = tryRestoreSessionData(data, overloadedDomain);
        if (loginTime != null) {
            try {
                if (verifyLogin()) {
                    this.loginTime = loginTime;
                    return true;
                }
            } catch (IOException e) {
                return false;
            } catch (URISyntaxException e) {
            }
        }
        return false;
    }

    private @Nullable Date tryRestoreSessionData(@Nullable String data, @Nullable String overloadedDomain) {
        // verify store data
        if (data == null || data.isEmpty()) {
            return null;
        }
        Scanner scanner = new Scanner(data);
        String version = scanner.nextLine();
        // check if serialize version is supported
        if (!"5".equals(version) && !"6".equals(version) && !"7".equals(version)) {
            scanner.close();
            return null;
        }
        int intVersion = Integer.parseInt(version);

        frc = scanner.nextLine();
        serial = scanner.nextLine();
        deviceId = scanner.nextLine();

        // Recreate session and cookies
        refreshToken = scanner.nextLine();
        String domain = scanner.nextLine();
        if (overloadedDomain != null) {
            domain = overloadedDomain;
        }
        setAmazonSite(domain);

        deviceName = scanner.nextLine();

        if (intVersion > 5) {
            String accountCustomerId = scanner.nextLine();
            // Note: version 5 have wrong customer id serialized.
            // Only use it, if it at least version 6 of serialization
            if (intVersion > 6) {
                if (!"null".equals(accountCustomerId)) {
                    this.accountCustomerId = accountCustomerId;
                }
            }
        }

        Date loginTime = new Date(Long.parseLong(scanner.nextLine()));
        CookieStore cookieStore = cookieManager.getCookieStore();
        cookieStore.removeAll();

        Integer numberOfCookies = Integer.parseInt(scanner.nextLine());
        for (Integer i = 0; i < numberOfCookies; i++) {
            String name = readValue(scanner);
            String value = readValue(scanner);

            HttpCookie clientCookie = new HttpCookie(name, value);
            clientCookie.setComment(readValue(scanner));
            clientCookie.setCommentURL(readValue(scanner));
            clientCookie.setDomain(readValue(scanner));
            clientCookie.setMaxAge(Long.parseLong(readValue(scanner)));
            clientCookie.setPath(readValue(scanner));
            clientCookie.setPortlist(readValue(scanner));
            clientCookie.setVersion(Integer.parseInt(readValue(scanner)));
            clientCookie.setSecure(Boolean.parseBoolean(readValue(scanner)));
            clientCookie.setDiscard(Boolean.parseBoolean(readValue(scanner)));

            cookieStore.add(null, clientCookie);
        }
        scanner.close();
        try {
            checkRenewSession();

            String accountCustomerId = this.accountCustomerId;
            if (accountCustomerId == null || accountCustomerId.isEmpty()) {
                List<Device> devices = this.getDeviceList();
                for (Device device : devices) {
                    final String serial = this.serial;
                    if (serial != null && serial.equals(device.serialNumber)) {
                        this.accountCustomerId = device.deviceOwnerCustomerId;
                        break;
                    }
                }
                accountCustomerId = this.accountCustomerId;
                if (accountCustomerId == null || accountCustomerId.isEmpty()) {
                    for (Device device : devices) {
                        if ("This Device".equals(device.accountName)) {
                            this.accountCustomerId = device.deviceOwnerCustomerId;
                            String serial = device.serialNumber;
                            if (serial != null) {
                                this.serial = serial;
                            }
                            break;
                        }
                    }
                }
            }
        } catch (URISyntaxException | IOException | ConnectionException e) {
            logger.debug("Getting account customer Id failed", e);
        }
        return loginTime;
    }

    private @Nullable Authentication tryGetBootstrap() throws IOException, URISyntaxException {
        HttpsURLConnection connection = makeRequest("GET", alexaServer + "/api/bootstrap", null, false, false, null, 0);
        String contentType = connection.getContentType();
        if (connection.getResponseCode() == 200 && contentType != null
                && contentType.toLowerCase().startsWith("application/json")) {
            try {
                String bootstrapResultJson = convertStream(connection);
                JsonBootstrapResult result = parseJson(bootstrapResultJson, JsonBootstrapResult.class);
                if (result != null) {
                    Authentication authentication = result.authentication;
                    if (authentication != null && authentication.authenticated) {
                        this.customerName = authentication.customerName;
                        if (this.accountCustomerId == null) {
                            this.accountCustomerId = authentication.customerId;
                        }
                        return authentication;
                    }
                }
            } catch (JsonSyntaxException | IllegalStateException e) {
                logger.info("No valid json received", e);
                return null;
            }
        }
        return null;
    }

    public String convertStream(HttpsURLConnection connection) throws IOException {
        InputStream input = connection.getInputStream();
        if (input == null) {
            return "";
        }

        InputStream readerStream;
        if ("gzip".equalsIgnoreCase(connection.getContentEncoding())) {
            readerStream = new GZIPInputStream(connection.getInputStream());
        } else {
            readerStream = input;
        }
        String contentType = connection.getContentType();
        String charSet = null;
        if (contentType != null) {
            Matcher m = CHARSET_PATTERN.matcher(contentType);
            if (m.find()) {
                charSet = m.group(1).trim().toUpperCase();
            }
        }

        Scanner inputScanner = charSet == null || charSet.isEmpty()
                ? new Scanner(readerStream, StandardCharsets.UTF_8.name())
                : new Scanner(readerStream, charSet);
        Scanner scannerWithoutDelimiter = inputScanner.useDelimiter("\\A");
        String result = scannerWithoutDelimiter.hasNext() ? scannerWithoutDelimiter.next() : null;
        inputScanner.close();
        scannerWithoutDelimiter.close();
        input.close();
        if (result == null) {
            result = "";
        }
        return result;
    }

    public String makeRequestAndReturnString(String url) throws IOException, URISyntaxException {
        return makeRequestAndReturnString("GET", url, null, false, null);
    }

    public String makeRequestAndReturnString(String verb, String url, @Nullable String postData, boolean json,
            @Nullable Map<String, String> customHeaders) throws IOException, URISyntaxException {
        HttpsURLConnection connection = makeRequest(verb, url, postData, json, true, customHeaders, 3);
        String result = convertStream(connection);
        logger.debug("Result of {} {}:{}", verb, url, result);
        return result;
    }

    public HttpsURLConnection makeRequest(String verb, String url, @Nullable String postData, boolean json,
            boolean autoredirect, @Nullable Map<String, String> customHeaders, int badRequestRepeats)
            throws IOException, URISyntaxException {
        String currentUrl = url;
        int redirectCounter = 0;
        int retryCounter = 0;
        // loop for handling redirect and bad request, using automatic redirect is not
        // possible, because all response headers must be catched
        while (true) {
            int code;
            HttpsURLConnection connection = null;
            try {
                logger.debug("Make request to {}", url);
                connection = (HttpsURLConnection) new URL(currentUrl).openConnection();
                connection.setRequestMethod(verb);
                connection.setRequestProperty("Accept-Language", "en-US");
                if (customHeaders == null || !customHeaders.containsKey("User-Agent")) {
                    connection.setRequestProperty("User-Agent", userAgent);
                }
                connection.setRequestProperty("Accept-Encoding", "gzip");
                connection.setRequestProperty("DNT", "1");
                connection.setRequestProperty("Upgrade-Insecure-Requests", "1");
                if (customHeaders != null) {
                    for (String key : customHeaders.keySet()) {
                        String value = customHeaders.get(key);
                        if (value != null && !value.isEmpty()) {
                            connection.setRequestProperty(key, value);
                        }
                    }
                }
                connection.setInstanceFollowRedirects(false);

                // add cookies
                URI uri = connection.getURL().toURI();

                if (customHeaders == null || !customHeaders.containsKey("Cookie")) {
                    StringBuilder cookieHeaderBuilder = new StringBuilder();
                    for (HttpCookie cookie : cookieManager.getCookieStore().get(uri)) {
                        if (cookieHeaderBuilder.length() > 0) {
                            cookieHeaderBuilder.append(";");
                        }
                        cookieHeaderBuilder.append(cookie.getName());
                        cookieHeaderBuilder.append("=");
                        cookieHeaderBuilder.append(cookie.getValue());
                        if (cookie.getName().equals("csrf")) {
                            connection.setRequestProperty("csrf", cookie.getValue());
                        }

                    }
                    if (cookieHeaderBuilder.length() > 0) {
                        String cookies = cookieHeaderBuilder.toString();
                        connection.setRequestProperty("Cookie", cookies);
                    }
                }
                if (postData != null) {
                    logger.debug("{}: {}", verb, postData);
                    // post data
                    byte[] postDataBytes = postData.getBytes(StandardCharsets.UTF_8);
                    int postDataLength = postDataBytes.length;

                    connection.setFixedLengthStreamingMode(postDataLength);

                    if (json) {
                        connection.setRequestProperty("Content-Type", "application/json; charset=UTF-8");
                    } else {
                        connection.setRequestProperty("Content-Type", "application/x-www-form-urlencoded");
                    }
                    connection.setRequestProperty("Content-Length", Integer.toString(postDataLength));
                    if ("POST".equals(verb)) {
                        connection.setRequestProperty("Expect", "100-continue");
                    }

                    connection.setDoOutput(true);
                    OutputStream outputStream = connection.getOutputStream();
                    outputStream.write(postDataBytes);
                    outputStream.close();
                }
                // handle result
                code = connection.getResponseCode();
                String location = null;

                // handle response headers
                Map<String, List<String>> headerFields = connection.getHeaderFields();
                for (Map.Entry<String, List<String>> header : headerFields.entrySet()) {
                    String key = header.getKey();
                    if (key != null && !key.isEmpty()) {
                        if (key.equalsIgnoreCase("Set-Cookie")) {
                            // store cookie
                            for (String cookieHeader : header.getValue()) {
                                if (cookieHeader != null && !cookieHeader.isEmpty()) {
                                    List<HttpCookie> cookies = HttpCookie.parse(cookieHeader);
                                    for (HttpCookie cookie : cookies) {
                                        cookieManager.getCookieStore().add(uri, cookie);
                                    }
                                }
                            }
                        }
                        if (key.equalsIgnoreCase("Location")) {
                            // get redirect location
                            location = header.getValue().get(0);
                            if (location != null && !location.isEmpty()) {
                                location = uri.resolve(location).toString();
                                // check for https
                                if (location.toLowerCase().startsWith("http://")) {
                                    // always use https
                                    location = "https://" + location.substring(7);
                                    logger.debug("Redirect corrected to {}", location);
                                }
                            }
                        }
                    }
                }
                if (code == 200) {
                    logger.debug("Call to {} succeeded", url);
                    return connection;
                } else if (code == 302 && location != null) {
                    logger.debug("Redirected to {}", location);
                    redirectCounter++;
                    if (redirectCounter > 30) {
                        throw new ConnectionException("Too many redirects");
                    }
                    currentUrl = location;
                    if (autoredirect) {
                        continue; // repeat with new location
                    }
                    return connection;
                } else {
                    logger.debug("Retry call to {}", url);
                    retryCounter++;
                    if (retryCounter > badRequestRepeats) {
                        throw new HttpException(code,
                                verb + " url '" + url + "' failed: " + connection.getResponseMessage());
                    }
                    try {
                        Thread.sleep(2000);
                    } catch (InterruptedException e) {
                        logger.warn("Unable to wait for next call to {}", url, e);
                    }
                }
            } catch (IOException e) {
                if (connection != null) {
                    connection.disconnect();
                }
                logger.warn("Request to url '{}' fails with unknown error", url, e);
                throw e;
            } catch (Exception e) {
                if (connection != null) {
                    connection.disconnect();
                }
                throw e;
            }
        }
    }

    public String registerConnectionAsApp(String oAutRedirectUrl)
            throws ConnectionException, IOException, URISyntaxException {
        URI oAutRedirectUri = new URI(oAutRedirectUrl);

        Map<String, String> queryParameters = new LinkedHashMap<>();
        String query = oAutRedirectUri.getQuery();
        String[] pairs = query.split("&");
        for (String pair : pairs) {
            int idx = pair.indexOf("=");
            queryParameters.put(URLDecoder.decode(pair.substring(0, idx), StandardCharsets.UTF_8.name()),
                    URLDecoder.decode(pair.substring(idx + 1), StandardCharsets.UTF_8.name()));
        }
        String accessToken = queryParameters.get("openid.oa2.access_token");

        Map<String, String> cookieMap = new HashMap<>();

        List<JsonWebSiteCookie> webSiteCookies = new ArrayList<>();
        for (HttpCookie cookie : getSessionCookies("https://www.amazon.com")) {
            cookieMap.put(cookie.getName(), cookie.getValue());
            webSiteCookies.add(new JsonWebSiteCookie(cookie.getName(), cookie.getValue()));
        }

        JsonWebSiteCookie[] webSiteCookiesArray = new JsonWebSiteCookie[webSiteCookies.size()];
        webSiteCookiesArray = webSiteCookies.toArray(webSiteCookiesArray);

        JsonRegisterAppRequest registerAppRequest = new JsonRegisterAppRequest(serial, accessToken, frc,
                webSiteCookiesArray);
        String registerAppRequestJson = gson.toJson(registerAppRequest);

        HashMap<String, String> registerHeaders = new HashMap<>();
        registerHeaders.put("x-amzn-identity-auth-domain", "api.amazon.com");

        String registerAppResultJson = makeRequestAndReturnString("POST", "https://api.amazon.com/auth/register",
                registerAppRequestJson, true, registerHeaders);
        JsonRegisterAppResponse registerAppResponse = parseJson(registerAppResultJson, JsonRegisterAppResponse.class);

        if (registerAppResponse == null) {
            throw new ConnectionException("Error: No response receivec from register application");
        }
        Response response = registerAppResponse.response;
        if (response == null) {
            throw new ConnectionException("Error: No response received from register application");
        }
        Success success = response.success;
        if (success == null) {
            throw new ConnectionException("Error: No success received from register application");
        }
        Tokens tokens = success.tokens;
        if (tokens == null) {
            throw new ConnectionException("Error: No tokens received from register application");
        }
        Bearer bearer = tokens.bearer;
        if (bearer == null) {
            throw new ConnectionException("Error: No bearer received from register application");
        }
        this.refreshToken = bearer.refreshToken;
        if (this.refreshToken == null || this.refreshToken.isEmpty()) {
            throw new ConnectionException("Error: No refresh token received");
        }
        try {
            exchangeToken();
            // Check which is the owner domain
            String usersMeResponseJson = makeRequestAndReturnString("GET",
                    "https://alexa.amazon.com/api/users/me?platform=ios&version=2.2.223830.0", null, false, null);
            JsonUsersMeResponse usersMeResponse = parseJson(usersMeResponseJson, JsonUsersMeResponse.class);
            if (usersMeResponse == null) {
                throw new IllegalArgumentException("Received no response on me-request");
            }
            URI uri = new URI(usersMeResponse.marketPlaceDomainName);
            String host = uri.getHost();

            // Switch to owner domain
            setAmazonSite(host);
            exchangeToken();
            tryGetBootstrap();
        } catch (Exception e) {
            logout();
            throw e;
        }
        String deviceName = null;
        Extensions extensions = success.extensions;
        if (extensions != null) {
            DeviceInfo deviceInfo = extensions.deviceInfo;
            if (deviceInfo != null) {
                deviceName = deviceInfo.deviceName;
            }
        }
        if (deviceName == null) {
            deviceName = "Unknown";
        }
        this.deviceName = deviceName;
        return deviceName;
    }

    private void exchangeToken() throws IOException, URISyntaxException {
        this.renewTime = 0;
        String cookiesJson = "{\"cookies\":{\"." + getAmazonSite() + "\":[]}}";
        String cookiesBase64 = Base64.getEncoder().encodeToString(cookiesJson.getBytes());

        String exchangePostData = "di.os.name=iOS&app_version=2.2.223830.0&domain=." + getAmazonSite()
                + "&source_token=" + URLEncoder.encode(this.refreshToken, "UTF8")
                + "&requested_token_type=auth_cookies&source_token_type=refresh_token&di.hw.version=iPhone&di.sdk.version=6.10.0&cookies="
                + cookiesBase64 + "&app_name=Amazon%20Alexa&di.os.version=11.4.1";

        HashMap<String, String> exchangeTokenHeader = new HashMap<>();
        exchangeTokenHeader.put("Cookie", "");

        String exchangeTokenJson = makeRequestAndReturnString("POST",
                "https://www." + getAmazonSite() + "/ap/exchangetoken", exchangePostData, false, exchangeTokenHeader);
        JsonExchangeTokenResponse exchangeTokenResponse = gson.fromJson(exchangeTokenJson,
                JsonExchangeTokenResponse.class);

        org.openhab.binding.amazonechocontrol.internal.jsons.JsonExchangeTokenResponse.Response response = exchangeTokenResponse.response;
        if (response != null) {
            org.openhab.binding.amazonechocontrol.internal.jsons.JsonExchangeTokenResponse.Tokens tokens = response.tokens;
            if (tokens != null) {
                @Nullable
                Map<String, Cookie[]> cookiesMap = tokens.cookies;
                if (cookiesMap != null) {
                    for (String domain : cookiesMap.keySet()) {
                        Cookie[] cookies = cookiesMap.get(domain);
                        for (Cookie cookie : cookies) {
                            if (cookie != null) {
                                HttpCookie httpCookie = new HttpCookie(cookie.name, cookie.value);
                                httpCookie.setPath(cookie.path);
                                httpCookie.setDomain(domain);
                                Boolean secure = cookie.secure;
                                if (secure != null) {
                                    httpCookie.setSecure(secure);
                                }
                                this.cookieManager.getCookieStore().add(null, httpCookie);
                            }
                        }
                    }
                }
            }
        }
        if (!verifyLogin()) {
            throw new ConnectionException("Verify login failed after token exchange");
        }
        this.renewTime = (long) (System.currentTimeMillis() + Connection.EXPIRES_IN * 1000d / 0.8d); // start renew at
    }

    public boolean checkRenewSession() throws UnknownHostException, URISyntaxException, IOException {
        if (System.currentTimeMillis() >= this.renewTime) {
            String renewTokenPostData = "app_name=Amazon%20Alexa&app_version=2.2.223830.0&di.sdk.version=6.10.0&source_token="
                    + URLEncoder.encode(refreshToken, StandardCharsets.UTF_8.name())
                    + "&package_name=com.amazon.echo&di.hw.version=iPhone&platform=iOS&requested_token_type=access_token&source_token_type=refresh_token&di.os.name=iOS&di.os.version=11.4.1&current_version=6.10.0";
            String renewTokenRepsonseJson = makeRequestAndReturnString("POST", "https://api.amazon.com/auth/token",
                    renewTokenPostData, false, null);
            parseJson(renewTokenRepsonseJson, JsonRenewTokenResponse.class);

            exchangeToken();
            return true;
        }
        return false;
    }

    public boolean getIsLoggedIn() {
        return loginTime != null;
    }

    public String getLoginPage() throws IOException, URISyntaxException {
        // clear session data
        logout();

        logger.debug("Start Login to {}", alexaServer);

        String mapMdJson = "{\"device_user_dictionary\":[],\"device_registration_data\":{\"software_version\":\"1\"},\"app_identifier\":{\"app_version\":\"2.2.223830\",\"bundle_id\":\"com.amazon.echo\"}}";
        String mapMdCookie = Base64.getEncoder().encodeToString(mapMdJson.getBytes());

        cookieManager.getCookieStore().add(new URI("https://www.amazon.com"), new HttpCookie("map-md", mapMdCookie));
        cookieManager.getCookieStore().add(new URI("https://www.amazon.com"), new HttpCookie("frc", frc));

        Map<String, String> customHeaders = new HashMap<>();
        customHeaders.put("authority", "www.amazon.com");
<<<<<<< HEAD
        String loginFormHtml = makeRequestAndReturnString("GET", "https://www.amazon.com"
=======
        String loginFormHtml = makeRequestAndReturnString("GET",
                "https://www.amazon.com"
>>>>>>> ad256be3
                + "/ap/signin?openid.return_to=https://www.amazon.com/ap/maplanding&openid.assoc_handle=amzn_dp_project_dee_ios&openid.identity=http://specs.openid.net/auth/2.0/identifier_select&pageId=amzn_dp_project_dee_ios&accountStatusPolicy=P1&openid.claimed_id=http://specs.openid.net/auth/2.0/identifier_select&openid.mode=checkid_setup&openid.ns.oa2=http://www.amazon.com/ap/ext/oauth/2&openid.oa2.client_id=device:"
                + deviceId
                + "&openid.ns.pape=http://specs.openid.net/extensions/pape/1.0&openid.oa2.response_type=token&openid.ns=http://specs.openid.net/auth/2.0&openid.pape.max_auth_age=0&openid.oa2.scope=device_auth_access",
                null, false, customHeaders);

        logger.debug("Received login form {}", loginFormHtml);
        return loginFormHtml;
    }

    public boolean verifyLogin() throws IOException, URISyntaxException {
        if (this.refreshToken == null) {
            return false;
        }
        Authentication authentication = tryGetBootstrap();
        if (authentication != null && authentication.authenticated) {
            verifyTime = new Date();
            if (loginTime == null) {
                loginTime = verifyTime;
            }
            return true;
        }
        return false;
    }

    public List<HttpCookie> getSessionCookies() {
        try {
            return cookieManager.getCookieStore().get(new URI(alexaServer));
        } catch (URISyntaxException e) {
            return new ArrayList<>();
        }
    }

    public List<HttpCookie> getSessionCookies(String server) {
        try {
            return cookieManager.getCookieStore().get(new URI(server));
        } catch (URISyntaxException e) {
            return new ArrayList<>();
        }
    }

    public void logout() {
        cookieManager.getCookieStore().removeAll();
        // reset all members
        refreshToken = null;
        loginTime = null;
        verifyTime = null;
        deviceName = null;

        if (announcementTimer != null) {
            announcements.clear();
            announcementTimer.cancel(true);
        }
        if (textToSpeechTimer != null) {
            textToSpeeches.clear();
            textToSpeechTimer.cancel(true);
        }
        if (volumeTimer != null) {
            volumes.clear();
            volumeTimer.cancel(true);
        }
        singles.values().forEach(queueObject -> queueObject.dispose());
        groups.values().forEach(queueObject -> queueObject.dispose());
        if (singleGroupTimer != null) {
            singleGroupTimer.cancel(true);
        }
    }

    // parser
    private <T> @Nullable T parseJson(String json, Class<T> type) throws JsonSyntaxException, IllegalStateException {
        try {
            return gson.fromJson(json, type);
        } catch (JsonParseException | IllegalStateException e) {
            logger.warn("Parsing json failed", e);
            logger.warn("Illegal json: {}", json);
            throw e;
        }
    }

    // commands and states
    public WakeWord[] getWakeWords() {
        String json;
        try {
            json = makeRequestAndReturnString(alexaServer + "/api/wake-word?cached=true");
            JsonWakeWords wakeWords = parseJson(json, JsonWakeWords.class);
            if (wakeWords != null) {
                WakeWord[] result = wakeWords.wakeWords;
                if (result != null) {
                    return result;
                }
            }
        } catch (IOException | URISyntaxException e) {
            logger.info("getting wakewords failed", e);
        }
        return new WakeWord[0];
    }

    public List<SmartHomeBaseDevice> getSmarthomeDeviceList() throws IOException, URISyntaxException {
        try {
            String json = makeRequestAndReturnString(alexaServer + "/api/phoenix");
            logger.debug("getSmartHomeDevices result: {}", json);

            JsonNetworkDetails networkDetails = parseJson(json, JsonNetworkDetails.class);
            if (networkDetails == null) {
                throw new IllegalArgumentException("received no response on network detail request");
            }
            Object jsonObject = gson.fromJson(networkDetails.networkDetail, Object.class);
            List<SmartHomeBaseDevice> result = new ArrayList<>();
            searchSmartHomeDevicesRecursive(jsonObject, result);

            return result;
        } catch (Exception e) {
            logger.warn("getSmartHomeDevices fails: {}", e.getMessage());
            throw e;
        }
    }

    private void searchSmartHomeDevicesRecursive(@Nullable Object jsonNode, List<SmartHomeBaseDevice> devices) {
        if (jsonNode instanceof Map) {
            @SuppressWarnings("rawtypes")
            Map map = (Map) jsonNode;
            if (map.containsKey("entityId") && map.containsKey("friendlyName") && map.containsKey("actions")) {
                // device node found, create type element and add it to the results
                JsonElement element = gson.toJsonTree(jsonNode);
                SmartHomeDevice shd = parseJson(element.toString(), SmartHomeDevice.class);
                if (shd != null) {
                    devices.add(shd);
                }
            } else if (map.containsKey("applianceGroupName")) {
                JsonElement element = gson.toJsonTree(jsonNode);
                SmartHomeGroup shg = parseJson(element.toString(), SmartHomeGroup.class);
                if (shg != null) {
                    devices.add(shg);
                }
            } else {
                map.values().forEach(value -> searchSmartHomeDevicesRecursive(value, devices));
            }
        }
    }

    public List<Device> getDeviceList() throws IOException, URISyntaxException {
        String json = getDeviceListJson();
        JsonDevices devices = parseJson(json, JsonDevices.class);
        if (devices != null) {
            Device[] result = devices.devices;
            if (result != null) {
                return new ArrayList<>(Arrays.asList(result));
            }
        }
        return Collections.emptyList();
    }

    public String getDeviceListJson() throws IOException, URISyntaxException {
        String json = makeRequestAndReturnString(alexaServer + "/api/devices-v2/device?cached=false");
        return json;
    }

    public Map<String, JsonArray> getSmartHomeDeviceStatesJson(Set<String> applianceIds)
            throws IOException, URISyntaxException {
        JsonObject requestObject = new JsonObject();
        JsonArray stateRequests = new JsonArray();
        for (String applianceId : applianceIds) {
            JsonObject stateRequest = new JsonObject();
            stateRequest.addProperty("entityId", applianceId);
            stateRequest.addProperty("entityType", "APPLIANCE");
            stateRequests.add(stateRequest);
        }
        requestObject.add("stateRequests", stateRequests);
        String requestBody = requestObject.toString();
        String json = makeRequestAndReturnString("POST", alexaServer + "/api/phoenix/state", requestBody, true, null);
        logger.trace("Requested {} and received {}", requestBody, json);

        JsonObject responseObject = this.gson.fromJson(json, JsonObject.class);
        JsonArray deviceStates = (JsonArray) responseObject.get("deviceStates");
        Map<String, JsonArray> result = new HashMap<>();
        for (JsonElement deviceState : deviceStates) {
            JsonObject deviceStateObject = deviceState.getAsJsonObject();
            JsonObject entity = deviceStateObject.get("entity").getAsJsonObject();
            String applicanceId = entity.get("entityId").getAsString();
            JsonElement capabilityState = deviceStateObject.get("capabilityStates");
            if (capabilityState != null && capabilityState.isJsonArray()) {
                result.put(applicanceId, capabilityState.getAsJsonArray());
            }
        }
        return result;
    }

    public @Nullable JsonPlayerState getPlayer(Device device) throws IOException, URISyntaxException {
        String json = makeRequestAndReturnString(alexaServer + "/api/np/player?deviceSerialNumber="
                + device.serialNumber + "&deviceType=" + device.deviceType + "&screenWidth=1440");
        JsonPlayerState playerState = parseJson(json, JsonPlayerState.class);
        return playerState;
    }

    public @Nullable JsonMediaState getMediaState(Device device) throws IOException, URISyntaxException {
        String json = makeRequestAndReturnString(alexaServer + "/api/media/state?deviceSerialNumber="
                + device.serialNumber + "&deviceType=" + device.deviceType);
        JsonMediaState mediaState = parseJson(json, JsonMediaState.class);
        return mediaState;
    }

    public Activity[] getActivities(int number, @Nullable Long startTime) {
        String json;
        try {
            json = makeRequestAndReturnString(alexaServer + "/api/activities?startTime="
                    + (startTime != null ? startTime : "") + "&size=" + number + "&offset=1");
            JsonActivities activities = parseJson(json, JsonActivities.class);
            if (activities != null) {
                Activity[] activiesArray = activities.activities;
                if (activiesArray != null) {
                    return activiesArray;
                }
            }
        } catch (IOException | URISyntaxException e) {
            logger.info("getting activities failed", e);
        }
        return new Activity[0];
    }

    public @Nullable JsonBluetoothStates getBluetoothConnectionStates() {
        String json;
        try {
            json = makeRequestAndReturnString(alexaServer + "/api/bluetooth?cached=true");
        } catch (IOException | URISyntaxException e) {
            logger.debug("failed to get bluetooth state: {}", e.getMessage());
            return new JsonBluetoothStates();
        }
        JsonBluetoothStates bluetoothStates = parseJson(json, JsonBluetoothStates.class);
        return bluetoothStates;
    }

    public @Nullable JsonPlaylists getPlaylists(Device device) throws IOException, URISyntaxException {
        String json = makeRequestAndReturnString(alexaServer + "/api/cloudplayer/playlists?deviceSerialNumber="
                + device.serialNumber + "&deviceType=" + device.deviceType + "&mediaOwnerCustomerId="
                + (this.accountCustomerId == null || this.accountCustomerId.isEmpty() ? device.deviceOwnerCustomerId
                        : this.accountCustomerId));
        JsonPlaylists playlists = parseJson(json, JsonPlaylists.class);
        return playlists;
    }

    public void command(Device device, String command) throws IOException, URISyntaxException {
        String url = alexaServer + "/api/np/command?deviceSerialNumber=" + device.serialNumber + "&deviceType="
                + device.deviceType;
        makeRequest("POST", url, command, true, true, null, 0);
    }

    public void smartHomeCommand(String entityId, String action) throws IOException {
        smartHomeCommand(entityId, action, null, null);
    }

    public void smartHomeCommand(String entityId, String action, @Nullable String property, @Nullable Object value)
            throws IOException {
        String url = alexaServer + "/api/phoenix/state";

        JsonObject json = new JsonObject();
        JsonArray controlRequests = new JsonArray();
        JsonObject controlRequest = new JsonObject();
        controlRequest.addProperty("entityId", entityId);
        controlRequest.addProperty("entityType", "APPLIANCE");
        JsonObject parameters = new JsonObject();
        parameters.addProperty("action", action);
        if (property != null) {
            if (value instanceof Boolean) {
                parameters.addProperty(property, (boolean) value);
            } else if (value instanceof String) {
                parameters.addProperty(property, (String) value);
            } else if (value instanceof Number) {
                parameters.addProperty(property, (Number) value);
            } else if (value instanceof Character) {
                parameters.addProperty(property, (Character) value);
            } else if (value instanceof JsonElement) {
                parameters.add(property, (JsonElement) value);
            }
        }
        controlRequest.add("parameters", parameters);
        controlRequests.add(controlRequest);
        json.add("controlRequests", controlRequests);

        String requestBody = json.toString();
        try {
            String resultBody = makeRequestAndReturnString("PUT", url, requestBody, true, null);
            logger.debug("{}", resultBody);
            JsonObject result = parseJson(resultBody, JsonObject.class);
            if (result != null) {
                JsonElement errors = result.get("errors");
                if (errors != null && errors.isJsonArray()) {
                    JsonArray errorList = errors.getAsJsonArray();
                    if (errorList.size() > 0) {
                        logger.info("Smart home device command failed.");
                        logger.info("Request:");
                        logger.info("{}", requestBody);
                        logger.info("Answer:");
                        for (JsonElement error : errorList) {
                            logger.info("{}", error.toString());
                        }
                    }
                }
            }
        } catch (URISyntaxException e) {
            logger.info("Wrong url {}", url, e);
        }
    }

    public void notificationVolume(Device device, int volume) throws IOException, URISyntaxException {
        String url = alexaServer + "/api/device-notification-state/" + device.deviceType + "/" + device.softwareVersion
                + "/" + device.serialNumber;
        String command = "{\"deviceSerialNumber\":\"" + device.serialNumber + "\",\"deviceType\":\"" + device.deviceType
                + "\",\"softwareVersion\":\"" + device.softwareVersion + "\",\"volumeLevel\":" + volume + "}";
        makeRequest("PUT", url, command, true, true, null, 0);
    }

    public void ascendingAlarm(Device device, boolean ascendingAlarm) throws IOException, URISyntaxException {
        String url = alexaServer + "/api/ascending-alarm/" + device.serialNumber;
        String command = "{\"ascendingAlarmEnabled\":" + (ascendingAlarm ? "true" : "false")
                + ",\"deviceSerialNumber\":\"" + device.serialNumber + "\",\"deviceType\":\"" + device.deviceType
                + "\",\"deviceAccountId\":null}";
        makeRequest("PUT", url, command, true, true, null, 0);
    }

    public DeviceNotificationState[] getDeviceNotificationStates() {
        String json;
        try {
            json = makeRequestAndReturnString(alexaServer + "/api/device-notification-state");
            JsonDeviceNotificationState result = parseJson(json, JsonDeviceNotificationState.class);
            if (result != null) {
                DeviceNotificationState[] deviceNotificationStates = result.deviceNotificationStates;
                if (deviceNotificationStates != null) {
                    return deviceNotificationStates;
                }
            }
        } catch (IOException | URISyntaxException e) {
            logger.info("Error getting device notification states", e);
        }
        return new DeviceNotificationState[0];
    }

    public AscendingAlarmModel[] getAscendingAlarm() {
        String json;
        try {
            json = makeRequestAndReturnString(alexaServer + "/api/ascending-alarm");
            JsonAscendingAlarm result = parseJson(json, JsonAscendingAlarm.class);
            if (result != null) {
                AscendingAlarmModel[] ascendingAlarmModelList = result.ascendingAlarmModelList;
                if (ascendingAlarmModelList != null) {
                    return ascendingAlarmModelList;
                }
            }
        } catch (IOException | URISyntaxException e) {
            logger.info("Error getting device notification states", e);
        }
        return new AscendingAlarmModel[0];
    }

    public void bluetooth(Device device, @Nullable String address) throws IOException, URISyntaxException {
        if (address == null || address.isEmpty()) {
            // disconnect
            makeRequest("POST",
                    alexaServer + "/api/bluetooth/disconnect-sink/" + device.deviceType + "/" + device.serialNumber, "",
                    true, true, null, 0);
        } else {
            makeRequest("POST",
                    alexaServer + "/api/bluetooth/pair-sink/" + device.deviceType + "/" + device.serialNumber,
                    "{\"bluetoothDeviceAddress\":\"" + address + "\"}", true, true, null, 0);
        }
    }

    public void playRadio(Device device, @Nullable String stationId) throws IOException, URISyntaxException {
        if (stationId == null || stationId.isEmpty()) {
            command(device, "{\"type\":\"PauseCommand\"}");
        } else {
            makeRequest("POST",
                    alexaServer + "/api/tunein/queue-and-play?deviceSerialNumber=" + device.serialNumber
                            + "&deviceType=" + device.deviceType + "&guideId=" + stationId
                            + "&contentType=station&callSign=&mediaOwnerCustomerId="
                            + (this.accountCustomerId == null || this.accountCustomerId.isEmpty()
                                    ? device.deviceOwnerCustomerId
                                    : this.accountCustomerId),
                    "", true, true, null, 0);
        }
    }

    public void playAmazonMusicTrack(Device device, @Nullable String trackId) throws IOException, URISyntaxException {
        if (trackId == null || trackId.isEmpty()) {
            command(device, "{\"type\":\"PauseCommand\"}");
        } else {
            String command = "{\"trackId\":\"" + trackId + "\",\"playQueuePrime\":true}";
            makeRequest("POST",
                    alexaServer + "/api/cloudplayer/queue-and-play?deviceSerialNumber=" + device.serialNumber
                            + "&deviceType=" + device.deviceType + "&mediaOwnerCustomerId="
                            + (this.accountCustomerId == null || this.accountCustomerId.isEmpty()
                                    ? device.deviceOwnerCustomerId
                                    : this.accountCustomerId)
                            + "&shuffle=false",
                    command, true, true, null, 0);
        }
    }

    public void playAmazonMusicPlayList(Device device, @Nullable String playListId)
            throws IOException, URISyntaxException {
        if (playListId == null || playListId.isEmpty()) {
            command(device, "{\"type\":\"PauseCommand\"}");
        } else {
            String command = "{\"playlistId\":\"" + playListId + "\",\"playQueuePrime\":true}";
            makeRequest("POST",
                    alexaServer + "/api/cloudplayer/queue-and-play?deviceSerialNumber=" + device.serialNumber
                            + "&deviceType=" + device.deviceType + "&mediaOwnerCustomerId="
                            + (this.accountCustomerId == null || this.accountCustomerId.isEmpty()
                                    ? device.deviceOwnerCustomerId
                                    : this.accountCustomerId)
                            + "&shuffle=false",
                    command, true, true, null, 0);
        }
    }

    public void sendNotificationToMobileApp(String customerId, String text, @Nullable String title)
            throws IOException, URISyntaxException {
        Map<String, Object> parameters = new HashMap<>();
        parameters.put("notificationMessage", text);
        parameters.put("alexaUrl", "#v2/behaviors");
        if (title != null && !title.isEmpty()) {
            parameters.put("title", title);
        } else {
            parameters.put("title", "OpenHAB");
        }
        parameters.put("customerId", customerId);
        executeSequenceCommand(null, "Alexa.Notifications.SendMobilePush", parameters);
    }

    public synchronized void announcement(Device device, String speak, String bodyText, @Nullable String title,
            @Nullable Integer ttsVolume, @Nullable Integer standardVolume) {
        if (speak == null || speak.replaceAll("<.+?>", " ").replaceAll("\\s+", " ").trim().isEmpty()) {
            return;
        }
        if (announcementTimer != null) {
            announcementTimer.cancel(true);
        }
        Announcement announcement = announcements.computeIfAbsent(Objects.hash(speak, bodyText, title),
                k -> new Announcement(speak, bodyText, title));
        announcement.devices.add(device);
        announcement.ttsVolumes.add(ttsVolume);
        announcement.standardVolumes.add(standardVolume);
        announcementTimer = scheduler.schedule(this::sendAnnouncement, 500, TimeUnit.MILLISECONDS);
    }

    private synchronized void sendAnnouncement() {
        if (announcementTimer != null) {
            announcementTimer.cancel(true);
        }
        Iterator<Announcement> iterator = announcements.values().iterator();
        while (iterator.hasNext()) {
            Announcement announcement = iterator.next();
            if (announcement != null) {
                try {
                    List<Device> devices = announcement.devices;
                    if (devices != null && !devices.isEmpty()) {
                        String speak = announcement.speak;
                        String bodyText = announcement.bodyText;
                        String title = announcement.title;
                        List<@Nullable Integer> ttsVolumes = announcement.ttsVolumes;
                        List<@Nullable Integer> standardVolumes = announcement.standardVolumes;

                        Map<String, Object> parameters = new HashMap<>();
                        parameters.put("expireAfter", "PT5S");
                        JsonAnnouncementContent[] contentArray = new JsonAnnouncementContent[1];
                        JsonAnnouncementContent content = new JsonAnnouncementContent();
                        content.display.title = title == null || title.isEmpty() ? "openHAB" : title;
                        content.display.body = bodyText;
                        content.display.body = speak.replaceAll("<.+?>", " ").replaceAll("\\s+", " ").trim();
                        if (speak.startsWith("<speak>") && speak.endsWith("</speak>")) {
                            content.speak.type = "ssml";
                        }
                        content.speak.value = speak;

                        contentArray[0] = content;

                        parameters.put("content", contentArray);

                        JsonAnnouncementTarget target = new JsonAnnouncementTarget();
                        target.customerId = devices.get(0).deviceOwnerCustomerId;
                        TargetDevice[] targetDevices = devices.stream().map(TargetDevice::new)
                                .collect(Collectors.toList()).toArray(new TargetDevice[0]);
                        target.devices = targetDevices;
                        parameters.put("target", target);

                        String accountCustomerId = this.accountCustomerId;
                        String customerId = accountCustomerId == null || accountCustomerId.isEmpty()
                                ? devices.toArray(new Device[0])[0].deviceOwnerCustomerId
                                : accountCustomerId;

                        if (customerId != null) {
                            parameters.put("customerId", customerId);
                        }
                        executeSequenceCommandWithVolume(devices.toArray(new Device[0]), "AlexaAnnouncement",
                                parameters, ttsVolumes.toArray(new Integer[0]),
                                standardVolumes.toArray(new Integer[0]));
                    }
                } catch (Exception e) {
                    logger.warn("send textToSpeech fails with unexpected error", e);
                }
            }
            iterator.remove();
        }
    }

    public synchronized void textToSpeech(Device device, String text, @Nullable Integer ttsVolume,
            @Nullable Integer standardVolume) {
        if (text == null || text.replaceAll("<.+?>", "").replaceAll("\\s+", " ").trim().isEmpty()) {
            return;
        }
        if (textToSpeechTimer != null) {
            textToSpeechTimer.cancel(true);
        }
        TextToSpeech textToSpeech = textToSpeeches.computeIfAbsent(Objects.hash(text), k -> new TextToSpeech(text));
        textToSpeech.devices.add(device);
        textToSpeech.ttsVolumes.add(ttsVolume);
        textToSpeech.standardVolumes.add(standardVolume);
        textToSpeechTimer = scheduler.schedule(this::sendTextToSpeech, 500, TimeUnit.MILLISECONDS);
    }

    private synchronized void sendTextToSpeech() {
        if (textToSpeechTimer != null) {
            textToSpeechTimer.cancel(true);
        }
        Iterator<TextToSpeech> iterator = textToSpeeches.values().iterator();
        while (iterator.hasNext()) {
            TextToSpeech textToSpeech = iterator.next();
            if (textToSpeech != null) {
                try {
                    List<Device> devices = textToSpeech.devices;
                    if (devices != null && !devices.isEmpty()) {
                        String text = textToSpeech.text;
                        List<@Nullable Integer> ttsVolumes = textToSpeech.ttsVolumes;
                        List<@Nullable Integer> standardVolumes = textToSpeech.standardVolumes;

                        Map<String, Object> parameters = new HashMap<>();
                        parameters.put("textToSpeak", text);
                        executeSequenceCommandWithVolume(devices.toArray(new Device[0]), "Alexa.Speak", parameters,
                                ttsVolumes.toArray(new Integer[0]), standardVolumes.toArray(new Integer[0]));
                    }
                } catch (Exception e) {
                    logger.warn("send textToSpeech fails with unexpected error", e);
                }
            }
            iterator.remove();
        }
    }

    public synchronized void volume(Device device, int vol) {
        if (volumeTimer != null) {
            volumeTimer.cancel(true);
        }
        Volume volume = volumes.computeIfAbsent(vol, k -> new Volume(vol));
        volume.devices.add(device);
        volume.volumes.add(vol);
        volumeTimer = scheduler.schedule(this::sendVolume, 500, TimeUnit.MILLISECONDS);
    }

    private synchronized void sendVolume() {
        if (volumeTimer != null) {
            volumeTimer.cancel(true);
        }
        Iterator<Volume> iterator = volumes.values().iterator();
        while (iterator.hasNext()) {
            Volume volume = iterator.next();
            if (volume != null) {
                try {
                    List<Device> devices = volume.devices;
                    if (devices != null && !devices.isEmpty()) {
                        List<@Nullable Integer> volumes = volume.volumes;

                        executeSequenceCommandWithVolume(devices.toArray(new Device[0]), null, null,
                                volumes.toArray(new Integer[0]), null);
                    }
                } catch (Exception e) {
                    logger.warn("send volume fails with unexpected error", e);
                }
            }
            iterator.remove();
        }
    }

    private void executeSequenceCommandWithVolume(@Nullable Device[] devices, @Nullable String command,
            @Nullable Map<String, Object> parameters, @NonNull Integer[] ttsVolumes,
            @Nullable Integer @Nullable [] standardVolumes) throws IOException, URISyntaxException {
        JsonArray serialNodesToExecute = new JsonArray();
        if (ttsVolumes != null) {
            JsonArray ttsVolumeNodesToExecute = new JsonArray();
            for (int i = 0; i < devices.length; i++) {
                if (ttsVolumes[i] != null && (standardVolumes == null || !ttsVolumes[i].equals(standardVolumes[i]))) {
                    Map<String, @Nullable Object> volumeParameters = new HashMap<>();
                    volumeParameters.put("value", ttsVolumes[i]);
                    ttsVolumeNodesToExecute
                            .add(createExecutionNode(devices[i], "Alexa.DeviceControls.Volume", volumeParameters));
                }
            }
            if (ttsVolumeNodesToExecute.size() > 0) {
                // executeSequenceNodes(devices, ttsVolumeNodesToExecute, true);
                JsonObject parallelNodesToExecute = new JsonObject();
                parallelNodesToExecute.addProperty("@type", "com.amazon.alexa.behaviors.model.ParallelNode");
                parallelNodesToExecute.add("nodesToExecute", ttsVolumeNodesToExecute);
                serialNodesToExecute.add(parallelNodesToExecute);
            }
        }

        if (command != null && parameters != null) {
            JsonArray commandNodesToExecute = new JsonArray();
            if ("Alexa.Speak".equals(command)) {
                for (Device device : devices) {
                    commandNodesToExecute.add(createExecutionNode(device, command, parameters));
                }
            } else {
                commandNodesToExecute.add(createExecutionNode(devices[0], command, parameters));
            }
            if (commandNodesToExecute.size() > 0) {
                // executeSequenceNodes(devices, nodesToExecute, true);
                JsonObject parallelNodesToExecute = new JsonObject();
                parallelNodesToExecute.addProperty("@type", "com.amazon.alexa.behaviors.model.ParallelNode");
                parallelNodesToExecute.add("nodesToExecute", commandNodesToExecute);
                serialNodesToExecute.add(parallelNodesToExecute);
            }
        }

        if (serialNodesToExecute.size() > 0) {
            executeSequenceNodes(devices, serialNodesToExecute, false);
        }

        if (standardVolumes != null) {
            JsonArray standardVolumeNodesToExecute = new JsonArray();
            for (int i = 0; i < devices.length; i++) {
                if (ttsVolumes[i] != null && standardVolumes[i] != null && !ttsVolumes[i].equals(standardVolumes[i])) {
                    Map<String, @Nullable Object> volumeParameters = new HashMap<>();
                    volumeParameters.put("value", standardVolumes[i]);
                    standardVolumeNodesToExecute
                            .add(createExecutionNode(devices[i], "Alexa.DeviceControls.Volume", volumeParameters));
                }
            }
            if (standardVolumeNodesToExecute.size() > 0) {
                executeSequenceNodes(devices, standardVolumeNodesToExecute, true);
            }
        }
    }

    // commands: Alexa.Weather.Play, Alexa.Traffic.Play, Alexa.FlashBriefing.Play,
    // Alexa.GoodMorning.Play,
    // Alexa.SingASong.Play, Alexa.TellStory.Play, Alexa.Speak (textToSpeach)
    public void executeSequenceCommand(@Nullable Device device, String command,
            @Nullable Map<String, Object> parameters) throws IOException, URISyntaxException {
        JsonObject nodeToExecute = createExecutionNode(device, command, parameters);
        executeSequenceNode(new Device[] { device }, nodeToExecute);
    }

    private void executeSequenceNode(Device[] devices, JsonObject nodeToExecute) {
        if (devices.length == 1 && groups.values().stream().anyMatch(queueObject -> queueObject.queueRunning.get())
                || devices.length > 1
                        && singles.values().stream().anyMatch(queueObject -> queueObject.queueRunning.get())) {
            if (singleGroupTimer != null) {
                singleGroupTimer.cancel(true);
            }
            singleGroupTimer = scheduler.schedule(() -> executeSequenceNode(devices, nodeToExecute), 500,
                    TimeUnit.MILLISECONDS);

            return;
        }

        if (devices.length == 1) {
            if (!singles.containsKey(devices[0])) {
                singles.put(devices[0], new QueueObject());
            }
            singles.get(devices[0]).queue.add(nodeToExecute);
        } else {
            if (!groups.containsKey(devices[0])) {
                groups.put(devices[0], new QueueObject());
            }
            groups.get(devices[0]).queue.add(nodeToExecute);
        }

        if (devices.length == 1 && singles.get(devices[0]).queueRunning.compareAndSet(false, true)) {
            queuedExecuteSequenceNode(devices[0], true);
        } else if (devices.length > 1 && groups.get(devices[0]).queueRunning.compareAndSet(false, true)) {
            queuedExecuteSequenceNode(devices[0], false);
        }
    }

    private void queuedExecuteSequenceNode(Device device, boolean single) {
        QueueObject queueObject = single ? singles.get(device) : groups.get(device);
        JsonObject nodeToExecute = queueObject.queue.poll();
        if (nodeToExecute != null) {
            ExecutionNodeObject executionNodeObject = getExecutionNodeObject(nodeToExecute);
            List<String> types = executionNodeObject.types;
            long delay = 0;
            if (types.contains("Alexa.DeviceControls.Volume")) {
                delay += 2000;
            }
            if (types.contains("Announcement")) {
                delay += 3000;
            } else {
                delay += 2000;
            }
            try {
                JsonObject sequenceJson = new JsonObject();
                sequenceJson.addProperty("@type", "com.amazon.alexa.behaviors.model.Sequence");
                sequenceJson.add("startNode", nodeToExecute);

                JsonStartRoutineRequest request = new JsonStartRoutineRequest();
                request.sequenceJson = gson.toJson(sequenceJson);
                String json = gson.toJson(request);

                Map<String, String> headers = new HashMap<>();
                headers.put("Routines-Version", "1.1.218665");

                makeRequest("POST", alexaServer + "/api/behaviors/preview", json, true, true, null, 3);

                String text = executionNodeObject.text;
                if (text != null && !text.isEmpty()) {
                    text = text.replaceAll("<.+?>", " ").replaceAll("\\s+", " ").trim();
                    delay += text.length() * 100;
                }
            } catch (IOException | URISyntaxException e) {
                logger.warn("execute sequence node fails with unexpected error", e);
            } finally {
                queueObject.senderUnblockFuture = scheduler.schedule(() -> queuedExecuteSequenceNode(device, single),
                        delay, TimeUnit.MILLISECONDS);
            }
        } else {
            queueObject.dispose();
        }
    }

    private void executeSequenceNodes(Device[] devices, JsonArray nodesToExecute, boolean parallel)
            throws IOException, URISyntaxException {
        JsonObject serialNode = new JsonObject();
        if (parallel) {
            serialNode.addProperty("@type", "com.amazon.alexa.behaviors.model.ParallelNode");
        } else {
            serialNode.addProperty("@type", "com.amazon.alexa.behaviors.model.SerialNode");
        }

        serialNode.add("nodesToExecute", nodesToExecute);

        executeSequenceNode(devices, serialNode);
    }

    private JsonObject createExecutionNode(@Nullable Device device, String command,
            @Nullable Map<String, Object> parameters) {
        JsonObject operationPayload = new JsonObject();
        if (device != null) {
            operationPayload.addProperty("deviceType", device.deviceType);
            operationPayload.addProperty("deviceSerialNumber", device.serialNumber);
            operationPayload.addProperty("locale", "");
            operationPayload.addProperty("customerId",
                    this.accountCustomerId == null || this.accountCustomerId.isEmpty() ? device.deviceOwnerCustomerId
                            : this.accountCustomerId);
        }
        if (parameters != null) {
            for (String key : parameters.keySet()) {
                Object value = parameters.get(key);
                if (value instanceof String) {
                    operationPayload.addProperty(key, (String) value);
                } else if (value instanceof Number) {
                    operationPayload.addProperty(key, (Number) value);
                } else if (value instanceof Boolean) {
                    operationPayload.addProperty(key, (Boolean) value);
                } else if (value instanceof Character) {
                    operationPayload.addProperty(key, (Character) value);
                } else {
                    operationPayload.add(key, gson.toJsonTree(value));
                }
            }
        }

        JsonObject nodeToExecute = new JsonObject();
        nodeToExecute.addProperty("@type", "com.amazon.alexa.behaviors.model.OpaquePayloadOperationNode");
        nodeToExecute.addProperty("type", command);
        nodeToExecute.add("operationPayload", operationPayload);
        return nodeToExecute;
    }

    @Nullable
    private ExecutionNodeObject getExecutionNodeObject(JsonObject nodeToExecute) {
        ExecutionNodeObject executionNodeObject = new ExecutionNodeObject();
        if (nodeToExecute.has("nodesToExecute")) {
            JsonArray serialNodesToExecute = nodeToExecute.getAsJsonArray("nodesToExecute");
            if (serialNodesToExecute != null && serialNodesToExecute.size() > 0) {
                for (int i = 0; i < serialNodesToExecute.size(); i++) {
                    JsonObject serialNodesToExecuteJsonObject = serialNodesToExecute.get(i).getAsJsonObject();
                    if (serialNodesToExecuteJsonObject.has("nodesToExecute")) {
                        JsonArray parallelNodesToExecute = serialNodesToExecuteJsonObject
                                .getAsJsonArray("nodesToExecute");
                        if (parallelNodesToExecute != null && parallelNodesToExecute.size() > 0) {
                            JsonObject parallelNodesToExecuteJsonObject = parallelNodesToExecute.get(0)
                                    .getAsJsonObject();
                            if (parallelNodesToExecuteJsonObject != null) {
                                if (parallelNodesToExecuteJsonObject.has("type")) {
                                    executionNodeObject.types
                                            .add(parallelNodesToExecuteJsonObject.get("type").getAsString());
                                    if (parallelNodesToExecuteJsonObject.has("operationPayload")) {
                                        JsonObject operationPayload = parallelNodesToExecuteJsonObject
                                                .getAsJsonObject("operationPayload");
                                        if (operationPayload != null) {
                                            if (operationPayload.has("textToSpeak")) {
                                                executionNodeObject.text = operationPayload.get("textToSpeak")
                                                        .getAsString();
                                                break;
                                            } else if (operationPayload.has("content")) {
                                                JsonArray content = operationPayload.getAsJsonArray("content");
                                                if (content != null && content.size() > 0) {
                                                    JsonObject contentJsonObject = content.get(0).getAsJsonObject();
                                                    if (contentJsonObject != null && contentJsonObject.has("speak")) {
                                                        JsonObject speak = contentJsonObject.getAsJsonObject("speak");
                                                        if (speak != null && speak.has("value")) {
                                                            executionNodeObject.text = speak.get("value").getAsString();
                                                            break;
                                                        }
                                                    }
                                                }
                                            }
                                        }
                                    }
                                }
                            }
                        }
                    } else {
                        if (serialNodesToExecuteJsonObject.has("type")) {
                            executionNodeObject.types.add(serialNodesToExecuteJsonObject.get("type").getAsString());
                            if (serialNodesToExecuteJsonObject.has("operationPayload")) {
                                JsonObject operationPayload = serialNodesToExecuteJsonObject
                                        .getAsJsonObject("operationPayload");
                                if (operationPayload != null) {
                                    if (operationPayload.has("textToSpeak")) {
                                        executionNodeObject.text = operationPayload.get("textToSpeak").getAsString();
                                        break;
                                    } else if (operationPayload.has("content")) {
                                        JsonArray content = operationPayload.getAsJsonArray("content");
                                        if (content != null && content.size() > 0) {
                                            JsonObject contentJsonObject = content.get(0).getAsJsonObject();
                                            if (contentJsonObject != null && contentJsonObject.has("speak")) {
                                                JsonObject speak = contentJsonObject.getAsJsonObject("speak");
                                                if (speak != null && speak.has("value")) {
                                                    executionNodeObject.text = speak.get("value").getAsString();
                                                    break;
                                                }
                                            }
                                        }
                                    }
                                }
                            }
                        }
                    }
                }
            }
        }

        return executionNodeObject;
    }

    public void startRoutine(Device device, String utterance) throws IOException, URISyntaxException {
        JsonAutomation found = null;
        String deviceLocale = "";
        JsonAutomation[] routines = getRoutines();
        if (routines == null) {
            return;
        }
        for (JsonAutomation routine : getRoutines()) {
            if (routine != null) {
                Trigger[] triggers = routine.triggers;
                if (triggers != null && routine.sequence != null) {
                    for (JsonAutomation.Trigger trigger : triggers) {
                        if (trigger == null) {
                            continue;
                        }
                        Payload payload = trigger.payload;
                        if (payload == null) {
                            continue;
                        }
                        if (payload.utterance != null && payload.utterance.equalsIgnoreCase(utterance)) {
                            found = routine;
                            deviceLocale = payload.locale;
                            break;
                        }
                    }
                }
            }
        }
        if (found != null) {
            String sequenceJson = gson.toJson(found.sequence);

            JsonStartRoutineRequest request = new JsonStartRoutineRequest();
            request.behaviorId = found.automationId;

            // replace tokens
            // "deviceType":"ALEXA_CURRENT_DEVICE_TYPE"
            String deviceType = "\"deviceType\":\"ALEXA_CURRENT_DEVICE_TYPE\"";
            String newDeviceType = "\"deviceType\":\"" + device.deviceType + "\"";
            sequenceJson = sequenceJson.replace(deviceType.subSequence(0, deviceType.length()),
                    newDeviceType.subSequence(0, newDeviceType.length()));

            // "deviceSerialNumber":"ALEXA_CURRENT_DSN"
            String deviceSerial = "\"deviceSerialNumber\":\"ALEXA_CURRENT_DSN\"";
            String newDeviceSerial = "\"deviceSerialNumber\":\"" + device.serialNumber + "\"";
            sequenceJson = sequenceJson.replace(deviceSerial.subSequence(0, deviceSerial.length()),
                    newDeviceSerial.subSequence(0, newDeviceSerial.length()));

            // "customerId": "ALEXA_CUSTOMER_ID"
            String customerId = "\"customerId\":\"ALEXA_CUSTOMER_ID\"";
            String newCustomerId = "\"customerId\":\""
                    + (this.accountCustomerId == null || this.accountCustomerId.isEmpty() ? device.deviceOwnerCustomerId
                            : this.accountCustomerId)
                    + "\"";
            sequenceJson = sequenceJson.replace(customerId.subSequence(0, customerId.length()),
                    newCustomerId.subSequence(0, newCustomerId.length()));

            // "locale": "ALEXA_CURRENT_LOCALE"
            String locale = "\"locale\":\"ALEXA_CURRENT_LOCALE\"";
            String newlocale = deviceLocale != null && !deviceLocale.isEmpty() ? "\"locale\":\"" + deviceLocale + "\""
                    : "\"locale\":null";
            sequenceJson = sequenceJson.replace(locale.subSequence(0, locale.length()),
                    newlocale.subSequence(0, newlocale.length()));

            request.sequenceJson = sequenceJson;

            String requestJson = gson.toJson(request);
            makeRequest("POST", alexaServer + "/api/behaviors/preview", requestJson, true, true, null, 3);
        } else {
            logger.warn("Routine {} not found", utterance);
        }
    }

    public @Nullable JsonAutomation @Nullable [] getRoutines() throws IOException, URISyntaxException {
        String json = makeRequestAndReturnString(alexaServer + "/api/behaviors/automations?limit=2000");
        JsonAutomation[] result = parseJson(json, JsonAutomation[].class);
        return result;
    }

    public JsonFeed[] getEnabledFlashBriefings() throws IOException, URISyntaxException {
        String json = makeRequestAndReturnString(alexaServer + "/api/content-skills/enabled-feeds");
        JsonEnabledFeeds result = parseJson(json, JsonEnabledFeeds.class);
        if (result == null) {
            return new JsonFeed[0];
        }
        JsonFeed[] enabledFeeds = result.enabledFeeds;
        if (enabledFeeds != null) {
            return enabledFeeds;
        }
        return new JsonFeed[0];
    }

    public void setEnabledFlashBriefings(JsonFeed[] enabledFlashBriefing) throws IOException, URISyntaxException {
        JsonEnabledFeeds enabled = new JsonEnabledFeeds();
        enabled.enabledFeeds = enabledFlashBriefing;
        String json = gsonWithNullSerialization.toJson(enabled);
        makeRequest("POST", alexaServer + "/api/content-skills/enabled-feeds", json, true, true, null, 0);
    }

    public JsonNotificationSound[] getNotificationSounds(Device device) throws IOException, URISyntaxException {
        String json = makeRequestAndReturnString(
                alexaServer + "/api/notification/sounds?deviceSerialNumber=" + device.serialNumber + "&deviceType="
                        + device.deviceType + "&softwareVersion=" + device.softwareVersion);
        JsonNotificationSounds result = parseJson(json, JsonNotificationSounds.class);
        if (result == null) {
            return new JsonNotificationSound[0];
        }
        JsonNotificationSound[] notificationSounds = result.notificationSounds;
        if (notificationSounds != null) {
            return notificationSounds;
        }
        return new JsonNotificationSound[0];
    }

    public JsonNotificationResponse[] notifications() throws IOException, URISyntaxException {
        String response = makeRequestAndReturnString(alexaServer + "/api/notifications");
        JsonNotificationsResponse result = parseJson(response, JsonNotificationsResponse.class);
        if (result == null) {
            return new JsonNotificationResponse[0];
        }
        JsonNotificationResponse[] notifications = result.notifications;
        if (notifications == null) {
            return new JsonNotificationResponse[0];
        }
        return notifications;
    }

    public @Nullable JsonNotificationResponse notification(Device device, String type, @Nullable String label,
            @Nullable JsonNotificationSound sound) throws IOException, URISyntaxException {
        Date date = new Date(new Date().getTime());
        long createdDate = date.getTime();
        Date alarm = new Date(createdDate + 5000); // add 5 seconds, because amazon does not except calls for times in
        // the past (compared with the server time)
        long alarmTime = alarm.getTime();

        JsonNotificationRequest request = new JsonNotificationRequest();
        request.type = type;
        request.deviceSerialNumber = device.serialNumber;
        request.deviceType = device.deviceType;
        request.createdDate = createdDate;
        request.alarmTime = alarmTime;
        request.reminderLabel = label;
        request.sound = sound;
        request.originalDate = new SimpleDateFormat("yyyy-MM-dd").format(alarm);
        request.originalTime = new SimpleDateFormat("HH:mm:ss.SSSS").format(alarm);
        request.type = type;
        request.id = "create" + type;

        String data = gsonWithNullSerialization.toJson(request);
        String response = makeRequestAndReturnString("PUT", alexaServer + "/api/notifications/createReminder", data,
                true, null);
        JsonNotificationResponse result = parseJson(response, JsonNotificationResponse.class);
        return result;
    }

    public void stopNotification(JsonNotificationResponse notification) throws IOException, URISyntaxException {
        makeRequestAndReturnString("DELETE", alexaServer + "/api/notifications/" + notification.id, null, true, null);
    }

    public @Nullable JsonNotificationResponse getNotificationState(JsonNotificationResponse notification)
            throws IOException, URISyntaxException {
        String response = makeRequestAndReturnString("GET", alexaServer + "/api/notifications/" + notification.id, null,
                true, null);
        JsonNotificationResponse result = parseJson(response, JsonNotificationResponse.class);
        return result;
    }

    public List<JsonMusicProvider> getMusicProviders() {
        String response;
        try {
            Map<String, String> headers = new HashMap<>();
            headers.put("Routines-Version", "1.1.218665");
            response = makeRequestAndReturnString("GET",
                    alexaServer + "/api/behaviors/entities?skillId=amzn1.ask.1p.music", null, true, headers);
        } catch (IOException | URISyntaxException e) {
            logger.warn("getMusicProviders fails: {}", e.getMessage());
            return new ArrayList<>();
        }
        if (response == null || response.isEmpty()) {
            return new ArrayList<>();
        }
        JsonMusicProvider[] result = parseJson(response, JsonMusicProvider[].class);
        return Arrays.asList(result);
    }

    public void playMusicVoiceCommand(Device device, String providerId, String voiceCommand)
            throws IOException, URISyntaxException {
        JsonPlaySearchPhraseOperationPayload payload = new JsonPlaySearchPhraseOperationPayload();
        payload.customerId = (this.accountCustomerId == null || this.accountCustomerId.isEmpty()
                ? device.deviceOwnerCustomerId
                : this.accountCustomerId);
        payload.locale = "ALEXA_CURRENT_LOCALE";
        payload.musicProviderId = providerId;
        payload.searchPhrase = voiceCommand;

        String playloadString = gson.toJson(payload);

        JsonObject postValidationJson = new JsonObject();

        postValidationJson.addProperty("type", "Alexa.Music.PlaySearchPhrase");
        postValidationJson.addProperty("operationPayload", playloadString);

        String postDataValidate = postValidationJson.toString();

        String validateResultJson = makeRequestAndReturnString("POST",
                alexaServer + "/api/behaviors/operation/validate", postDataValidate, true, null);

        if (validateResultJson != null && !validateResultJson.isEmpty()) {
            JsonPlayValidationResult validationResult = parseJson(validateResultJson, JsonPlayValidationResult.class);
            if (validationResult != null) {
                JsonPlaySearchPhraseOperationPayload validatedOperationPayload = validationResult.operationPayload;
                if (validatedOperationPayload != null) {
                    payload.sanitizedSearchPhrase = validatedOperationPayload.sanitizedSearchPhrase;
                    payload.searchPhrase = validatedOperationPayload.searchPhrase;
                }
            }
        }

        payload.locale = null;
        payload.deviceSerialNumber = device.serialNumber;
        payload.deviceType = device.deviceType;

        JsonObject sequenceJson = new JsonObject();
        sequenceJson.addProperty("@type", "com.amazon.alexa.behaviors.model.Sequence");
        JsonObject startNodeJson = new JsonObject();
        startNodeJson.addProperty("@type", "com.amazon.alexa.behaviors.model.OpaquePayloadOperationNode");
        startNodeJson.addProperty("type", "Alexa.Music.PlaySearchPhrase");
        startNodeJson.add("operationPayload", gson.toJsonTree(payload));
        sequenceJson.add("startNode", startNodeJson);

        JsonStartRoutineRequest startRoutineRequest = new JsonStartRoutineRequest();
        startRoutineRequest.sequenceJson = sequenceJson.toString();
        startRoutineRequest.status = null;

        String postData = gson.toJson(startRoutineRequest);
        makeRequest("POST", alexaServer + "/api/behaviors/preview", postData, true, true, null, 3);
    }

    public @Nullable JsonEqualizer getEqualizer(Device device) throws IOException, URISyntaxException {
        String json = makeRequestAndReturnString(
                alexaServer + "/api/equalizer/" + device.serialNumber + "/" + device.deviceType);
        return parseJson(json, JsonEqualizer.class);
    }

    public void setEqualizer(Device device, JsonEqualizer settings) throws IOException, URISyntaxException {
        String postData = gson.toJson(settings);
        makeRequest("POST", alexaServer + "/api/equalizer/" + device.serialNumber + "/" + device.deviceType, postData,
                true, true, null, 0);
    }

    @NonNullByDefault
    private static class Announcement {
        public List<Device> devices = new ArrayList<>();
        public String speak;
        public String bodyText;
        public @Nullable String title;
        public List<@Nullable Integer> ttsVolumes = new ArrayList<>();
        public List<@Nullable Integer> standardVolumes = new ArrayList<>();

        public Announcement(String speak, String bodyText, @Nullable String title) {
            this.speak = speak;
            this.bodyText = bodyText;
            this.title = title;
        }
    }

    @NonNullByDefault
    private static class TextToSpeech {
        public List<Device> devices = new ArrayList<>();
        public String text;
        public List<@Nullable Integer> ttsVolumes = new ArrayList<>();
        public List<@Nullable Integer> standardVolumes = new ArrayList<>();

        public TextToSpeech(String text) {
            this.text = text;
        }
    }

    @NonNullByDefault
    private static class Volume {
        public List<Device> devices = new ArrayList<>();
        public int volume;
        public List<@Nullable Integer> volumes = new ArrayList<>();

        public Volume(int volume) {
            this.volume = volume;
        }
    }

    @NonNullByDefault
    private static class QueueObject {
        public LinkedBlockingQueue<JsonObject> queue = new LinkedBlockingQueue<>();
        public AtomicBoolean queueRunning = new AtomicBoolean();
        public @Nullable ScheduledFuture<?> senderUnblockFuture;

        public void dispose() {
            queue.clear();
            queueRunning.set(false);
            if (senderUnblockFuture != null) {
                senderUnblockFuture.cancel(true);
            }
        }
    }

    @NonNullByDefault
    private static class ExecutionNodeObject {
        public List<String> types = new ArrayList<>();
        @Nullable
        public String text;
    }
}<|MERGE_RESOLUTION|>--- conflicted
+++ resolved
@@ -862,12 +862,8 @@
 
         Map<String, String> customHeaders = new HashMap<>();
         customHeaders.put("authority", "www.amazon.com");
-<<<<<<< HEAD
-        String loginFormHtml = makeRequestAndReturnString("GET", "https://www.amazon.com"
-=======
         String loginFormHtml = makeRequestAndReturnString("GET",
                 "https://www.amazon.com"
->>>>>>> ad256be3
                 + "/ap/signin?openid.return_to=https://www.amazon.com/ap/maplanding&openid.assoc_handle=amzn_dp_project_dee_ios&openid.identity=http://specs.openid.net/auth/2.0/identifier_select&pageId=amzn_dp_project_dee_ios&accountStatusPolicy=P1&openid.claimed_id=http://specs.openid.net/auth/2.0/identifier_select&openid.mode=checkid_setup&openid.ns.oa2=http://www.amazon.com/ap/ext/oauth/2&openid.oa2.client_id=device:"
                 + deviceId
                 + "&openid.ns.pape=http://specs.openid.net/extensions/pape/1.0&openid.oa2.response_type=token&openid.ns=http://specs.openid.net/auth/2.0&openid.pape.max_auth_age=0&openid.oa2.scope=device_auth_access",
