--- conflicted
+++ resolved
@@ -341,13 +341,8 @@
         }
         Scanner scanner = new Scanner(data);
         String version = scanner.nextLine();
-<<<<<<< HEAD
-        // check if serialize version
-        if (!version.equals("5") && !version.equals("6") && !version.equals("7")) {
-=======
         // check if serialize version is supported
         if (!"5".equals(version) && !"6".equals(version) && !"7".equals(version)) {
->>>>>>> decfd065
             scanner.close();
             return null;
         }
@@ -369,11 +364,8 @@
 
         if (intVersion > 5) {
             String accountCustomerId = scanner.nextLine();
-<<<<<<< HEAD
-=======
             // Note: version 5 have wrong customer id serialized. 
             // Only use it, if it at least version 6 of serialization 
->>>>>>> decfd065
             if (intVersion > 6) {
                 if (!StringUtils.equals(accountCustomerId, "null")) {
                     this.accountCustomerId = accountCustomerId;
@@ -435,21 +427,6 @@
     }
 
     private @Nullable Authentication tryGetBootstrap() throws IOException, URISyntaxException {
-<<<<<<< HEAD
-        String bootstrapResultJson = makeRequestAndReturnString(alexaServer + "/api/bootstrap");
-        boolean authenticated = bootstrapResultJson.contains("\"authenticated\":true");
-        if (authenticated) {
-            JsonBootstrapResult result = parseJson(bootstrapResultJson, JsonBootstrapResult.class);
-
-            Authentication authentication = result.authentication;
-            if (authentication != null) {
-                this.customerName = authentication.customerName;
-                if (this.accountCustomerId == null) {
-                    this.accountCustomerId = authentication.customerId;
-                }
-            }
-            return authentication;
-=======
         String bootstrapResultJson = makeRequestAndReturnString(alexaServer + "/api/bootstrap").trim();
         boolean authenticationResult = bootstrapResultJson.contains("authenticated") && bootstrapResultJson.startsWith("{") && bootstrapResultJson.endsWith("}");
         if (authenticationResult) {
@@ -470,7 +447,6 @@
         		// We have not received a valid json
         		return null;
         	}
->>>>>>> decfd065
         }
         return null;
     }
@@ -1118,11 +1094,7 @@
 
     public void sendAnnouncement(Device device, String text, @Nullable String bodyText, @Nullable String title,
             int ttsVolume, int standardVolume) throws IOException, URISyntaxException {
-<<<<<<< HEAD
-        Map<String, Object> parameters = new Hashtable<String, Object>();
-=======
         Map<String, Object> parameters = new Hashtable<>();
->>>>>>> decfd065
         parameters.put("expireAfter", "PT5S");
         JsonAnnouncementContent[] contentArray = new JsonAnnouncementContent[1];
         JsonAnnouncementContent content = new JsonAnnouncementContent();
@@ -1166,7 +1138,7 @@
 
     public void textToSpeech(Device device, String text, int ttsVolume, int standardVolume)
             throws IOException, URISyntaxException {
-        Map<String, Object> parameters = new Hashtable<String, Object>();
+        Map<String, Object> parameters = new Hashtable<>();
         parameters.put("textToSpeak", text);
         executeSequenceCommandWithVolume(device, "Alexa.Speak", parameters, ttsVolume, standardVolume);
     }
@@ -1178,7 +1150,7 @@
 
             JsonArray nodesToExecute = new JsonArray();
 
-            Map<String, Object> volumeParameters = new Hashtable<String, Object>();
+            Map<String, Object> volumeParameters = new Hashtable<>();
             // add tts volume
             volumeParameters.clear();
             volumeParameters.put("value", ttsVolume);
