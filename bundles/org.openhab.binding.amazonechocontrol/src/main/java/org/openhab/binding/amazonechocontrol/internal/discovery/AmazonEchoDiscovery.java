--- conflicted
+++ resolved
@@ -1,5 +1,5 @@
 /**
- * Copyright (c) 2010-2020 Contributors to the openHAB project
+ * Copyright (c) 2010-2019 Contributors to the openHAB project
  *
  * See the NOTICE file(s) distributed with this work for additional
  * information.
@@ -27,7 +27,6 @@
 import java.util.HashSet;
 import java.util.List;
 import java.util.Map;
-import java.util.Set;
 import java.util.concurrent.ScheduledFuture;
 import java.util.concurrent.TimeUnit;
 
@@ -36,6 +35,8 @@
 import org.eclipse.smarthome.config.discovery.AbstractDiscoveryService;
 import org.eclipse.smarthome.config.discovery.DiscoveryResult;
 import org.eclipse.smarthome.config.discovery.DiscoveryResultBuilder;
+import org.eclipse.smarthome.config.discovery.DiscoveryServiceCallback;
+import org.eclipse.smarthome.config.discovery.ExtendedDiscoveryService;
 import org.eclipse.smarthome.core.thing.ThingTypeUID;
 import org.eclipse.smarthome.core.thing.ThingUID;
 import org.openhab.binding.amazonechocontrol.internal.Connection;
@@ -52,30 +53,21 @@
  * @author Michael Geramb - Initial contribution
  */
 @NonNullByDefault
-public class AmazonEchoDiscovery extends AbstractDiscoveryService {
-
-    private final AccountHandler accountHandler;
+public class AmazonEchoDiscovery extends AbstractDiscoveryService implements ExtendedDiscoveryService {
+
+    AccountHandler accountHandler;
     private final Logger logger = LoggerFactory.getLogger(AmazonEchoDiscovery.class);
     private final Set<String> discoverdFlashBriefings = new HashSet<>();
 
-<<<<<<< HEAD
-    @Nullable
-    ScheduledFuture<?> startScanStateJob;
-    static @Nullable Long activateTimeStamp;
-
     private @Nullable DiscoveryServiceCallback discoveryServiceCallback;
 
     @Override
     public void setDiscoveryServiceCallback(DiscoveryServiceCallback discoveryServiceCallback) {
         this.discoveryServiceCallback = discoveryServiceCallback;
     }
-=======
-    private @Nullable ScheduledFuture<?> startScanStateJob;
-    private long activateTimeStamp;
->>>>>>> abc926dd
 
     public AmazonEchoDiscovery(AccountHandler accountHandler) {
-        super(SUPPORTED_ECHO_THING_TYPES_UIDS, 10);
+        super(SUPPORTED_THING_TYPES_UIDS, 10);
         this.accountHandler = accountHandler;
     }
 
@@ -91,9 +83,7 @@
     @Override
     protected void startScan() {
         stopScanJob();
-        if (activateTimeStamp != null) {
-            removeOlderResults(activateTimeStamp);
-        }
+        removeOlderResults(activateTimeStamp);
 
         setDevices(accountHandler.updateDeviceList());
 
@@ -132,7 +122,7 @@
         stopScanJob();
     }
 
-    private void stopScanJob() {
+    void stopScanJob() {
         @Nullable
         ScheduledFuture<?> currentStartScanStateJob = startScanStateJob;
         if (currentStartScanStateJob != null) {
@@ -148,12 +138,14 @@
         if (config != null) {
             modified(config);
         }
-        if (activateTimeStamp == null) {
-            activateTimeStamp = new Date().getTime();
-        }
-    };
+        activateTimeStamp = new Date().getTime();
+    }
 
     synchronized void setDevices(List<Device> deviceList) {
+        DiscoveryServiceCallback discoveryServiceCallback = this.discoveryServiceCallback;
+        if (discoveryServiceCallback == null) {
+            return;
+        }
         for (Device device : deviceList) {
             String serialNumber = device.serialNumber;
             if (serialNumber != null) {
@@ -175,7 +167,12 @@
 
                     ThingUID brigdeThingUID = this.accountHandler.getThing().getUID();
                     ThingUID thingUID = new ThingUID(thingTypeId, brigdeThingUID, serialNumber);
-
+                    if (discoveryServiceCallback.getExistingDiscoveryResult(thingUID) != null) {
+                        continue;
+                    }
+                    if (discoveryServiceCallback.getExistingThing(thingUID) != null) {
+                        continue;
+                    }
                     DiscoveryResult result = DiscoveryResultBuilder.create(thingUID).withLabel(device.accountName)
                             .withProperty(DEVICE_PROPERTY_SERIAL_NUMBER, serialNumber)
                             .withProperty(DEVICE_PROPERTY_FAMILY, deviceFamily)
@@ -195,13 +192,31 @@
         if (currentFlashBriefingJson.isEmpty()) {
             return;
         }
+        DiscoveryServiceCallback discoveryServiceCallback = this.discoveryServiceCallback;
+        if (discoveryServiceCallback == null) {
+            return;
+        }
 
         if (!discoverdFlashBriefings.contains(currentFlashBriefingJson)) {
-            ThingUID brigdeThingUID = this.accountHandler.getThing().getUID();
-            ThingUID thingUID = new ThingUID(THING_TYPE_FLASH_BRIEFING_PROFILE, brigdeThingUID,
-                    Integer.toString(currentFlashBriefingJson.hashCode()));
-
-            DiscoveryResult result = DiscoveryResultBuilder.create(thingUID).withLabel("FlashBriefing")
+
+            ThingUID freeThingUID = null;
+            int freeIndex = 0;
+            for (int i = 1; i < 1000; i++) {
+                String id = Integer.toString(i);
+                ThingUID brigdeThingUID = this.accountHandler.getThing().getUID();
+                ThingUID thingUID = new ThingUID(THING_TYPE_FLASH_BRIEFING_PROFILE, brigdeThingUID, id);
+                if (discoveryServiceCallback.getExistingThing(thingUID) == null
+                        && discoveryServiceCallback.getExistingDiscoveryResult(thingUID) == null) {
+                    freeThingUID = thingUID;
+                    freeIndex = i;
+                    break;
+                }
+            }
+            if (freeThingUID == null) {
+                logger.debug("No more free flashbriefing thing ID found");
+                return;
+            }
+            DiscoveryResult result = DiscoveryResultBuilder.create(freeThingUID).withLabel("FlashBriefing " + freeIndex)
                     .withProperty(DEVICE_PROPERTY_FLASH_BRIEFING_PROFILE, currentFlashBriefingJson)
                     .withBridge(accountHandler.getThing().getUID()).build();
             logger.debug("Flash Briefing {} discovered", currentFlashBriefingJson);
