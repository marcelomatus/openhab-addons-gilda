<?xml version="1.0" encoding="UTF-8" standalone="no"?><project xmlns="http://maven.apache.org/POM/4.0.0" xmlns:xsi="http://www.w3.org/2001/XMLSchema-instance" xsi:schemaLocation="http://maven.apache.org/POM/4.0.0 https://maven.apache.org/xsd/maven-4.0.0.xsd">

  <modelVersion>4.0.0</modelVersion>

  <parent>
    <groupId>org.openhab.addons.bundles</groupId>
    <artifactId>org.openhab.addons.reactor.bundles</artifactId>
<<<<<<< HEAD
    <version>4.2.0-SNAPSHOT</version>
=======
    <version>4.1.2-SNAPSHOT</version>
>>>>>>> 2f4191b8
  </parent>

  <artifactId>org.openhab.persistence.mongodb</artifactId>

  <name>openHAB Add-ons :: Bundles :: Persistence Service :: MongoDB</name>

  <properties>
    <bnd.importpackage>!sun.nio.ch;!org.bson.codecs.kotlin*;!jnr.unixsocket*;!javax.annotation*;!com.google*;!io.netty*;com.oracle*;resolution:=optional;com.aayushatharva*;resolution:=optional;com.mongodb.crypt*;resolution:=optional;com.amazon*;resolution:=optional;software.amazon*;resolution:=optional</bnd.importpackage>
  </properties>

  <dependencies>
    <dependency>
      <groupId>org.mongodb</groupId>
      <artifactId>mongodb-driver-sync</artifactId>
      <version>4.11.1</version>
      <scope>compile</scope>
    </dependency>
    <dependency>
      <groupId>org.mongodb</groupId>
      <artifactId>bson</artifactId>
      <version>4.11.1</version>
      <scope>compile</scope>
    </dependency>
    <dependency>
      <groupId>org.mongodb</groupId>
      <artifactId>mongodb-driver-core</artifactId>
      <version>4.11.1</version>
      <scope>compile</scope>
    </dependency>
    <dependency>
      <groupId>org.xerial.snappy</groupId>
      <artifactId>snappy-java</artifactId>
      <version>1.1.10.3</version>
      <scope>compile</scope>
    </dependency>
    <dependency>
      <groupId>com.github.luben</groupId>
      <artifactId>zstd-jni</artifactId>
      <version>1.5.5-3</version>
      <scope>compile</scope>
    </dependency>
    <dependency>
      <groupId>org.mongodb</groupId>
      <artifactId>bson-record-codec</artifactId>
      <version>4.11.1</version>
      <scope>compile</scope>
    </dependency>

    <!-- Test dependencies -->
    <dependency>
      <groupId>de.bwaldvogel</groupId>
      <artifactId>mongo-java-server</artifactId>
      <version>1.44.0</version>
      <scope>test</scope>
    </dependency>
    <dependency>
      <groupId>org.testcontainers</groupId>
      <artifactId>mongodb</artifactId>
      <version>1.19.4</version>
      <scope>test</scope>
    </dependency>
    <dependency>
      <groupId>org.apache.commons</groupId>
      <artifactId>commons-lang3</artifactId>
      <version>3.14.0</version>
      <scope>test</scope>
    </dependency>
  </dependencies>
</project><|MERGE_RESOLUTION|>--- conflicted
+++ resolved
@@ -5,77 +5,19 @@
   <parent>
     <groupId>org.openhab.addons.bundles</groupId>
     <artifactId>org.openhab.addons.reactor.bundles</artifactId>
-<<<<<<< HEAD
-    <version>4.2.0-SNAPSHOT</version>
-=======
     <version>4.1.2-SNAPSHOT</version>
->>>>>>> 2f4191b8
   </parent>
 
   <artifactId>org.openhab.persistence.mongodb</artifactId>
 
   <name>openHAB Add-ons :: Bundles :: Persistence Service :: MongoDB</name>
 
-  <properties>
-    <bnd.importpackage>!sun.nio.ch;!org.bson.codecs.kotlin*;!jnr.unixsocket*;!javax.annotation*;!com.google*;!io.netty*;com.oracle*;resolution:=optional;com.aayushatharva*;resolution:=optional;com.mongodb.crypt*;resolution:=optional;com.amazon*;resolution:=optional;software.amazon*;resolution:=optional</bnd.importpackage>
-  </properties>
-
   <dependencies>
+    <!-- https://mvnrepository.com/artifact/org.mongodb/mongo-java-driver -->
     <dependency>
       <groupId>org.mongodb</groupId>
-      <artifactId>mongodb-driver-sync</artifactId>
-      <version>4.11.1</version>
-      <scope>compile</scope>
-    </dependency>
-    <dependency>
-      <groupId>org.mongodb</groupId>
-      <artifactId>bson</artifactId>
-      <version>4.11.1</version>
-      <scope>compile</scope>
-    </dependency>
-    <dependency>
-      <groupId>org.mongodb</groupId>
-      <artifactId>mongodb-driver-core</artifactId>
-      <version>4.11.1</version>
-      <scope>compile</scope>
-    </dependency>
-    <dependency>
-      <groupId>org.xerial.snappy</groupId>
-      <artifactId>snappy-java</artifactId>
-      <version>1.1.10.3</version>
-      <scope>compile</scope>
-    </dependency>
-    <dependency>
-      <groupId>com.github.luben</groupId>
-      <artifactId>zstd-jni</artifactId>
-      <version>1.5.5-3</version>
-      <scope>compile</scope>
-    </dependency>
-    <dependency>
-      <groupId>org.mongodb</groupId>
-      <artifactId>bson-record-codec</artifactId>
-      <version>4.11.1</version>
-      <scope>compile</scope>
-    </dependency>
-
-    <!-- Test dependencies -->
-    <dependency>
-      <groupId>de.bwaldvogel</groupId>
-      <artifactId>mongo-java-server</artifactId>
-      <version>1.44.0</version>
-      <scope>test</scope>
-    </dependency>
-    <dependency>
-      <groupId>org.testcontainers</groupId>
-      <artifactId>mongodb</artifactId>
-      <version>1.19.4</version>
-      <scope>test</scope>
-    </dependency>
-    <dependency>
-      <groupId>org.apache.commons</groupId>
-      <artifactId>commons-lang3</artifactId>
-      <version>3.14.0</version>
-      <scope>test</scope>
+      <artifactId>mongo-java-driver</artifactId>
+      <version>2.13.1</version>
     </dependency>
   </dependencies>
 </project>