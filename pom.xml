<?xml version="1.0" encoding="UTF-8" standalone="no"?><project xmlns="http://maven.apache.org/POM/4.0.0" xmlns:xsi="http://www.w3.org/2001/XMLSchema-instance" xsi:schemaLocation="http://maven.apache.org/POM/4.0.0 https://maven.apache.org/xsd/maven-4.0.0.xsd">
  <modelVersion>4.0.0</modelVersion>

  <parent>
    <groupId>org.openhab</groupId>
    <artifactId>openhab-super-pom</artifactId>
    <version>[1.0, 2.0)</version>
  </parent>

  <groupId>org.openhab.addons</groupId>
  <artifactId>org.openhab.addons.reactor</artifactId>
<<<<<<< HEAD
  <version>4.2.0-SNAPSHOT</version>
=======
  <version>4.1.2-SNAPSHOT</version>
>>>>>>> 2f4191b8

  <packaging>pom</packaging>

  <name>openHAB Add-ons</name>
  <description>This project contains the official add-ons of openHAB</description>

  <organization>
    <name>openHAB.org</name>
    <url>https://www.openhab.org</url>
  </organization>

  <licenses>
    <license>
      <name>Eclipse Public License 2.0</name>
      <url>https://www.eclipse.org/legal/epl-2.0/</url>
    </license>
  </licenses>

  <modules>
    <module>bom</module>
    <module>bundles</module>
    <module>features</module>
    <module>itests</module>
  </modules>

  <scm>
    <connection>scm:git:https://github.com/openhab/openhab-addons.git</connection>
    <developerConnection>scm:git:https://github.com/openhab/openhab-addons.git</developerConnection>
    <tag>HEAD</tag>
    <url>https://github.com/openhab/openhab-addons</url>
  </scm>

  <issueManagement>
    <system>GitHub</system>
    <url>https://github.com/openhab/openhab-addons/issues</url>
  </issueManagement>

  <distributionManagement>
    <repository>
      <id>jfrog-release</id>
      <url>${oh.repo.distBaseUrl}/libs-release-local</url>
    </repository>
    <snapshotRepository>
      <id>jfrog</id>
      <url>${oh.repo.snapshotBaseUrl}/libs-snapshot-local</url>
    </snapshotRepository>
  </distributionManagement>

  <properties>
    <project.build.sourceEncoding>UTF-8</project.build.sourceEncoding>
    <project.reporting.outputEncoding>UTF-8</project.reporting.outputEncoding>
    <oh.java.version>17</oh.java.version>
    <maven.compiler.release>${oh.java.version}</maven.compiler.release>

<<<<<<< HEAD
    <ohc.version>4.2.0-SNAPSHOT</ohc.version>
=======
    <ohc.version>4.1.2-SNAPSHOT</ohc.version>
>>>>>>> 2f4191b8
    <bnd.version>7.0.0</bnd.version>
    <commons.net.version>3.9.0</commons.net.version>
    <eea.version>2.2.1</eea.version>
    <jackson.version>2.17.1</jackson.version>
    <jna.version>5.14.0</jna.version>
    <karaf.version>4.4.6</karaf.version>
    <netty.version>4.1.104.Final</netty.version>
    <okhttp3.version>4.12.0</okhttp3.version>
    <okio.version>3.9.0</okio.version>
    <gson.version>2.9.1</gson.version>
    <kotlin.version>1.9.23</kotlin.version>
    <sat.version>0.16.0</sat.version>
    <slf4j.version>2.0.12</slf4j.version>
    <spotless.version>2.43.0</spotless.version>
    <!-- Eclipse Java formatter version 4.26+ does not check test files -->
    <spotless.eclipse.version>4.25</spotless.eclipse.version>
    <spotless.eclipse.wtp.version>4.21.0</spotless.eclipse.wtp.version>

    <bnd.importpackage/>
    <bnd.exportpackage/>
    <bnd.fixupmessages>"Classes found in the wrong directory"; is:=warning</bnd.fixupmessages>
    <bnd.includeresource>-${.}/NOTICE, -${.}/*.xsd</bnd.includeresource>

    <feature.directory>src/main/feature/feature.xml</feature.directory>

    <oh.bndDefaults><![CDATA[Bundle-SymbolicName: ${project.artifactId}
Automatic-Module-Name: ${def;bsn}
Import-Package: \\
  io.swagger.v3.oas.annotations.*;resolution:=optional,\\
  javax.annotation.security.*;resolution:=optional,\\
  org.eclipse.jdt.annotation.*;resolution:=optional,\\
  org.openhab.core.automation.annotation.*;resolution:=optional;version=!,\\
  org.openhab.*;version=!,\\
  com.google.common.*;version="14.0",\\
  ${bnd.importpackage},\\
  *
-exportcontents: \\
  !*.internal.*,\\
  !*.impl.*, \\
  org.openhab.*, \\
  ${bnd.exportpackage}
-noimportjava: true
-sources: false
-contract: *
-includeresource: ${bnd.includeresource}
-fixupmessages: \\
  'Unused Import-Package instructions';is:=ignore,\\
  'Unused Export-Package instructions';is:=ignore,\\
  ${bnd.fixupmessages}]]>
    </oh.bndDefaults>
  </properties>

  <dependencyManagement>
    <dependencies>
      <dependency>
        <groupId>org.openhab.core.bom</groupId>
        <artifactId>org.openhab.core.bom.compile</artifactId>
        <version>${ohc.version}</version>
        <type>pom</type>
        <scope>provided</scope>
      </dependency>
      <dependency>
        <groupId>org.openhab.core.bom</groupId>
        <artifactId>org.openhab.core.bom.compile-model</artifactId>
        <version>${ohc.version}</version>
        <type>pom</type>
        <scope>provided</scope>
      </dependency>
      <dependency>
        <groupId>org.openhab.core.bom</groupId>
        <artifactId>org.openhab.core.bom.openhab-core</artifactId>
        <version>${ohc.version}</version>
        <type>pom</type>
        <scope>provided</scope>
      </dependency>
      <dependency>
        <groupId>org.openhab.core.bom</groupId>
        <artifactId>org.openhab.core.bom.runtime</artifactId>
        <version>${ohc.version}</version>
        <type>pom</type>
        <scope>runtime</scope>
      </dependency>
      <dependency>
        <groupId>org.openhab.core.bom</groupId>
        <artifactId>org.openhab.core.bom.test</artifactId>
        <version>${ohc.version}</version>
        <type>pom</type>
        <scope>test</scope>
      </dependency>
    </dependencies>
  </dependencyManagement>

  <build>
    <pluginManagement>
      <plugins>

        <!-- BEG: bnd -->

        <!-- Use the bnd-maven-plugin and assemble the symbolic names -->
        <plugin>
          <groupId>biz.aQute.bnd</groupId>
          <artifactId>bnd-maven-plugin</artifactId>
          <version>${bnd.version}</version>
          <configuration>
            <bnd><![CDATA[${oh.bndDefaults}]]></bnd>
            <!-- -dsannotations-options: norequirements -->
            <!-- Bundle-SymbolicName: ${project.groupId}.${project.artifactId} -->
            <skipIfEmpty>true</skipIfEmpty>
          </configuration>
          <executions>
            <execution>
              <goals>
                <goal>bnd-process</goal>
              </goals>
            </execution>
          </executions>
        </plugin>
        <!-- Required to make the maven-jar-plugin pick up the bnd generated manifest. Also avoid packaging empty Jars -->
        <!-- Moved... -->

        <!-- Setup the indexer for running and testing -->
        <plugin>
          <groupId>biz.aQute.bnd</groupId>
          <artifactId>bnd-indexer-maven-plugin</artifactId>
          <version>${bnd.version}</version>
          <configuration>
            <localURLs>REQUIRED</localURLs>
            <attach>false</attach>
          </configuration>
          <executions>
            <execution>
              <id>index</id>
              <goals>
                <goal>index</goal>
              </goals>
              <configuration>
                <indexName>${project.artifactId}</indexName>
              </configuration>
            </execution>
            <execution>
              <id>test-index</id>
              <goals>
                <goal>index</goal>
              </goals>
              <configuration>
                <indexName>${project.artifactId}</indexName>
                <outputFile>${project.build.directory}/test-index.xml</outputFile>
                <scopes>
                  <scope>test</scope>
                </scopes>
              </configuration>
            </execution>
          </executions>
        </plugin>

        <!-- Define the version of the resolver plugin we use -->
        <plugin>
          <groupId>biz.aQute.bnd</groupId>
          <artifactId>bnd-resolver-maven-plugin</artifactId>
          <version>${bnd.version}</version>
          <configuration>
            <failOnChanges>false</failOnChanges>
            <bndruns/>
          </configuration>
          <executions>
            <execution>
              <goals>
                <goal>resolve</goal>
              </goals>
            </execution>
          </executions>
        </plugin>

        <!-- Define the version of the export plugin we use -->
        <plugin>
          <groupId>biz.aQute.bnd</groupId>
          <artifactId>bnd-export-maven-plugin</artifactId>
          <version>${bnd.version}</version>
          <configuration>
            <resolve>true</resolve>
            <failOnChanges>true</failOnChanges>
          </configuration>
          <executions>
            <execution>
              <goals>
                <goal>export</goal>
              </goals>
            </execution>
          </executions>
        </plugin>

        <!-- Define the version of the testing plugin that we use -->
        <plugin>
          <groupId>biz.aQute.bnd</groupId>
          <artifactId>bnd-testing-maven-plugin</artifactId>
          <version>${bnd.version}</version>
          <executions>
            <execution>
              <goals>
                <goal>testing</goal>
              </goals>
            </execution>
          </executions>
        </plugin>

        <!-- Define the version of the baseline plugin we use and avoid failing when no baseline jar exists. -->
        <!-- (for example before the first release) -->
        <plugin>
          <groupId>biz.aQute.bnd</groupId>
          <artifactId>bnd-baseline-maven-plugin</artifactId>
          <version>${bnd.version}</version>
          <configuration>
            <failOnMissing>false</failOnMissing>
          </configuration>
          <executions>
            <execution>
              <goals>
                <goal>baseline</goal>
              </goals>
            </execution>
          </executions>
        </plugin>

        <!-- END: bnd -->

        <plugin>
          <groupId>org.apache.maven.plugins</groupId>
          <artifactId>maven-clean-plugin</artifactId>
          <version>3.3.2</version>
        </plugin>

        <plugin>
          <groupId>org.apache.maven.plugins</groupId>
          <artifactId>maven-compiler-plugin</artifactId>
          <version>3.13.0</version>
          <configuration>
            <compilerId>eclipse</compilerId>
            <compilerArgs>
              <arg>-annotationpath</arg>
              <arg>CLASSPATH</arg>
              <arg>-classpath</arg>
              <arg>${project.build.directory}/dependency</arg>
              <arg>-err:+nullAnnot(org.eclipse.jdt.annotation.Nullable|org.eclipse.jdt.annotation.NonNull|org.eclipse.jdt.annotation.NonNullByDefault),+inheritNullAnnot,+nullAnnotConflict,-nullUncheckedConversion</arg>
              <arg>-warn:+null,+inheritNullAnnot,-nullUncheckedConversion,+nullAnnotRedundant,+nullDereference</arg>
              <arg>-nowarn:[${project.build.directory}/generated-sources]</arg>
            </compilerArgs>
            <showWarnings>true</showWarnings>
            <showDeprecation>true</showDeprecation>
          </configuration>
          <dependencies>
            <dependency>
              <groupId>org.codehaus.plexus</groupId>
              <artifactId>plexus-compiler-eclipse</artifactId>
              <version>2.12.1</version>
            </dependency>
            <dependency>
              <groupId>org.eclipse.jdt</groupId>
              <artifactId>ecj</artifactId>
              <version>3.36.0</version>
            </dependency>
          </dependencies>
        </plugin>

        <plugin>
          <groupId>org.apache.maven.plugins</groupId>
          <artifactId>maven-enforcer-plugin</artifactId>
          <version>3.4.1</version>
        </plugin>

        <plugin>
          <groupId>org.apache.maven.plugins</groupId>
          <artifactId>maven-install-plugin</artifactId>
          <version>3.1.1</version>
        </plugin>

        <plugin>
          <groupId>org.apache.maven.plugins</groupId>
          <artifactId>maven-jar-plugin</artifactId>
          <version>3.4.1</version>
        </plugin>

        <plugin>
          <groupId>org.apache.maven.plugins</groupId>
          <artifactId>maven-javadoc-plugin</artifactId>
          <version>3.6.3</version>
          <configuration>
            <failOnError>!${quality.skip}</failOnError>
            <tags>
              <tag>
                <name>apiNote</name>
                <placement>a</placement>
                <head>API note:</head>
              </tag>
              <tag>
                <name>implNote</name>
                <placement>a</placement>
                <head>Implementation note:</head>
              </tag>
            </tags>
          </configuration>
        </plugin>

        <plugin>
          <groupId>org.apache.maven.plugins</groupId>
          <artifactId>maven-plugin-plugin</artifactId>
          <version>3.12.0</version>
        </plugin>

        <plugin>
          <groupId>org.apache.maven.plugins</groupId>
          <artifactId>maven-release-plugin</artifactId>
          <version>3.0.1</version>
          <configuration>
            <preparationGoals>clean install</preparationGoals>
          </configuration>
        </plugin>

        <plugin>
          <groupId>org.apache.maven.plugins</groupId>
          <artifactId>maven-resources-plugin</artifactId>
          <version>3.3.1</version>
        </plugin>

        <plugin>
          <groupId>org.apache.maven.plugins</groupId>
          <artifactId>maven-site-plugin</artifactId>
          <version>3.12.1</version>
        </plugin>

        <plugin>
          <groupId>org.apache.maven.plugins</groupId>
          <artifactId>maven-source-plugin</artifactId>
          <version>3.3.1</version>
        </plugin>

        <plugin>
          <groupId>org.apache.maven.plugins</groupId>
          <artifactId>maven-surefire-plugin</artifactId>
          <version>3.2.5</version>
          <configuration>
            <argLine>
              --add-opens java.base/java.lang=ALL-UNNAMED
              --add-opens java.base/java.util=ALL-UNNAMED
            </argLine>
            <systemPropertyVariables>
              <junit.jupiter.execution.timeout.default>15 m</junit.jupiter.execution.timeout.default>
            </systemPropertyVariables>
          </configuration>
        </plugin>

        <plugin>
          <groupId>org.codehaus.mojo</groupId>
          <artifactId>build-helper-maven-plugin</artifactId>
          <version>3.5.0</version>
        </plugin>

        <plugin>
          <groupId>com.mycila</groupId>
          <artifactId>license-maven-plugin</artifactId>
          <version>4.3</version>
          <configuration>
            <basedir>${basedir}</basedir>
            <quiet>false</quiet>
            <failIfMissing>true</failIfMissing>
            <strictCheck>true</strictCheck>
            <aggregate>true</aggregate>
            <mapping>
              <java>JAVADOC_STYLE</java>
              <xml>xml-header-style</xml>
            </mapping>
            <useDefaultExcludes>true</useDefaultExcludes>
            <properties>
              <year>2024</year>
            </properties>
            <encoding>UTF-8</encoding>
            <licenseSets>
              <licenseSet>
                <header>licenses/epl-2.0/header.txt</header>
                <headerDefinitions>
                  <headerDefinition>licenses/epl-2.0/xml-header-style.xml</headerDefinition>
                </headerDefinitions>
                <includes>
                  <include>**/org/openhab/**/*.java</include>
                  <include>**/features/**/header.xml</include>
                </includes>
                <excludes>
                  <exclude>**/3rdparty/**</exclude>
                  <exclude>target/**</exclude>
                  <exclude>**/pom.xml</exclude>
                  <exclude>_*.java</exclude>
                </excludes>
              </licenseSet>
            </licenseSets>
          </configuration>
          <executions>
            <execution>
              <goals>
                <goal>check</goal>
              </goals>
            </execution>
          </executions>
        </plugin>

        <plugin>
          <groupId>org.openhab.core.tools</groupId>
          <artifactId>i18n-maven-plugin</artifactId>
          <version>${ohc.version}</version>
        </plugin>

        <plugin>
          <groupId>org.openhab.tools.sat</groupId>
          <artifactId>sat-plugin</artifactId>
          <version>${sat.version}</version>
          <configuration>
            <checkstyleProperties>${basedirRoot}/tools/static-code-analysis/checkstyle/ruleset.properties</checkstyleProperties>
            <checkstyleFilter>${basedirRoot}/tools/static-code-analysis/checkstyle/suppressions.xml</checkstyleFilter>
            <spotbugsExclude>${basedirRoot}/tools/static-code-analysis/spotbugs/suppressions.xml</spotbugsExclude>
          </configuration>
          <executions>
            <execution>
              <id>sat-all</id>
              <goals>
                <goal>checkstyle</goal>
                <goal>pmd</goal>
                <goal>spotbugs</goal>
                <goal>report</goal>
              </goals>
              <phase>verify</phase>
            </execution>
          </executions>
        </plugin>

        <plugin>
          <groupId>com.diffplug.spotless</groupId>
          <artifactId>spotless-maven-plugin</artifactId>
          <version>${spotless.version}</version>
          <configuration>
            <java>
              <eclipse>
                <file>openhab_codestyle.xml</file>
                <version>${spotless.eclipse.version}</version>
              </eclipse>
              <removeUnusedImports/>
              <importOrder>
                <file>openhab.importorder</file>
              </importOrder>
              <endWithNewline/>
            </java>
            <formats>
              <format>
                <!-- *.xml -->
                <includes>
                  <include>src/**/*.xml</include>
                </includes>
                <excludes>
                  <exclude>**/pom.xml</exclude>
                  <exclude>**/feature.xml</exclude>
                  <exclude>src/main/history/**/*.xml</exclude>
                  <exclude>src/main/resources/header.xml</exclude>
                  <exclude>src/main/resources/footer.xml</exclude>
                  <exclude>src/main/resources/input/rss*.xml</exclude>
                  <exclude>src/test/resources/**/*.xml</exclude>
                </excludes>
                <eclipseWtp>
                  <type>XML</type>
                  <files>
                    <file>openhab_wst_xml_files.prefs</file>
                  </files>
                  <version>${spotless.eclipse.wtp.version}</version>
                </eclipseWtp>
                <trimTrailingWhitespace/>
                <endWithNewline/>
              </format>
              <format>
                <!-- feature.xml -->
                <includes>
                  <include>src/main/feature/feature.xml</include>
                </includes>
                <eclipseWtp>
                  <type>XML</type>
                  <files>
                    <file>openhab_wst_feature_file.prefs</file>
                  </files>
                  <version>${spotless.eclipse.wtp.version}</version>
                </eclipseWtp>
                <trimTrailingWhitespace/>
                <endWithNewline/>
              </format>
              <format>
                <!-- pom.xml -->
                <includes>
                  <include>pom.xml</include>
                </includes>
                <eclipseWtp>
                  <type>XML</type>
                  <files>
                    <file>openhab_wst_pom_file.prefs</file>
                  </files>
                  <version>${spotless.eclipse.wtp.version}</version>
                </eclipseWtp>
                <trimTrailingWhitespace/>
                <endWithNewline/>
              </format>
            </formats>
          </configuration>
          <dependencies>
            <dependency>
              <groupId>org.openhab.tools</groupId>
              <artifactId>openhab-codestyle</artifactId>
              <version>${sat.version}</version>
            </dependency>
          </dependencies>
          <executions>
            <execution>
              <id>codestyle_check</id>
              <goals>
                <goal>check</goal>
              </goals>
              <phase>initialize</phase>
            </execution>
          </executions>
        </plugin>
      </plugins>
    </pluginManagement>

    <plugins>
      <plugin>
        <groupId>org.commonjava.maven.plugins</groupId>
        <artifactId>directory-maven-plugin</artifactId>
        <version>1.0</version>
        <executions>
          <execution>
            <id>directories</id>
            <goals>
              <goal>directory-of</goal>
            </goals>
            <phase>initialize</phase>
            <configuration>
              <property>basedirRoot</property>
              <project>
                <groupId>org.openhab.addons</groupId>
                <artifactId>org.openhab.addons.reactor</artifactId>
              </project>
            </configuration>
          </execution>
        </executions>
      </plugin>

      <plugin>
        <groupId>org.apache.maven.plugins</groupId>
        <artifactId>maven-enforcer-plugin</artifactId>
        <executions>
          <execution>
            <id>enforce-java</id>
            <goals>
              <goal>enforce</goal>
            </goals>
            <configuration>
              <rules>
                <requireMavenVersion>
                  <version>3.6.3</version>
                </requireMavenVersion>
                <requireJavaVersion>
                  <version>[17.0,18.0),[21.0,22.0)</version>
                </requireJavaVersion>
              </rules>
            </configuration>
          </execution>
        </executions>
      </plugin>
      <plugin>
        <groupId>com.diffplug.spotless</groupId>
        <artifactId>spotless-maven-plugin</artifactId>
      </plugin>
    </plugins>
    <extensions>
      <extension>
        <groupId>org.openhab.tools.sat</groupId>
        <artifactId>sat-extension</artifactId>
        <version>${sat.version}</version>
      </extension>
    </extensions>
  </build>

  <profiles>
    <profile>
      <id>eclipse-m2e</id>
      <activation>
        <property>
          <name>m2e.version</name>
        </property>
      </activation>
      <build>
        <pluginManagement>
          <plugins>
            <!-- This plugin's configuration is used to store Eclipse m2e settings only. -->
            <!-- It has no influence on the Maven build itself. -->
            <plugin>
              <groupId>org.eclipse.m2e</groupId>
              <artifactId>lifecycle-mapping</artifactId>
              <version>1.0.0</version>
              <configuration>
                <lifecycleMappingMetadata>
                  <pluginExecutions>
                    <pluginExecution>
                      <pluginExecutionFilter>
                        <groupId>org.apache.karaf.tooling</groupId>
                        <artifactId>karaf-maven-plugin</artifactId>
                        <versionRange>[4.2.1,)</versionRange>
                        <goals>
                          <goal>features-generate-descriptor</goal>
                          <goal>verify</goal>
                        </goals>
                      </pluginExecutionFilter>
                      <action>
                        <ignore/>
                      </action>
                    </pluginExecution>
                    <pluginExecution>
                      <pluginExecutionFilter>
                        <groupId>org.codehaus.mojo</groupId>
                        <artifactId>exec-maven-plugin</artifactId>
                        <versionRange>[1.4.0,)</versionRange>
                        <goals>
                          <goal>java</goal>
                        </goals>
                      </pluginExecutionFilter>
                      <action>
                        <ignore/>
                      </action>
                    </pluginExecution>
                    <pluginExecution>
                      <pluginExecutionFilter>
                        <groupId>biz.aQute.bnd</groupId>
                        <artifactId>bnd-indexer-maven-plugin</artifactId>
                        <versionRange>[3.1.0,)</versionRange>
                        <goals>
                          <goal>index</goal>
                          <goal>local-index</goal>
                        </goals>
                      </pluginExecutionFilter>
                      <action>
                        <ignore/>
                      </action>
                    </pluginExecution>
                    <pluginExecution>
                      <pluginExecutionFilter>
                        <groupId>org.commonjava.maven.plugins</groupId>
                        <artifactId>directory-maven-plugin</artifactId>
                        <versionRange>[1.0,)</versionRange>
                        <goals>
                          <goal>directory-of</goal>
                        </goals>
                      </pluginExecutionFilter>
                      <action>
                        <ignore/>
                      </action>
                    </pluginExecution>
                    <pluginExecution>
                      <pluginExecutionFilter>
                        <groupId>org.apache.maven.plugins</groupId>
                        <artifactId>maven-dependency-plugin</artifactId>
                        <versionRange>[3.0.0,)</versionRange>
                        <goals>
                          <goal>unpack</goal>
                          <goal>unpack-dependencies</goal>
                        </goals>
                      </pluginExecutionFilter>
                      <action>
                        <execute/>
                      </action>
                    </pluginExecution>
                  </pluginExecutions>
                </lifecycleMappingMetadata>
              </configuration>
            </plugin>
          </plugins>
        </pluginManagement>
      </build>
    </profile>
    <profile>
      <id>skip-check</id>
      <activation>
        <property>
          <name>skipChecks</name>
        </property>
      </activation>
      <build>
        <pluginManagement>
          <plugins>
            <plugin>
              <groupId>org.openhab.tools.sat</groupId>
              <artifactId>sat-plugin</artifactId>
              <version>${sat.version}</version>
              <executions>
                <execution>
                  <id>sat-all</id>
                  <phase>none</phase>
                </execution>
              </executions>
            </plugin>
          </plugins>
        </pluginManagement>
      </build>
    </profile>
    <profile>
      <id>check-bundles</id>
      <activation>
        <file>
          <exists>src</exists>
        </file>
      </activation>
      <build>
        <plugins>
          <plugin>
            <groupId>org.openhab.tools.sat</groupId>
            <artifactId>sat-plugin</artifactId>
          </plugin>
        </plugins>
      </build>
    </profile>
    <profile>
      <id>with-bnd-resolver-resolve</id>
      <activation>
        <property>
          <name>withResolver</name>
        </property>
      </activation>
      <build>
        <pluginManagement>
          <plugins>
            <plugin>
              <groupId>biz.aQute.bnd</groupId>
              <artifactId>bnd-resolver-maven-plugin</artifactId>
              <version>${bnd.version}</version>
              <executions>
                <execution>
                  <goals>
                    <goal>resolve</goal>
                  </goals>
                  <phase>package</phase>
                </execution>
              </executions>
            </plugin>
          </plugins>
        </pluginManagement>
      </build>
    </profile>
    <profile>
      <id>j21</id>
      <properties>
        <oh.java.version>21</oh.java.version>
        <maven.compiler.release>${oh.java.version}</maven.compiler.release>
      </properties>
    </profile>
  </profiles>

</project><|MERGE_RESOLUTION|>--- conflicted
+++ resolved
@@ -9,11 +9,7 @@
 
   <groupId>org.openhab.addons</groupId>
   <artifactId>org.openhab.addons.reactor</artifactId>
-<<<<<<< HEAD
-  <version>4.2.0-SNAPSHOT</version>
-=======
   <version>4.1.2-SNAPSHOT</version>
->>>>>>> 2f4191b8
 
   <packaging>pom</packaging>
 
@@ -66,27 +62,21 @@
     <project.build.sourceEncoding>UTF-8</project.build.sourceEncoding>
     <project.reporting.outputEncoding>UTF-8</project.reporting.outputEncoding>
     <oh.java.version>17</oh.java.version>
-    <maven.compiler.release>${oh.java.version}</maven.compiler.release>
-
-<<<<<<< HEAD
-    <ohc.version>4.2.0-SNAPSHOT</ohc.version>
-=======
+    <maven.compiler.source>${oh.java.version}</maven.compiler.source>
+    <maven.compiler.target>${oh.java.version}</maven.compiler.target>
+    <maven.compiler.compilerVersion>${oh.java.version}</maven.compiler.compilerVersion>
+
     <ohc.version>4.1.2-SNAPSHOT</ohc.version>
->>>>>>> 2f4191b8
     <bnd.version>7.0.0</bnd.version>
     <commons.net.version>3.9.0</commons.net.version>
     <eea.version>2.2.1</eea.version>
-    <jackson.version>2.17.1</jackson.version>
-    <jna.version>5.14.0</jna.version>
-    <karaf.version>4.4.6</karaf.version>
-    <netty.version>4.1.104.Final</netty.version>
-    <okhttp3.version>4.12.0</okhttp3.version>
-    <okio.version>3.9.0</okio.version>
-    <gson.version>2.9.1</gson.version>
-    <kotlin.version>1.9.23</kotlin.version>
-    <sat.version>0.16.0</sat.version>
-    <slf4j.version>2.0.12</slf4j.version>
-    <spotless.version>2.43.0</spotless.version>
+    <jackson.version>2.15.2</jackson.version>
+    <karaf.version>4.4.4</karaf.version>
+    <netty.version>4.1.99.Final</netty.version>
+    <okhttp.version>3.14.9</okhttp.version>
+    <sat.version>0.15.0</sat.version>
+    <slf4j.version>2.0.6</slf4j.version>
+    <spotless.version>2.38.0</spotless.version>
     <!-- Eclipse Java formatter version 4.26+ does not check test files -->
     <spotless.eclipse.version>4.25</spotless.eclipse.version>
     <spotless.eclipse.wtp.version>4.21.0</spotless.eclipse.wtp.version>
@@ -301,13 +291,13 @@
         <plugin>
           <groupId>org.apache.maven.plugins</groupId>
           <artifactId>maven-clean-plugin</artifactId>
-          <version>3.3.2</version>
+          <version>3.3.1</version>
         </plugin>
 
         <plugin>
           <groupId>org.apache.maven.plugins</groupId>
           <artifactId>maven-compiler-plugin</artifactId>
-          <version>3.13.0</version>
+          <version>3.11.0</version>
           <configuration>
             <compilerId>eclipse</compilerId>
             <compilerArgs>
@@ -331,7 +321,7 @@
             <dependency>
               <groupId>org.eclipse.jdt</groupId>
               <artifactId>ecj</artifactId>
-              <version>3.36.0</version>
+              <version>3.30.0</version>
             </dependency>
           </dependencies>
         </plugin>
@@ -339,7 +329,7 @@
         <plugin>
           <groupId>org.apache.maven.plugins</groupId>
           <artifactId>maven-enforcer-plugin</artifactId>
-          <version>3.4.1</version>
+          <version>3.4.0</version>
         </plugin>
 
         <plugin>
@@ -351,13 +341,13 @@
         <plugin>
           <groupId>org.apache.maven.plugins</groupId>
           <artifactId>maven-jar-plugin</artifactId>
-          <version>3.4.1</version>
+          <version>3.3.0</version>
         </plugin>
 
         <plugin>
           <groupId>org.apache.maven.plugins</groupId>
           <artifactId>maven-javadoc-plugin</artifactId>
-          <version>3.6.3</version>
+          <version>3.2.0</version>
           <configuration>
             <failOnError>!${quality.skip}</failOnError>
             <tags>
@@ -373,12 +363,20 @@
               </tag>
             </tags>
           </configuration>
+          <dependencies>
+            <!-- This newer version fixes issues with resolving tech.units:indriya packages -->
+            <dependency>
+              <groupId>org.codehaus.plexus</groupId>
+              <artifactId>plexus-java</artifactId>
+              <version>1.0.7</version>
+            </dependency>
+          </dependencies>
         </plugin>
 
         <plugin>
           <groupId>org.apache.maven.plugins</groupId>
           <artifactId>maven-plugin-plugin</artifactId>
-          <version>3.12.0</version>
+          <version>3.9.0</version>
         </plugin>
 
         <plugin>
@@ -405,13 +403,13 @@
         <plugin>
           <groupId>org.apache.maven.plugins</groupId>
           <artifactId>maven-source-plugin</artifactId>
-          <version>3.3.1</version>
+          <version>3.3.0</version>
         </plugin>
 
         <plugin>
           <groupId>org.apache.maven.plugins</groupId>
           <artifactId>maven-surefire-plugin</artifactId>
-          <version>3.2.5</version>
+          <version>3.1.2</version>
           <configuration>
             <argLine>
               --add-opens java.base/java.lang=ALL-UNNAMED
@@ -426,13 +424,13 @@
         <plugin>
           <groupId>org.codehaus.mojo</groupId>
           <artifactId>build-helper-maven-plugin</artifactId>
-          <version>3.5.0</version>
+          <version>3.4.0</version>
         </plugin>
 
         <plugin>
           <groupId>com.mycila</groupId>
           <artifactId>license-maven-plugin</artifactId>
-          <version>4.3</version>
+          <version>4.2</version>
           <configuration>
             <basedir>${basedir}</basedir>
             <quiet>false</quiet>
@@ -445,7 +443,7 @@
             </mapping>
             <useDefaultExcludes>true</useDefaultExcludes>
             <properties>
-              <year>2024</year>
+              <year>2023</year>
             </properties>
             <encoding>UTF-8</encoding>
             <licenseSets>
@@ -632,11 +630,8 @@
             </goals>
             <configuration>
               <rules>
-                <requireMavenVersion>
-                  <version>3.6.3</version>
-                </requireMavenVersion>
                 <requireJavaVersion>
-                  <version>[17.0,18.0),[21.0,22.0)</version>
+                  <version>[17.0,18.0)</version>
                 </requireJavaVersion>
               </rules>
             </configuration>
@@ -821,13 +816,6 @@
         </pluginManagement>
       </build>
     </profile>
-    <profile>
-      <id>j21</id>
-      <properties>
-        <oh.java.version>21</oh.java.version>
-        <maven.compiler.release>${oh.java.version}</maven.compiler.release>
-      </properties>
-    </profile>
   </profiles>
 
 </project>