--- conflicted
+++ resolved
@@ -8,11 +8,7 @@
 
     <groupId>org.openhab</groupId>
     <artifactId>pom</artifactId>
-<<<<<<< HEAD
-    <version>2.0.0-SNAPSHOT</version>
-=======
     <version>2.1.0-SNAPSHOT</version>
->>>>>>> af6fe5b1
     <name>openHAB</name>
 
     <organization>
