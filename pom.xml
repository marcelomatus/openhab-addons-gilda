<?xml version="1.0" encoding="UTF-8"?>
<project xmlns:xsi="http://www.w3.org/2001/XMLSchema-instance" xmlns="http://maven.apache.org/POM/4.0.0" xsi:schemaLocation="http://maven.apache.org/POM/4.0.0 http://maven.apache.org/maven-v4_0_0.xsd">
    <modelVersion>4.0.0</modelVersion>

    <prerequisites>
        <maven>3.0</maven>
    </prerequisites>

    <groupId>org.openhab</groupId>
    <artifactId>pom</artifactId>
    <version>2.0.0-SNAPSHOT</version>
    <name>openHAB</name>

    <organization>
        <name>openHAB.org</name>
        <url>http://www.openhab.org</url>
    </organization>

    <licenses>
        <license>
            <name>Eclipse Public License</name>
            <url>http://www.eclipse.org/legal/epl-v10.html</url>
        </license>
    </licenses>

    <scm>
        <connection>scm:git:https://github.com/openhab/openhab2-addons.git</connection>
        <developerConnection>scm:git:https://github.com/openhab/openhab2-addons.git</developerConnection>
        <url>https://github.com/openhab/openhab2-addons</url>
    </scm>

    <issueManagement>
        <url>https://github.com/openhab/openhab2-addons/issues</url>
        <system>Github</system>
    </issueManagement>

    <distributionManagement>
        <repository>
            <id>bintray</id>
            <url>https://api.bintray.com/maven/openhab/mvn/openhab2-addons/;publish=1</url>
        </repository>
        <snapshotRepository>
            <id>jfrog</id>
            <url>http://oss.jfrog.org/artifactory/oss-snapshot-local</url>
        </snapshotRepository>
    </distributionManagement>

    <description>This is the open Home Automation Bus (openHAB)</description>

    <properties>
        <esh.version>0.9.0-SNAPSHOT</esh.version>
        <kat.version>1.4.1</kat.version>
        <ohc.version>2.0.0-SNAPSHOT</ohc.version>
        <ohcp2.version>2.0.0.x</ohcp2.version>
<<<<<<< HEAD
        <ohdr.version>1.0.8</ohdr.version>
        <karaf.version>4.0.4</karaf.version>
=======
        <ohdr.version>1.0.9</ohdr.version>
        <karaf.version>4.0.8</karaf.version>
>>>>>>> c199c74a
        <jackson.version>1.9.13</jackson.version>
        <tycho-version>0.24.0</tycho-version>
        <tycho-groupid>org.eclipse.tycho</tycho-groupid>
        <build.helper.maven.plugin.version>1.9.1</build.helper.maven.plugin.version>
        <project.build.sourceEncoding>UTF-8</project.build.sourceEncoding>
        <maven.compiler.version>3.1</maven.compiler.version>
        <groovy.eclipse.compiler.version>2.8.0-01</groovy.eclipse.compiler.version>
        <groovy.eclipse.batch.version>2.1.5-03</groovy.eclipse.batch.version>
    </properties>

    <packaging>pom</packaging>

    <modules>
        <module>addons</module>
        <module>features</module>
    </modules>

    <build>
        <plugins>
            <plugin>
                <groupId>${tycho-groupid}</groupId>
                <artifactId>tycho-maven-plugin</artifactId>
                <version>${tycho-version}</version>
                <extensions>true</extensions>
            </plugin>
            <plugin>
                <groupId>${tycho-groupid}</groupId>
                <artifactId>target-platform-configuration</artifactId>
                <version>${tycho-version}</version>
                <configuration>
                    <resolver>p2</resolver>
                    <ignoreTychoRepositories>true</ignoreTychoRepositories>
                    <pomDependencies>consider</pomDependencies>
                    <environments>
                        <environment>
                            <os>linux</os>
                            <ws>gtk</ws>
                            <arch>x86</arch>
                        </environment>
                        <environment>
                            <os>linux</os>
                            <ws>gtk</ws>
                            <arch>x86_64</arch>
                        </environment>
                        <environment>
                            <os>win32</os>
                            <ws>win32</ws>
                            <arch>x86</arch>
                        </environment>
                        <environment>
                            <os>macosx</os>
                            <ws>cocoa</ws>
                            <arch>x86_64</arch>
                        </environment>
                    </environments>
                </configuration>
            </plugin>
            <plugin>
                <groupId>${tycho-groupid}</groupId>
                <artifactId>tycho-packaging-plugin</artifactId>
                <version>${tycho-version}</version>
                <configuration>
                    <strictVersions>false</strictVersions>
                </configuration>
            </plugin>
            <plugin>
                 <artifactId>maven-compiler-plugin</artifactId>
            </plugin>
        </plugins>

        <pluginManagement>
            <plugins>
                <plugin>
                    <groupId>org.apache.karaf.tooling</groupId>
                    <artifactId>karaf-maven-plugin</artifactId>
                    <version>${karaf.version}</version>
                    <extensions>true</extensions>
                </plugin>
                <plugin>
                    <groupId>${tycho-groupid}</groupId>
                    <artifactId>tycho-compiler-plugin</artifactId>
                    <version>${tycho-version}</version>
                    <configuration>
                        <encoding>UTF-8</encoding>
                        <source>1.8</source>
                        <target>1.8</target>
                    </configuration>
                </plugin>
                <plugin>
                    <groupId>org.codehaus.mojo</groupId>
                    <artifactId>build-helper-maven-plugin</artifactId>
                    <version>${build.helper.maven.plugin.version}</version>
                </plugin>
                <plugin>
                    <groupId>com.mycila</groupId>
                    <artifactId>license-maven-plugin</artifactId>
                    <version>2.10</version>
                    <configuration>
                        <basedir>${basedir}</basedir>
                        <header>src/etc/header.txt</header>
                        <quiet>false</quiet>
                        <failIfMissing>true</failIfMissing>
                        <strictCheck>true</strictCheck>
                        <aggregate>true</aggregate>
                        <includes>
                            <include>**/org/openhab/**/*.java</include>
                            <include>**/feature.xml</include>
                            <include>**/OSGI-INF/*.xml</include>
                        </includes>
                        <excludes>
                            <exclude>target/**</exclude>
                            <exclude>**/pom.xml</exclude>
                            <exclude>_*.java</exclude>
                        </excludes>
                        <useDefaultExcludes>true</useDefaultExcludes>
                        <properties>
                            <year>2016</year>
                        </properties>
                        <encoding>UTF-8</encoding>
                    </configuration>
                    <executions>
                        <execution>
                            <goals>
                                <goal>check</goal>
                            </goals>
                        </execution>
                    </executions>
                </plugin>
                <plugin>
                    <artifactId>maven-compiler-plugin</artifactId>
                    <version>${maven.compiler.version}</version>
                    <configuration>
                        <compilerId>groovy-eclipse-compiler</compilerId>
                    </configuration>
                    <executions>
                        <execution>
                            <goals>
                               <goal>compile</goal>
                            </goals>
                        </execution>
                    </executions>
                    <dependencies>
                        <dependency>
                            <groupId>org.codehaus.groovy</groupId>
                            <artifactId>groovy-eclipse-compiler</artifactId>
                            <version>${groovy.eclipse.compiler.version}</version>
                        </dependency>
                        <dependency>
                            <groupId>org.codehaus.groovy</groupId>
                            <artifactId>groovy-eclipse-batch</artifactId>
                            <version>${groovy.eclipse.batch.version}</version>
                        </dependency>
                    </dependencies>
                </plugin>
                <plugin>
                    <groupId>${tycho-groupid}</groupId>
                    <artifactId>tycho-versions-plugin</artifactId>
                    <version>${tycho-version}</version>
                </plugin>
                <plugin>
                    <groupId>org.apache.felix</groupId>
                    <artifactId>maven-bundle-plugin</artifactId>
                    <version>3.0.1</version>
                    <extensions>true</extensions>
                    <configuration>
                        <supportedProjectTypes>
                            <supportedProjectType>jar</supportedProjectType>
                            <supportedProjectType>bundle</supportedProjectType>
                            <supportedProjectType>eclipse-plugin</supportedProjectType>
                        </supportedProjectTypes>
                    </configuration>
                </plugin>
            </plugins>
        </pluginManagement>
    </build>

    <profiles>
        <profile>
            <id>prepare-release</id>
            <build>
                <plugins>
                    <plugin>
                        <groupId>org.eclipse.tycho</groupId>
                        <artifactId>tycho-versions-plugin</artifactId>
                        <version>${tycho-version}</version>
                        <executions>
                            <execution>
                                <id>update-version</id>
                                <phase>initialize</phase>
                                <goals>
                                    <goal>set-version</goal>
                                </goals>
                            </execution>
                        </executions>
                    </plugin>
                </plugins>
            </build>
        </profile>

        <profile>
            <id>deploy</id>
            <distributionManagement>
                <repository>
                    <id>${repo.id}</id>
                    <url>${repo.url}/maven</url>
                    <uniqueVersion>false</uniqueVersion>
                </repository>
            </distributionManagement>
            <build>
                <plugins>
                    <plugin>
                        <groupId>${tycho-groupid}</groupId>
                        <artifactId>tycho-source-plugin</artifactId>
                        <version>${tycho-version}</version>
                        <executions>
                            <execution>
                                <id>plugin-source</id>
                                <phase>package</phase>
                                <goals>
                                    <goal>plugin-source</goal>
                                </goals>
                            </execution>
                        </executions>
                        <configuration>
                            <sourceBundle>true</sourceBundle>
                        </configuration>
                    </plugin>
                </plugins>
            </build>
        </profile>

        <profile>
            <id>prepare-next-snapshot</id>
            <build>
                <plugins>
                    <plugin>
                        <groupId>org.eclipse.tycho</groupId>
                        <artifactId>tycho-versions-plugin</artifactId>
                        <version>${tycho-version}</version>
                        <executions>
                            <execution>
                                <id>update-version</id>
                                <phase>initialize</phase>
                                <goals>
                                    <goal>set-version</goal>
                                </goals>
                            </execution>
                        </executions>
                    </plugin>
                </plugins>
            </build>
        </profile>
    </profiles>


    <repositories>

        <!-- ESH releases -->
        <repository>
            <id>eclipse-releases</id>
            <name>Eclipse Release Repository</name>
            <layout>default</layout>
            <url>https://repo.eclipse.org/content/repositories/releases/</url>
            <releases>
                <enabled>true</enabled>
                <updatePolicy>never</updatePolicy>
            </releases>
            <snapshots>
                <enabled>false</enabled>
            </snapshots>
        </repository>

        <!-- ESH Snapshots -->
        <repository>
            <id>eclipse-snapshots</id>
            <name>Eclipse Snapshot Repository</name>
            <layout>default</layout>
            <url>https://repo.eclipse.org/content/repositories/snapshots/</url>
            <releases>
                <enabled>false</enabled>
            </releases>
            <snapshots>
                <enabled>true</enabled>
                <updatePolicy>always</updatePolicy>
            </snapshots>
        </repository>

        <!-- openHAB releases -->
        <repository>
            <id>jcenter</id>
            <name>JCenter Repository</name>
            <url>https://jcenter.bintray.com/</url>
            <releases>
                <enabled>true</enabled>
                <updatePolicy>never</updatePolicy>
            </releases>
            <snapshots>
                <enabled>false</enabled>
            </snapshots>
        </repository>

        <repository>
            <id>openhab-bintray</id>
            <name>Bintray Repository for openHAB</name>
            <url>https://dl.bintray.com/openhab/mvn/</url>
            <releases>
                <enabled>true</enabled>
                <updatePolicy>never</updatePolicy>
            </releases>
            <snapshots>
                <enabled>false</enabled>
            </snapshots>
        </repository>

        <!-- openHAB snapshots -->
        <repository>
            <id>jfrog</id>
            <name>JFrog OSS Repository</name>
            <url>http://oss.jfrog.org/libs-snapshot/</url>
            <releases>
                <enabled>false</enabled>
            </releases>
            <snapshots>
                <enabled>true</enabled>
                <updatePolicy>always</updatePolicy>
            </snapshots>
        </repository>

        <!-- maggu2810's maven repository -->
        <repository>
            <id>maggu2810-bintray</id>
            <name>Bintray Repository of maggu2810</name>
            <url>https://dl.bintray.com/maggu2810/maven</url>
            <releases>
                <enabled>true</enabled>
                <updatePolicy>never</updatePolicy>
            </releases>
            <snapshots>
                <enabled>false</enabled>
            </snapshots>
        </repository>

        <!-- SmartHome p2 repository -->
        <repository>
            <id>p2-smarthome</id>
            <url>http://download.eclipse.org/smarthome/updates-stable</url>
            <layout>p2</layout>
        </repository>

        <!-- openHAB core p2 repository -->
        <repository>
            <id>p2-openhab-core</id>
            <url>https://dl.bintray.com/openhab/p2/openhab-core/${ohcp2.version}</url>
            <layout>p2</layout>
        </repository>

        <!-- openHAB dependencies p2 repository -->
        <repository>
            <id>p2-openhab-deps-repo</id>
            <url>https://dl.bintray.com/openhab/p2/openhab-deps-repo/${ohdr.version}</url>
            <layout>p2</layout>
        </repository>

    </repositories>

</project><|MERGE_RESOLUTION|>--- conflicted
+++ resolved
@@ -52,13 +52,8 @@
         <kat.version>1.4.1</kat.version>
         <ohc.version>2.0.0-SNAPSHOT</ohc.version>
         <ohcp2.version>2.0.0.x</ohcp2.version>
-<<<<<<< HEAD
-        <ohdr.version>1.0.8</ohdr.version>
-        <karaf.version>4.0.4</karaf.version>
-=======
         <ohdr.version>1.0.9</ohdr.version>
         <karaf.version>4.0.8</karaf.version>
->>>>>>> c199c74a
         <jackson.version>1.9.13</jackson.version>
         <tycho-version>0.24.0</tycho-version>
         <tycho-groupid>org.eclipse.tycho</tycho-groupid>
