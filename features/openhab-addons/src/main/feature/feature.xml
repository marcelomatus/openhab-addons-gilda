--- conflicted
+++ resolved
@@ -1,11 +1,7 @@
 <?xml version="1.0" encoding="UTF-8"?>
 <!--
 
-<<<<<<< HEAD
-    Copyright (c) 2014-2015 openHAB UG (haftungsbeschraenkt) and others.
-=======
     Copyright (c) 2014-2016 by the respective copyright holders.
->>>>>>> af7c0f6a
 
     All rights reserved. This program and the accompanying materials
     are made available under the terms of the Eclipse Public License v1.0
