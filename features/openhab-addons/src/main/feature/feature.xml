<?xml version="1.0" encoding="UTF-8"?>
<!--

    Copyright (c) 2010-2017 by the respective copyright holders.

    All rights reserved. This program and the accompanying materials
    are made available under the terms of the Eclipse Public License v1.0
    which accompanies this distribution, and is available at
    http://www.eclipse.org/legal/epl-v10.html

-->
<features name="${project.artifactId}-${project.version}" xmlns="http://karaf.apache.org/xmlns/features/v1.4.0">

    <!-- binding -->

    <feature name="openhab-binding-airquality" description="Air Quality Binding" version="${project.version}">
        <feature>openhab-runtime-base</feature>
        <bundle start-level="80">mvn:org.openhab.binding/org.openhab.binding.airquality/${project.version}</bundle>
    </feature>
    
    <feature name="openhab-binding-allplay" description="AllPlay Binding" version="${project.version}">
        <feature>openhab-runtime-base</feature>
        <bundle start-level="80">mvn:org.openhab.binding/org.openhab.binding.allplay/${project.version}</bundle>
    </feature>
    
    <feature name="openhab-binding-amazondashbutton" description="Amazon Dash Button Binding" version="${project.version}">
        <feature>openhab-runtime-base</feature>
        <bundle start-level="80">mvn:org.openhab.binding/org.openhab.binding.amazondashbutton/${project.version}</bundle>
    </feature>

    <feature name="openhab-binding-astro" description="Astro Binding" version="${project.version}">
        <feature>openhab-runtime-base</feature>
        <bundle start-level="80">mvn:org.openhab.binding/org.openhab.binding.astro/${project.version}</bundle>
    </feature>

    <feature name="openhab-binding-autelis" description="Autelis Binding" version="${project.version}">
        <feature>openhab-runtime-base</feature>
        <feature>openhab-transport-upnp</feature>
        <bundle start-level="80">mvn:org.openhab.binding/org.openhab.binding.autelis/${project.version}</bundle>
    </feature>

    <feature name="openhab-binding-avmfritz" description="AVM Fritz!Box Binding" version="${project.version}">
        <feature>openhab-runtime-base</feature>
        <feature>openhab-transport-upnp</feature>
        <bundle start-level="80">mvn:org.openhab.binding/org.openhab.binding.avmfritz/${project.version}</bundle>
    </feature>

    <feature name="openhab-binding-boschindego" description="Bosch Indego Binding" version="${project.version}">
        <feature>openhab-runtime-base</feature>
        <bundle start-level="80">mvn:org.openhab.binding/org.openhab.binding.boschindego/${project.version}</bundle>
    </feature>

    <feature name="openhab-binding-chromecast" description="Chromecast Binding" version="${project.version}">
        <feature>openhab-runtime-base</feature>
        <feature>openhab-transport-mdns</feature>
        <bundle start-level="80">mvn:org.openhab.binding/org.openhab.binding.chromecast/${project.version}</bundle>
        <bundle dependency="true">mvn:org.codehaus.jackson/jackson-core-asl/${jackson.version}</bundle>
        <bundle dependency="true">mvn:org.codehaus.jackson/jackson-mapper-asl/${jackson.version}</bundle>
    </feature>

    <feature name="openhab-binding-coolmasternet" description="CoolMasterNet Binding" version="${project.version}">
        <feature>openhab-runtime-base</feature>
        <bundle start-level="80">mvn:org.openhab.binding/org.openhab.binding.coolmasternet/${project.version}</bundle>
    </feature>

    <feature name="openhab-binding-dscalarm" description="DSCAlarm Binding" version="${project.version}">
        <feature>openhab-runtime-base</feature>
        <feature>openhab-transport-serial</feature>
        <bundle start-level="80">mvn:org.openhab.binding/org.openhab.binding.dscalarm/${project.version}</bundle>
    </feature>

    <feature name="openhab-binding-exec" description="Exec Binding" version="${project.version}">
        <feature>openhab-runtime-base</feature>
        <bundle start-level="80">mvn:org.openhab.binding/org.openhab.binding.exec/${project.version}</bundle>
    </feature>

    <feature name="openhab-binding-feed" description="Feed Binding" version="${project.version}">
        <feature>openhab-runtime-base</feature>
        <feature>openhab-transport-feed</feature>
        <bundle start-level="80">mvn:org.openhab.binding/org.openhab.binding.feed/${project.version}</bundle>
    </feature>

    <feature name="openhab-binding-freebox" description="Freebox Binding" version="${project.version}">
        <feature>openhab-runtime-base</feature>
        <feature>openhab-transport-mdns</feature>
        <bundle start-level="80">mvn:org.openhab.binding/org.openhab.binding.freebox/${project.version}</bundle>
    </feature>

<<<<<<< HEAD
=======
    <feature name="openhab-binding-gardena" description="Gardena Binding" version="${project.version}">
        <feature>openhab-runtime-base</feature>
        <bundle start-level="80">mvn:org.openhab.binding/org.openhab.binding.gardena/${project.version}</bundle>
    </feature>

     <feature name="openhab-binding-globalcache" description="GlobalCache Binding" version="${project.version}">
        <feature>openhab-runtime-base</feature>
        <feature>esh-transform-map</feature>
        <bundle start-level="80">mvn:org.openhab.binding/org.openhab.binding.globalcache/${project.version}</bundle>
    </feature>
    
>>>>>>> 00ca90a2
     <feature name="openhab-binding-harmonyhub" description="Harmony Hub Binding" version="${project.version}">
        <feature>openhab-runtime-base</feature>
        <bundle start-level="80">mvn:org.openhab.binding/org.openhab.binding.harmonyhub/${project.version}</bundle>
    </feature>

    <feature name="openhab-binding-netatmo" description="Netatmo Binding" version="${project.version}">
        <feature>openhab-runtime-base</feature>
        <bundle start-level="80">mvn:org.openhab.binding/org.openhab.binding.netatmo/${project.version}</bundle>
    </feature>

    <feature name="openhab-binding-homematic" description="Homematic Binding" version="${project.version}">
        <feature>openhab-runtime-base</feature>
        <feature>openhab-transport-upnp</feature>
        <bundle start-level="80">mvn:org.openhab.binding/org.openhab.binding.homematic/${project.version}</bundle>
    </feature>

    <feature name="openhab-binding-hdanywhere" description="HDAnywhere Binding" version="${project.version}">
        <feature>openhab-runtime-base</feature>
        <bundle start-level="80">mvn:org.openhab.binding/org.openhab.binding.hdanywhere/${project.version}</bundle>
    </feature>

    <feature name="openhab-binding-hdpowerview" description="HD PowerView Binding" version="${project.version}">
        <feature>openhab-runtime-base</feature>
        <bundle start-level="80">mvn:org.openhab.binding/org.openhab.binding.hdpowerview/${project.version}</bundle>
    </feature>

    <feature name="openhab-binding-ipp" description="IPP Binding" version="${project.version}">
        <feature>openhab-runtime-base</feature>
        <feature>openhab-transport-mdns</feature>
        <bundle start-level="80">mvn:org.openhab.binding/org.openhab.binding.ipp/${project.version}</bundle>
    </feature>

    <feature name="openhab-binding-keba" description="Keba Binding" version="${project.version}">
        <feature>openhab-runtime-base</feature>
        <bundle start-level="80">mvn:org.openhab.binding/org.openhab.binding.keba/${project.version}</bundle>
    </feature>

    <feature name="openhab-binding-kodi" description="Kodi Binding" version="${project.version}">
        <feature>openhab-runtime-base</feature>
        <bundle start-level="80">mvn:org.openhab.binding/org.openhab.binding.kodi/${project.version}</bundle>
    </feature>

    <feature name="openhab-binding-kostalinverter" description="Kostal Inverter Binding" version="${project.version}">
        <feature>openhab-runtime-base</feature>
        <bundle
            start-level="80">mvn:org.openhab.binding/org.openhab.binding.kostalinverter/${project.version}</bundle>
    </feature>

    <feature name="openhab-binding-lgtvserial" description="LG TV Serial Binding" version="${project.version}">
        <feature>openhab-runtime-base</feature>
        <feature>openhab-transport-serial</feature>
        <bundle start-level="80">mvn:org.openhab.binding/org.openhab.binding.lgtvserial/${project.version}</bundle>
    </feature>

    <feature name="openhab-binding-lutron" description="Lutron Binding" version="${project.version}">
        <feature>openhab-runtime-base</feature>
        <bundle start-level="80">mvn:org.openhab.binding/org.openhab.binding.lutron/${project.version}</bundle>
    </feature>

    <feature name="openhab-binding-max" description="MAX! Binding" version="${project.version}">
        <feature>openhab-runtime-base</feature>
        <bundle start-level="80">mvn:org.openhab.binding/org.openhab.binding.max/${project.version}</bundle>
    </feature>

    <feature name="openhab-binding-meteostick" description="Meteostick Binding" version="${project.version}">
        <feature>openhab-runtime-base</feature>
        <feature>openhab-transport-serial</feature>
        <bundle start-level="80">mvn:org.openhab.binding/org.openhab.binding.meteostick/${project.version}</bundle>
    </feature>

    <feature name="openhab-binding-miele" description="Miele@home Binding" version="${project.version}">
        <feature>openhab-runtime-base</feature>
        <feature>openhab-transport-upnp</feature>
        <bundle start-level="80">mvn:org.openhab.binding/org.openhab.binding.miele/${project.version}</bundle>
    </feature>

    <feature name="openhab-binding-milight" description="Milight Binding" version="${project.version}">
        <feature>openhab-runtime-base</feature>
        <bundle start-level="80">mvn:org.openhab.binding/org.openhab.binding.milight/${project.version}</bundle>
    </feature>

    <feature name="openhab-binding-minecraft" description="Minecraft Binding" version="${project.version}">
        <feature>openhab-runtime-base</feature>
        <feature>openhab-transport-mdns</feature>
        <bundle start-level="80">mvn:org.openhab.binding/org.openhab.binding.minecraft/${project.version}</bundle>
    </feature>

    <feature name="openhab-binding-network" description="Network Binding" version="${project.version}">
        <feature>openhab-runtime-base</feature>
        <feature>esh-model-script</feature>
        <bundle start-level="80">mvn:org.openhab.binding/org.openhab.binding.network/${project.version}</bundle>
    </feature>

    <feature name="openhab-binding-oceanic" description="Oceanic Binding" version="${project.version}">
        <feature>openhab-runtime-base</feature>
        <feature>openhab-transport-serial</feature>
        <bundle start-level="80">mvn:org.openhab.binding/org.openhab.binding.oceanic/${project.version}</bundle>
    </feature>

    <feature name="openhab-binding-onkyo" description="Onkyo Binding" version="${project.version}">
        <feature>openhab-runtime-base</feature>
        <feature>openhab-transport-upnp</feature>
        <bundle start-level="80">mvn:org.openhab.binding/org.openhab.binding.onkyo/${project.version}</bundle>
    </feature>

    <feature name="openhab-binding-opensprinkler" description="OpenSprinkler Binding" version="${project.version}">
        <feature>openhab-runtime-base</feature>
        <bundle start-level="80">mvn:org.openhab.binding/org.openhab.binding.opensprinkler/${project.version}</bundle>
    </feature>

    <feature name="openhab-binding-orvibo" description="Orvibo Binding" version="${project.version}">
        <feature>openhab-runtime-base</feature>
        <bundle start-level="80">mvn:org.openhab.binding/org.openhab.binding.orvibo/${project.version}</bundle>
    </feature>

    <feature name="openhab-binding-phc" description="PHC Binding" version="${project.version}">
        <feature>openhab-runtime-base</feature>
        <feature>openhab-transport-serial</feature>
        <bundle start-level="80">mvn:org.openhab.binding/org.openhab.binding.phc/${project.version}</bundle>
    </feature>

    <feature name="openhab-binding-pioneeravr" description="PioneerAVR Binding" version="${project.version}">
        <feature>openhab-runtime-base</feature>
        <feature>openhab-transport-upnp</feature>
        <bundle start-level="80">mvn:org.openhab.binding/org.openhab.binding.pioneeravr/${project.version}</bundle>
    </feature>

    <feature name="openhab-binding-pulseaudio" description="Pulseaudio Binding" version="${project.version}">
        <feature>openhab-runtime-base</feature>
        <feature>openhab-transport-mdns</feature>
        <feature>openhab-transport-upnp</feature>
        <bundle start-level="80">mvn:org.openhab.binding/org.openhab.binding.pulseaudio/${project.version}</bundle>
    </feature>

    <feature name="openhab-binding-rme" description="RME Binding" version="${project.version}">
        <feature>openhab-runtime-base</feature>
        <feature>openhab-transport-serial</feature>
        <bundle start-level="80">mvn:org.openhab.binding/org.openhab.binding.rme/${project.version}</bundle>
    </feature>

    <feature name="openhab-binding-rfxcom" description="RFXCOM Binding" version="${project.version}">
        <feature>openhab-runtime-base</feature>
        <feature>openhab-transport-serial</feature>
        <bundle start-level="80">mvn:org.openhab.binding/org.openhab.binding.rfxcom/${project.version}</bundle>
    </feature>

    <feature name="openhab-binding-russound" description="Russound Binding" version="${project.version}">
        <feature>openhab-runtime-base</feature>
        <bundle start-level="80">mvn:org.openhab.binding/org.openhab.binding.russound/${project.version}</bundle>
    </feature>

    <feature name="openhab-binding-samsungtv" description="Samsung TV Binding" version="${project.version}">
        <feature>openhab-runtime-base</feature>
        <feature>openhab-transport-upnp</feature>
        <bundle start-level="80">mvn:org.openhab.binding/org.openhab.binding.samsungtv/${project.version}</bundle>
    </feature>

    <feature name="openhab-binding-silvercrestwifisocket" description="Silvercrest Wifi Plug Binding" version="${project.version}">
        <feature>openhab-runtime-base</feature>
        <bundle start-level="80">mvn:org.openhab.binding/org.openhab.binding.silvercrestwifisocket/${project.version}</bundle>
    </feature>

    <feature name="openhab-binding-smaenergymeter" description="SMA Energy Monitor Binding" version="${project.version}">
        <feature>openhab-runtime-base</feature>
        <bundle start-level="80">mvn:org.openhab.binding/org.openhab.binding.smaenergymeter/${project.version}</bundle>
    </feature>

    <feature name="openhab-binding-squeezebox" description="Squeezebox Binding" version="${project.version}">
        <feature>openhab-runtime-base</feature>
        <feature>openhab-transport-upnp</feature>
        <bundle start-level="80">mvn:org.openhab.binding/org.openhab.binding.squeezebox/${project.version}</bundle>
    </feature>

    <feature name="openhab-binding-systeminfo" description="System Info Binding" version="${project.version}">
        <feature>openhab-runtime-base</feature>
        <bundle start-level="80">mvn:org.openhab.binding/org.openhab.binding.systeminfo/${project.version}</bundle>
    </feature>

    <feature name="openhab-binding-tellstick" description="Tellstick Binding" version="${project.version}">
        <feature>openhab-runtime-base</feature>
        <bundle start-level="80">mvn:org.openhab.binding/org.openhab.binding.tellstick/${project.version}</bundle>
    </feature>

    <feature name="openhab-binding-tesla" description="Tesla Binding" version="${project.version}">
        <feature>openhab-runtime-base</feature>
        <bundle start-level="80">mvn:org.openhab.binding/org.openhab.binding.tesla/${project.version}</bundle>
    </feature>

    <feature name="openhab-binding-urtsi" description="Somfy URTSI II Binding" version="${project.version}">
        <feature>openhab-runtime-base</feature>
        <feature>openhab-transport-serial</feature>
        <bundle start-level="80">mvn:org.openhab.binding/org.openhab.binding.urtsi/${project.version}</bundle>
    </feature>

    <feature name="openhab-binding-toon" description="Toon Binding" version="${project.version}">
        <feature>openhab-runtime-base</feature>
        <bundle start-level="80">mvn:org.openhab.binding/org.openhab.binding.toon/${project.version}</bundle>
    </feature>

    <feature name="openhab-binding-vitotronic" description="Vitotronic Binding" version="${project.version}">
        <feature>openhab-runtime-base</feature>
        <bundle start-level="80">mvn:org.openhab.binding/org.openhab.binding.vitotronic/${project.version}</bundle>
    </feature>

    <feature name="openhab-binding-wifiled" description="WiFi LED Binding" version="${project.version}">
        <feature>openhab-runtime-base</feature>
        <bundle start-level="80">mvn:org.openhab.binding/org.openhab.binding.wifiled/${project.version}</bundle>
    </feature>

    <feature name="openhab-binding-yamahareceiver" description="Yamaha Receiver Binding" version="${project.version}">
        <feature>openhab-runtime-base</feature>
        <feature>openhab-transport-upnp</feature>
        <bundle start-level="80">mvn:org.openhab.binding/org.openhab.binding.yamahareceiver/${project.version}</bundle>
    </feature>

    <feature name="openhab-binding-zoneminder" description="ZoneMinder Binding" version="${project.version}">
        <feature>openhab-runtime-base</feature>
        <bundle start-level="80">mvn:org.openhab.binding/org.openhab.binding.zoneminder/${project.version}</bundle>
    </feature>
	
	<feature name="openhab-binding-zway" description="Z-Way Binding" version="${project.version}">
        <feature>openhab-runtime-base</feature>
        <bundle start-level="80">mvn:org.openhab.binding/org.openhab.binding.zway/${project.version}</bundle>
    </feature>

    <!-- io -->

    <feature name="openhab-transport-feed" description="Feed Transport" version="${project.version}">
        <feature>openhab-runtime-base</feature>
        <bundle start-level="80">mvn:org.openhab.io/org.openhab.io.transport.feed/${project.version}</bundle>
    </feature>

    <!-- misc -->

    <feature name="openhab-misc-openhabcloud" description="openHAB Cloud Connector" version="${project.version}">
        <feature>openhab-runtime-base</feature>
        <bundle start-level="80">mvn:org.openhab.io/org.openhab.io.openhabcloud/${project.version}</bundle>
    </feature>

    <feature name="openhab-misc-hueemulation" description="Hue Emulation" version="${project.version}">
        <feature>openhab-runtime-base</feature>
        <bundle start-level="80">mvn:org.openhab.io/org.openhab.io.hueemulation/${project.version}</bundle>
    </feature>

    <feature name="openhab-misc-homekit" description="HomeKit Integration" version="${project.version}">
        <feature>openhab-runtime-base</feature>
        <feature>openhab-transport-mdns</feature>
        <bundle start-level="80">mvn:org.openhab.io/org.openhab.io.homekit/${project.version}</bundle>
    </feature>

    <feature name="openhab-misc-homekit" description="HomeKit Integration" version="${project.version}">
        <feature>openhab-runtime-base</feature>
        <feature>openhab-transport-mdns</feature>
        <bundle start-level="80">mvn:org.openhab.io/org.openhab.io.homekit/${project.version}</bundle>
    </feature>

    <feature name="openhab-misc-imperihome" description="ImperiHome Integration" version="${project.version}">
        <feature>openhab-runtime-base</feature>
        <feature>esh-model-item</feature>
        <bundle start-level="80">mvn:org.openhab.io/org.openhab.io.imperihome/${project.version}</bundle>
    </feature>

    <!-- voice -->

<!--    <feature name="openhab-voice-kaldi" description="Kaldi Speech-to-Text" version="${project.version}">
        <feature>openhab-runtime-base</feature>
        <bundle start-level="80">mvn:org.openhab.voice/org.openhab.voice.kaldi/${project.version}</bundle>
    </feature>
-->

    <feature name="openhab-voice-marytts" description="Mary Text-to-Speech" version="${project.version}">
        <feature>openhab-runtime-base</feature>
        <bundle start-level="80">mvn:org.openhab.voice/org.openhab.voice.marytts/${project.version}</bundle>
    </feature>

    <feature name="openhab-voice-voicerss" description="VoiceRSS Text-to-Speech" version="${project.version}">
        <feature>openhab-runtime-base</feature>
        <bundle start-level="80">mvn:org.openhab.voice/org.openhab.voice.voicerss/${project.version}</bundle>
        <configfile finalname="${openhab.conf}/services/voicerss.cfg" override="false">mvn:${project.groupId}/openhab2-addons-external/${project.version}/cfg/voicerss</configfile>
    </feature>

    <!-- ui -->

    <feature name="openhab-ui-cometvisu" description="CometVisu" version="${project.version}">
        <feature>openhab-runtime-base</feature>
        <feature>esh-model-item</feature>
        <feature>esh-model-sitemap</feature>
        <feature>esh-ui-icon</feature>
        <feature>esh-ui</feature>
        <bundle start-level="80">mvn:org.openhab.ui/org.openhab.ui.cometvisu/${project.version}</bundle>
        <configfile finalname="${openhab.conf}/services/cometvisu.cfg" override="false">mvn:${project.groupId}/openhab2-addons-external/${project.version}/cfg/cometvisu</configfile>
    </feature>

    <feature name="openhab-ui-cometvisu-php" description="PHP support for CometVisu" version="${project.version}">
        <feature>openhab-runtime-base</feature>
        <feature>openhab-ui-cometvisu</feature>
        <bundle start-level="80">mvn:org.openhab.ui/org.openhab.ui.cometvisu.php/${project.version}</bundle>
        <bundle start-level="80">mvn:org.openhab/com.caucho.quercus/4.0.45</bundle>
<<<<<<< HEAD
    </feature>

    <feature name="openhab-ui-habmin" description="HABmin" version="${project.version}">
        <feature>openhab-runtime-base</feature>
        <bundle start-level="80">mvn:org.openhab.ui/org.openhab.ui.habmin/${project.version}</bundle>
    </feature>

    <feature name="openhab-ui-habpanel" description="HABPanel" version="${project.version}">
        <feature>openhab-runtime-base</feature>
        <bundle start-level="80">mvn:org.openhab.ui/org.openhab.ui.habpanel/${project.version}</bundle>
    </feature>

=======
    </feature>    
        
>>>>>>> 00ca90a2
</features><|MERGE_RESOLUTION|>--- conflicted
+++ resolved
@@ -27,7 +27,7 @@
         <feature>openhab-runtime-base</feature>
         <bundle start-level="80">mvn:org.openhab.binding/org.openhab.binding.amazondashbutton/${project.version}</bundle>
     </feature>
-
+    
     <feature name="openhab-binding-astro" description="Astro Binding" version="${project.version}">
         <feature>openhab-runtime-base</feature>
         <bundle start-level="80">mvn:org.openhab.binding/org.openhab.binding.astro/${project.version}</bundle>
@@ -68,26 +68,24 @@
         <feature>openhab-transport-serial</feature>
         <bundle start-level="80">mvn:org.openhab.binding/org.openhab.binding.dscalarm/${project.version}</bundle>
     </feature>
-
+    
     <feature name="openhab-binding-exec" description="Exec Binding" version="${project.version}">
         <feature>openhab-runtime-base</feature>
         <bundle start-level="80">mvn:org.openhab.binding/org.openhab.binding.exec/${project.version}</bundle>
     </feature>
-
+    
     <feature name="openhab-binding-feed" description="Feed Binding" version="${project.version}">
         <feature>openhab-runtime-base</feature>
         <feature>openhab-transport-feed</feature>
         <bundle start-level="80">mvn:org.openhab.binding/org.openhab.binding.feed/${project.version}</bundle>
     </feature>
-
+    
     <feature name="openhab-binding-freebox" description="Freebox Binding" version="${project.version}">
         <feature>openhab-runtime-base</feature>
         <feature>openhab-transport-mdns</feature>
         <bundle start-level="80">mvn:org.openhab.binding/org.openhab.binding.freebox/${project.version}</bundle>
     </feature>
 
-<<<<<<< HEAD
-=======
     <feature name="openhab-binding-gardena" description="Gardena Binding" version="${project.version}">
         <feature>openhab-runtime-base</feature>
         <bundle start-level="80">mvn:org.openhab.binding/org.openhab.binding.gardena/${project.version}</bundle>
@@ -99,12 +97,11 @@
         <bundle start-level="80">mvn:org.openhab.binding/org.openhab.binding.globalcache/${project.version}</bundle>
     </feature>
     
->>>>>>> 00ca90a2
      <feature name="openhab-binding-harmonyhub" description="Harmony Hub Binding" version="${project.version}">
         <feature>openhab-runtime-base</feature>
         <bundle start-level="80">mvn:org.openhab.binding/org.openhab.binding.harmonyhub/${project.version}</bundle>
     </feature>
-
+    
     <feature name="openhab-binding-netatmo" description="Netatmo Binding" version="${project.version}">
         <feature>openhab-runtime-base</feature>
         <bundle start-level="80">mvn:org.openhab.binding/org.openhab.binding.netatmo/${project.version}</bundle>
@@ -158,12 +155,12 @@
         <feature>openhab-runtime-base</feature>
         <bundle start-level="80">mvn:org.openhab.binding/org.openhab.binding.lutron/${project.version}</bundle>
     </feature>
-
+    
     <feature name="openhab-binding-max" description="MAX! Binding" version="${project.version}">
         <feature>openhab-runtime-base</feature>
         <bundle start-level="80">mvn:org.openhab.binding/org.openhab.binding.max/${project.version}</bundle>
     </feature>
-
+    
     <feature name="openhab-binding-meteostick" description="Meteostick Binding" version="${project.version}">
         <feature>openhab-runtime-base</feature>
         <feature>openhab-transport-serial</feature>
@@ -209,7 +206,7 @@
         <feature>openhab-runtime-base</feature>
         <bundle start-level="80">mvn:org.openhab.binding/org.openhab.binding.opensprinkler/${project.version}</bundle>
     </feature>
-
+    
     <feature name="openhab-binding-orvibo" description="Orvibo Binding" version="${project.version}">
         <feature>openhab-runtime-base</feature>
         <bundle start-level="80">mvn:org.openhab.binding/org.openhab.binding.orvibo/${project.version}</bundle>
@@ -287,7 +284,7 @@
         <feature>openhab-runtime-base</feature>
         <bundle start-level="80">mvn:org.openhab.binding/org.openhab.binding.tesla/${project.version}</bundle>
     </feature>
-
+    
     <feature name="openhab-binding-urtsi" description="Somfy URTSI II Binding" version="${project.version}">
         <feature>openhab-runtime-base</feature>
         <feature>openhab-transport-serial</feature>
@@ -392,27 +389,12 @@
         <bundle start-level="80">mvn:org.openhab.ui/org.openhab.ui.cometvisu/${project.version}</bundle>
         <configfile finalname="${openhab.conf}/services/cometvisu.cfg" override="false">mvn:${project.groupId}/openhab2-addons-external/${project.version}/cfg/cometvisu</configfile>
     </feature>
-
+    
     <feature name="openhab-ui-cometvisu-php" description="PHP support for CometVisu" version="${project.version}">
         <feature>openhab-runtime-base</feature>
         <feature>openhab-ui-cometvisu</feature>
         <bundle start-level="80">mvn:org.openhab.ui/org.openhab.ui.cometvisu.php/${project.version}</bundle>
         <bundle start-level="80">mvn:org.openhab/com.caucho.quercus/4.0.45</bundle>
-<<<<<<< HEAD
-    </feature>
-
-    <feature name="openhab-ui-habmin" description="HABmin" version="${project.version}">
-        <feature>openhab-runtime-base</feature>
-        <bundle start-level="80">mvn:org.openhab.ui/org.openhab.ui.habmin/${project.version}</bundle>
-    </feature>
-
-    <feature name="openhab-ui-habpanel" description="HABPanel" version="${project.version}">
-        <feature>openhab-runtime-base</feature>
-        <bundle start-level="80">mvn:org.openhab.ui/org.openhab.ui.habpanel/${project.version}</bundle>
-    </feature>
-
-=======
     </feature>    
         
->>>>>>> 00ca90a2
 </features>