--- conflicted
+++ resolved
@@ -1,4 +1,3 @@
-<<<<<<< HEAD
 /**
  * Copyright (c) 2010-2021 Contributors to the openHAB project
  *
@@ -29,10 +28,8 @@
 import org.junit.jupiter.api.Test;
 import org.jupnp.model.ValidationException;
 import org.mockito.ArgumentCaptor;
-import org.mockito.Mockito;
 import org.openhab.binding.wemo.internal.WemoBindingConstants;
 import org.openhab.binding.wemo.internal.handler.WemoLightHandler;
-import org.openhab.binding.wemo.internal.http.WemoHttpCall;
 import org.openhab.binding.wemo.internal.test.GenericWemoLightOSGiTestParent;
 import org.openhab.core.library.types.IncreaseDecreaseType;
 import org.openhab.core.library.types.OnOffType;
@@ -155,8 +152,7 @@
             String capitability) throws MalformedURLException, URISyntaxException, ValidationException {
         Thing bridge = createBridge(BRIDGE_TYPE_UID);
 
-        WemoHttpCall mockCaller = Mockito.spy(new WemoHttpCall());
-        Thing thing = createThing(THING_TYPE_UID, DEFAULT_TEST_CHANNEL, DEFAULT_TEST_CHANNEL_TYPE, mockCaller);
+        Thing thing = createThing(THING_TYPE_UID, DEFAULT_TEST_CHANNEL, DEFAULT_TEST_CHANNEL_TYPE);
 
         waitForAssert(() -> {
             assertThat(bridge.getStatus(), is(ThingStatus.ONLINE));
@@ -208,213 +204,4 @@
         }
         assertTrue(found);
     }
-}
-=======
-/**
- * Copyright (c) 2010-2021 Contributors to the openHAB project
- *
- * See the NOTICE file(s) distributed with this work for additional
- * information.
- *
- * This program and the accompanying materials are made available under the
- * terms of the Eclipse Public License 2.0 which is available at
- * http://www.eclipse.org/legal/epl-2.0
- *
- * SPDX-License-Identifier: EPL-2.0
- */
-package org.openhab.binding.wemo.internal.handler.test;
-
-import static org.hamcrest.CoreMatchers.is;
-import static org.hamcrest.MatcherAssert.assertThat;
-import static org.junit.jupiter.api.Assertions.*;
-import static org.mockito.ArgumentMatchers.any;
-import static org.mockito.Mockito.*;
-
-import java.io.IOException;
-import java.net.MalformedURLException;
-import java.net.URISyntaxException;
-import java.util.List;
-
-import org.junit.jupiter.api.AfterEach;
-import org.junit.jupiter.api.BeforeEach;
-import org.junit.jupiter.api.Test;
-import org.jupnp.model.ValidationException;
-import org.mockito.ArgumentCaptor;
-import org.openhab.binding.wemo.internal.WemoBindingConstants;
-import org.openhab.binding.wemo.internal.handler.WemoLightHandler;
-import org.openhab.binding.wemo.internal.test.GenericWemoLightOSGiTestParent;
-import org.openhab.core.library.types.IncreaseDecreaseType;
-import org.openhab.core.library.types.OnOffType;
-import org.openhab.core.library.types.PercentType;
-import org.openhab.core.thing.ChannelUID;
-import org.openhab.core.thing.Thing;
-import org.openhab.core.thing.ThingStatus;
-import org.openhab.core.thing.ThingUID;
-import org.openhab.core.thing.binding.ThingHandler;
-import org.openhab.core.types.Command;
-import org.openhab.core.types.RefreshType;
-
-/**
- * Tests for {@link WemoLightHandler}.
- *
- * @author Svilen Valkanov - Initial contribution
- * @author Stefan Triller - Ported Tests from Groovy to Java
- */
-public class WemoLightHandlerOSGiTest extends GenericWemoLightOSGiTestParent {
-
-    private static final String GET_ACTION = "GetDeviceStatus";
-    private static final String SET_ACTION = "SetDeviceStatus";
-
-    @BeforeEach
-    public void setUp() throws IOException {
-        setUpServices();
-    }
-
-    @AfterEach
-    public void tearDown() {
-        removeThing();
-    }
-
-    @Test
-    public void handleONcommandForBRIGHTNESSchannel()
-            throws MalformedURLException, URISyntaxException, ValidationException {
-        Command command = OnOffType.ON;
-        String channelID = WemoBindingConstants.CHANNEL_BRIGHTNESS;
-
-        // Command ON for this channel sends the following data to the device
-        String action = SET_ACTION;
-        // ON is equal to brightness value of 255
-        String value = "255:0";
-        String capitability = "10008";
-
-        assertRequestForCommand(channelID, command, action, value, capitability);
-    }
-
-    @Test
-    public void handlePercentCommandForBRIGHTNESSChannel()
-            throws MalformedURLException, URISyntaxException, ValidationException {
-        // Set brightness value to 20 Percent
-        Command command = new PercentType(20);
-        String channelID = WemoBindingConstants.CHANNEL_BRIGHTNESS;
-
-        String action = SET_ACTION;
-        // 20 Percent brightness is equal to a brightness value of 51
-        String value = "51:0";
-        String capitability = "10008";
-
-        assertRequestForCommand(channelID, command, action, value, capitability);
-    }
-
-    @Test
-    public void handleIncreaseCommandForBRIGHTNESSchannel()
-            throws MalformedURLException, URISyntaxException, ValidationException {
-        // The value is increased by 5 Percents by default
-        Command command = IncreaseDecreaseType.INCREASE;
-        String channelID = WemoBindingConstants.CHANNEL_BRIGHTNESS;
-
-        String action = SET_ACTION;
-        // 5 Percents brightness is equal to a brightness value of 12
-        String value = "12:0";
-        String capitability = "10008";
-
-        assertRequestForCommand(channelID, command, action, value, capitability);
-    }
-
-    @Test
-    public void handleDecreaseCommandForBRIGHTNESSchannel()
-            throws MalformedURLException, URISyntaxException, ValidationException {
-        // The value can not be decreased below 0
-        Command command = IncreaseDecreaseType.DECREASE;
-        String channelID = WemoBindingConstants.CHANNEL_BRIGHTNESS;
-
-        String action = SET_ACTION;
-        String value = "0:0";
-        String capitability = "10008";
-
-        assertRequestForCommand(channelID, command, action, value, capitability);
-    }
-
-    @Test
-    public void handleOnCommandForSTATEChannel() throws MalformedURLException, URISyntaxException, ValidationException {
-        Command command = OnOffType.ON;
-        String channelID = WemoBindingConstants.CHANNEL_STATE;
-
-        // Command ON for this channel sends the following data to the device
-        String action = SET_ACTION;
-        String value = "1";
-        String capitability = "10006";
-
-        assertRequestForCommand(channelID, command, action, value, capitability);
-    }
-
-    @Test
-    public void handleREFRESHCommandForChannelSTATE()
-            throws MalformedURLException, URISyntaxException, ValidationException {
-        Command command = RefreshType.REFRESH;
-        String channelID = WemoBindingConstants.CHANNEL_STATE;
-
-        String action = GET_ACTION;
-        String value = null;
-        String capitability = null;
-
-        assertRequestForCommand(channelID, command, action, value, capitability);
-    }
-
-    private void assertRequestForCommand(String channelID, Command command, String action, String value,
-            String capitability) throws MalformedURLException, URISyntaxException, ValidationException {
-        Thing bridge = createBridge(BRIDGE_TYPE_UID);
-
-        Thing thing = createThing(THING_TYPE_UID, DEFAULT_TEST_CHANNEL, DEFAULT_TEST_CHANNEL_TYPE);
-
-        waitForAssert(() -> {
-            assertThat(bridge.getStatus(), is(ThingStatus.ONLINE));
-        });
-
-        waitForAssert(() -> {
-            assertThat(thing.getStatus(), is(ThingStatus.ONLINE));
-        });
-
-        // The device is registered as UPnP Device after the initialization, this will ensure that the polling job will
-        // not start
-        addUpnpDevice(SERVICE_ID, SERVICE_NUMBER, DEVICE_MODEL_NAME);
-
-        ThingUID thingUID = new ThingUID(THING_TYPE_UID, TEST_THING_ID);
-        ChannelUID channelUID = new ChannelUID(thingUID, channelID);
-        ThingHandler handler = thing.getHandler();
-        assertNotNull(handler);
-        handler.handleCommand(channelUID, command);
-
-        ArgumentCaptor<String> captur = ArgumentCaptor.forClass(String.class);
-
-        verify(mockCaller, atLeastOnce()).executeCall(any(), any(), captur.capture());
-
-        List<String> results = captur.getAllValues();
-        // we might catch multiple calls. iterate through them to find the one matching our settings
-        boolean found = false;
-        for (String result : results) {
-            boolean matchesCapability = result.contains("CapabilityID&gt;" + capitability + "&lt;");
-            boolean matchesValue = result.contains("CapabilityValue&gt;" + value + "&lt;");
-            boolean matchesAction = result.contains("<s:Body><u:" + action);
-
-            if (action != null) {
-                if (!matchesAction) {
-                    continue;
-                }
-            }
-            if (capitability != null) {
-                if (!matchesCapability) {
-                    continue;
-                }
-            }
-            if (value != null) {
-                if (!matchesValue) {
-                    continue;
-                }
-            }
-            found = true;
-            break;
-        }
-        assertTrue(found);
-    }
-}
->>>>>>> 65bc6240
+}