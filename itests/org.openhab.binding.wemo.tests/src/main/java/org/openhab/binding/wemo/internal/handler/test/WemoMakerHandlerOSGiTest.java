--- conflicted
+++ resolved
@@ -1,307 +1,150 @@
-<<<<<<< HEAD
-/**
- * Copyright (c) 2010-2021 Contributors to the openHAB project
- *
- * See the NOTICE file(s) distributed with this work for additional
- * information.
- *
- * This program and the accompanying materials are made available under the
- * terms of the Eclipse Public License 2.0 which is available at
- * http://www.eclipse.org/legal/epl-2.0
- *
- * SPDX-License-Identifier: EPL-2.0
- */
-package org.openhab.binding.wemo.internal.handler.test;
-
-import static org.hamcrest.CoreMatchers.*;
-import static org.hamcrest.MatcherAssert.assertThat;
-import static org.junit.jupiter.api.Assertions.*;
-import static org.mockito.ArgumentMatchers.any;
-import static org.mockito.Mockito.*;
-
-import java.io.IOException;
-import java.net.MalformedURLException;
-import java.net.URISyntaxException;
-import java.util.List;
-
-import org.junit.jupiter.api.AfterEach;
-import org.junit.jupiter.api.BeforeEach;
-import org.junit.jupiter.api.Test;
-import org.jupnp.model.ValidationException;
-import org.mockito.ArgumentCaptor;
-import org.mockito.Mockito;
-import org.openhab.binding.wemo.internal.WemoBindingConstants;
-import org.openhab.binding.wemo.internal.handler.WemoMakerHandler;
-import org.openhab.binding.wemo.internal.http.WemoHttpCall;
-import org.openhab.binding.wemo.internal.test.GenericWemoOSGiTest;
-import org.openhab.core.library.types.OnOffType;
-import org.openhab.core.thing.ChannelUID;
-import org.openhab.core.thing.Thing;
-import org.openhab.core.thing.ThingStatus;
-import org.openhab.core.thing.ThingTypeUID;
-import org.openhab.core.thing.binding.ThingHandler;
-import org.openhab.core.types.Command;
-import org.openhab.core.types.RefreshType;
-
-/**
- * Tests for {@link WemoMakerHandler}.
- *
- * @author Svilen Valkanov - Initial contribution
- * @author Stefan Triller - Ported Tests from Groovy to Java
- */
-public class WemoMakerHandlerOSGiTest extends GenericWemoOSGiTest {
-
-    // Specific Thing information
-    private final String DEFAULT_TEST_CHANNEL = WemoBindingConstants.CHANNEL_RELAY;
-    private final String DEFAULT_TEST_CHANNEL_TYPE = "Switch";
-    private final ThingTypeUID THING_TYPE_UID = WemoBindingConstants.THING_TYPE_MAKER;
-
-    // Specific UpnP service information
-    private final String MODEL = THING_TYPE_UID.getId();
-    private final String BASIC_EVENT_SERVICE_ID = "basicevent";
-    private final String SERVICE_NUMBER = "1";
-
-    @BeforeEach
-    public void setUp() throws IOException {
-        setUpServices();
-    }
-
-    @AfterEach
-    public void tearDown() {
-        removeThing();
-    }
-
-    @Test
-    public void assertThatThingHandlesOnOffCommandCorrectly()
-            throws MalformedURLException, URISyntaxException, ValidationException {
-        Command command = OnOffType.OFF;
-
-        WemoHttpCall mockCaller = Mockito.spy(new WemoHttpCall());
-        Thing thing = createThing(THING_TYPE_UID, DEFAULT_TEST_CHANNEL, DEFAULT_TEST_CHANNEL_TYPE, mockCaller);
-
-        waitForAssert(() -> {
-            assertThat(thing.getStatus(), is(ThingStatus.ONLINE));
-        });
-
-        // The Device is registered as UPnP Device after the initialization, this will ensure that the polling job will
-        // not start
-        addUpnpDevice(BASIC_EVENT_SERVICE_ID, SERVICE_NUMBER, MODEL);
-
-        ChannelUID channelUID = new ChannelUID(thing.getUID(), DEFAULT_TEST_CHANNEL);
-        ThingHandler handler = thing.getHandler();
-        assertNotNull(handler);
-        handler.handleCommand(channelUID, command);
-
-        ArgumentCaptor<String> captur = ArgumentCaptor.forClass(String.class);
-        verify(mockCaller, atLeastOnce()).executeCall(any(), any(), captur.capture());
-
-        List<String> results = captur.getAllValues();
-        boolean found = false;
-        for (String result : results) {
-            // Binary state 0 is equivalent to OFF
-            if (result.contains("<BinaryState>0</BinaryState>")) {
-                found = true;
-                break;
-            }
-        }
-        assertTrue(found);
-    }
-
-    @Test
-    public void assertThatThingHandlesREFRESHCommand()
-            throws MalformedURLException, URISyntaxException, ValidationException {
-        Command command = RefreshType.REFRESH;
-
-        WemoHttpCall mockCaller = Mockito.spy(new WemoHttpCall());
-        Thing thing = createThing(THING_TYPE_UID, DEFAULT_TEST_CHANNEL, DEFAULT_TEST_CHANNEL_TYPE, mockCaller);
-
-        waitForAssert(() -> {
-            assertThat(thing.getStatus(), is(ThingStatus.ONLINE));
-        });
-
-        // The Device is registered as UPnP Device after the initialization, this will ensure that the polling job will
-        // not start
-        addUpnpDevice(BASIC_EVENT_SERVICE_ID, SERVICE_NUMBER, MODEL);
-
-        ChannelUID channelUID = new ChannelUID(thing.getUID(), DEFAULT_TEST_CHANNEL);
-        ThingHandler handler = thing.getHandler();
-        assertNotNull(handler);
-        handler.handleCommand(channelUID, command);
-
-        ArgumentCaptor<String> captur = ArgumentCaptor.forClass(String.class);
-        verify(mockCaller, atLeastOnce()).executeCall(any(), any(), captur.capture());
-
-        List<String> results = captur.getAllValues();
-        boolean found = false;
-        for (String result : results) {
-            if (result.contains("<u:GetAttributes xmlns:u=\"urn:Belkin:service:deviceevent:1\"></u:GetAttributes>")) {
-                found = true;
-                break;
-            }
-        }
-        assertTrue(found);
-    }
-
-    private void removeThing() {
-        if (thing != null) {
-            Thing removedThing = thingRegistry.remove(thing.getUID());
-            assertThat(removedThing, is(notNullValue()));
-        }
-
-        waitForAssert(() -> {
-            assertThat(thing.getStatus(), is(ThingStatus.UNINITIALIZED));
-        });
-    }
-}
-=======
-/**
- * Copyright (c) 2010-2021 Contributors to the openHAB project
- *
- * See the NOTICE file(s) distributed with this work for additional
- * information.
- *
- * This program and the accompanying materials are made available under the
- * terms of the Eclipse Public License 2.0 which is available at
- * http://www.eclipse.org/legal/epl-2.0
- *
- * SPDX-License-Identifier: EPL-2.0
- */
-package org.openhab.binding.wemo.internal.handler.test;
-
-import static org.hamcrest.CoreMatchers.*;
-import static org.hamcrest.MatcherAssert.assertThat;
-import static org.junit.jupiter.api.Assertions.*;
-import static org.mockito.ArgumentMatchers.any;
-import static org.mockito.Mockito.*;
-
-import java.io.IOException;
-import java.net.MalformedURLException;
-import java.net.URISyntaxException;
-import java.util.List;
-
-import org.junit.jupiter.api.AfterEach;
-import org.junit.jupiter.api.BeforeEach;
-import org.junit.jupiter.api.Test;
-import org.jupnp.model.ValidationException;
-import org.mockito.ArgumentCaptor;
-import org.openhab.binding.wemo.internal.WemoBindingConstants;
-import org.openhab.binding.wemo.internal.handler.WemoMakerHandler;
-import org.openhab.binding.wemo.internal.test.GenericWemoOSGiTest;
-import org.openhab.core.library.types.OnOffType;
-import org.openhab.core.thing.ChannelUID;
-import org.openhab.core.thing.Thing;
-import org.openhab.core.thing.ThingStatus;
-import org.openhab.core.thing.ThingTypeUID;
-import org.openhab.core.thing.binding.ThingHandler;
-import org.openhab.core.types.Command;
-import org.openhab.core.types.RefreshType;
-
-/**
- * Tests for {@link WemoMakerHandler}.
- *
- * @author Svilen Valkanov - Initial contribution
- * @author Stefan Triller - Ported Tests from Groovy to Java
- */
-public class WemoMakerHandlerOSGiTest extends GenericWemoOSGiTest {
-
-    // Specific Thing information
-    private static final String DEFAULT_TEST_CHANNEL = WemoBindingConstants.CHANNEL_RELAY;
-    private static final String DEFAULT_TEST_CHANNEL_TYPE = "Switch";
-    private static final ThingTypeUID THING_TYPE_UID = WemoBindingConstants.THING_TYPE_MAKER;
-
-    // Specific UpnP service information
-    private static final String MODEL = THING_TYPE_UID.getId();
-    private static final String BASIC_EVENT_SERVICE_ID = "basicevent";
-    private static final String SERVICE_NUMBER = "1";
-
-    @BeforeEach
-    public void setUp() throws IOException {
-        setUpServices();
-    }
-
-    @AfterEach
-    public void tearDown() {
-        removeThing();
-    }
-
-    @Test
-    public void assertThatThingHandlesOnOffCommandCorrectly()
-            throws MalformedURLException, URISyntaxException, ValidationException {
-        Command command = OnOffType.OFF;
-
-        Thing thing = createThing(THING_TYPE_UID, DEFAULT_TEST_CHANNEL, DEFAULT_TEST_CHANNEL_TYPE);
-
-        waitForAssert(() -> {
-            assertThat(thing.getStatus(), is(ThingStatus.ONLINE));
-        });
-
-        // The Device is registered as UPnP Device after the initialization, this will ensure that the polling job will
-        // not start
-        addUpnpDevice(BASIC_EVENT_SERVICE_ID, SERVICE_NUMBER, MODEL);
-
-        ChannelUID channelUID = new ChannelUID(thing.getUID(), DEFAULT_TEST_CHANNEL);
-        ThingHandler handler = thing.getHandler();
-        assertNotNull(handler);
-        handler.handleCommand(channelUID, command);
-
-        ArgumentCaptor<String> captur = ArgumentCaptor.forClass(String.class);
-        verify(mockCaller, atLeastOnce()).executeCall(any(), any(), captur.capture());
-
-        List<String> results = captur.getAllValues();
-        boolean found = false;
-        for (String result : results) {
-            // Binary state 0 is equivalent to OFF
-            if (result.contains("<BinaryState>0</BinaryState>")) {
-                found = true;
-                break;
-            }
-        }
-        assertTrue(found);
-    }
-
-    @Test
-    public void assertThatThingHandlesREFRESHCommand()
-            throws MalformedURLException, URISyntaxException, ValidationException {
-        Command command = RefreshType.REFRESH;
-
-        Thing thing = createThing(THING_TYPE_UID, DEFAULT_TEST_CHANNEL, DEFAULT_TEST_CHANNEL_TYPE);
-
-        waitForAssert(() -> {
-            assertThat(thing.getStatus(), is(ThingStatus.ONLINE));
-        });
-
-        // The Device is registered as UPnP Device after the initialization, this will ensure that the polling job will
-        // not start
-        addUpnpDevice(BASIC_EVENT_SERVICE_ID, SERVICE_NUMBER, MODEL);
-
-        ChannelUID channelUID = new ChannelUID(thing.getUID(), DEFAULT_TEST_CHANNEL);
-        ThingHandler handler = thing.getHandler();
-        assertNotNull(handler);
-        handler.handleCommand(channelUID, command);
-
-        ArgumentCaptor<String> captur = ArgumentCaptor.forClass(String.class);
-        verify(mockCaller, atLeastOnce()).executeCall(any(), any(), captur.capture());
-
-        List<String> results = captur.getAllValues();
-        boolean found = false;
-        for (String result : results) {
-            if (result.contains("<u:GetAttributes xmlns:u=\"urn:Belkin:service:deviceevent:1\"></u:GetAttributes>")) {
-                found = true;
-                break;
-            }
-        }
-        assertTrue(found);
-    }
-
-    private void removeThing() {
-        if (thing != null) {
-            Thing removedThing = thingRegistry.remove(thing.getUID());
-            assertThat(removedThing, is(notNullValue()));
-        }
-
-        waitForAssert(() -> {
-            assertThat(thing.getStatus(), is(ThingStatus.UNINITIALIZED));
-        });
-    }
-}
->>>>>>> 65bc6240
+/**
+ * Copyright (c) 2010-2021 Contributors to the openHAB project
+ *
+ * See the NOTICE file(s) distributed with this work for additional
+ * information.
+ *
+ * This program and the accompanying materials are made available under the
+ * terms of the Eclipse Public License 2.0 which is available at
+ * http://www.eclipse.org/legal/epl-2.0
+ *
+ * SPDX-License-Identifier: EPL-2.0
+ */
+package org.openhab.binding.wemo.internal.handler.test;
+
+import static org.hamcrest.CoreMatchers.*;
+import static org.hamcrest.MatcherAssert.assertThat;
+import static org.junit.jupiter.api.Assertions.*;
+import static org.mockito.ArgumentMatchers.any;
+import static org.mockito.Mockito.*;
+
+import java.io.IOException;
+import java.net.MalformedURLException;
+import java.net.URISyntaxException;
+import java.util.List;
+
+import org.junit.jupiter.api.AfterEach;
+import org.junit.jupiter.api.BeforeEach;
+import org.junit.jupiter.api.Test;
+import org.jupnp.model.ValidationException;
+import org.mockito.ArgumentCaptor;
+import org.openhab.binding.wemo.internal.WemoBindingConstants;
+import org.openhab.binding.wemo.internal.handler.WemoMakerHandler;
+import org.openhab.binding.wemo.internal.test.GenericWemoOSGiTest;
+import org.openhab.core.library.types.OnOffType;
+import org.openhab.core.thing.ChannelUID;
+import org.openhab.core.thing.Thing;
+import org.openhab.core.thing.ThingStatus;
+import org.openhab.core.thing.ThingTypeUID;
+import org.openhab.core.thing.binding.ThingHandler;
+import org.openhab.core.types.Command;
+import org.openhab.core.types.RefreshType;
+
+/**
+ * Tests for {@link WemoMakerHandler}.
+ *
+ * @author Svilen Valkanov - Initial contribution
+ * @author Stefan Triller - Ported Tests from Groovy to Java
+ */
+public class WemoMakerHandlerOSGiTest extends GenericWemoOSGiTest {
+
+    // Specific Thing information
+    private static final String DEFAULT_TEST_CHANNEL = WemoBindingConstants.CHANNEL_RELAY;
+    private static final String DEFAULT_TEST_CHANNEL_TYPE = "Switch";
+    private static final ThingTypeUID THING_TYPE_UID = WemoBindingConstants.THING_TYPE_MAKER;
+
+    // Specific UpnP service information
+    private static final String MODEL = THING_TYPE_UID.getId();
+    private static final String BASIC_EVENT_SERVICE_ID = "basicevent";
+    private static final String SERVICE_NUMBER = "1";
+
+    @BeforeEach
+    public void setUp() throws IOException {
+        setUpServices();
+    }
+
+    @AfterEach
+    public void tearDown() {
+        removeThing();
+    }
+
+    @Test
+    public void assertThatThingHandlesOnOffCommandCorrectly()
+            throws MalformedURLException, URISyntaxException, ValidationException {
+        Command command = OnOffType.OFF;
+
+        Thing thing = createThing(THING_TYPE_UID, DEFAULT_TEST_CHANNEL, DEFAULT_TEST_CHANNEL_TYPE);
+
+        waitForAssert(() -> {
+            assertThat(thing.getStatus(), is(ThingStatus.ONLINE));
+        });
+
+        // The Device is registered as UPnP Device after the initialization, this will ensure that the polling job will
+        // not start
+        addUpnpDevice(BASIC_EVENT_SERVICE_ID, SERVICE_NUMBER, MODEL);
+
+        ChannelUID channelUID = new ChannelUID(thing.getUID(), DEFAULT_TEST_CHANNEL);
+        ThingHandler handler = thing.getHandler();
+        assertNotNull(handler);
+        handler.handleCommand(channelUID, command);
+
+        ArgumentCaptor<String> captur = ArgumentCaptor.forClass(String.class);
+        verify(mockCaller, atLeastOnce()).executeCall(any(), any(), captur.capture());
+
+        List<String> results = captur.getAllValues();
+        boolean found = false;
+        for (String result : results) {
+            // Binary state 0 is equivalent to OFF
+            if (result.contains("<BinaryState>0</BinaryState>")) {
+                found = true;
+                break;
+            }
+        }
+        assertTrue(found);
+    }
+
+    @Test
+    public void assertThatThingHandlesREFRESHCommand()
+            throws MalformedURLException, URISyntaxException, ValidationException {
+        Command command = RefreshType.REFRESH;
+
+        Thing thing = createThing(THING_TYPE_UID, DEFAULT_TEST_CHANNEL, DEFAULT_TEST_CHANNEL_TYPE);
+
+        waitForAssert(() -> {
+            assertThat(thing.getStatus(), is(ThingStatus.ONLINE));
+        });
+
+        // The Device is registered as UPnP Device after the initialization, this will ensure that the polling job will
+        // not start
+        addUpnpDevice(BASIC_EVENT_SERVICE_ID, SERVICE_NUMBER, MODEL);
+
+        ChannelUID channelUID = new ChannelUID(thing.getUID(), DEFAULT_TEST_CHANNEL);
+        ThingHandler handler = thing.getHandler();
+        assertNotNull(handler);
+        handler.handleCommand(channelUID, command);
+
+        ArgumentCaptor<String> captur = ArgumentCaptor.forClass(String.class);
+        verify(mockCaller, atLeastOnce()).executeCall(any(), any(), captur.capture());
+
+        List<String> results = captur.getAllValues();
+        boolean found = false;
+        for (String result : results) {
+            if (result.contains("<u:GetAttributes xmlns:u=\"urn:Belkin:service:deviceevent:1\"></u:GetAttributes>")) {
+                found = true;
+                break;
+            }
+        }
+        assertTrue(found);
+    }
+
+    private void removeThing() {
+        if (thing != null) {
+            Thing removedThing = thingRegistry.remove(thing.getUID());
+            assertThat(removedThing, is(notNullValue()));
+        }
+
+        waitForAssert(() -> {
+            assertThat(thing.getStatus(), is(ThingStatus.UNINITIALIZED));
+        });
+    }
+}