--- conflicted
+++ resolved
@@ -18,33 +18,6 @@
   </properties>
 
   <dependencies>
-<!-- https://mvnrepository.com/artifact/org.eclipse.jetty/jetty-server -->
-<dependency>
-    <groupId>org.eclipse.jetty</groupId>
-    <artifactId>jetty-server</artifactId>
-    <version>9.4.11.v20180605</version>
-</dependency>
-
-<!-- https://mvnrepository.com/artifact/org.eclipse.jetty/jetty-servlet -->
-<dependency>
-    <groupId>org.eclipse.jetty</groupId>
-    <artifactId>jetty-security</artifactId>
-    <version>9.4.11.v20180605</version>
-</dependency>
-<!-- https://mvnrepository.com/artifact/org.eclipse.jetty/jetty-servlet -->
-<dependency>
-    <groupId>org.eclipse.jetty</groupId>
-    <artifactId>jetty-servlet</artifactId>
-    <version>9.4.11.v20180605</version>
-</dependency>
-
-<!-- https://mvnrepository.com/artifact/org.eclipse.paho/org.eclipse.paho.client.mqttv3 -->
-<dependency>
-    <groupId>org.eclipse.paho</groupId>
-    <artifactId>org.eclipse.paho.client.mqttv3</artifactId>
-    <version>1.2.2</version>
-</dependency>
-
     <dependency>
       <groupId>org.openhab.addons.bundles</groupId>
       <artifactId>org.openhab.binding.mqtt</artifactId>
@@ -64,11 +37,6 @@
       <groupId>org.openhab.addons.bundles</groupId>
       <artifactId>org.openhab.io.mqttembeddedbroker</artifactId>
       <version>${project.version}</version>
-    </dependency>
-    <dependency>
-      <groupId>org.openhab.core.bundles</groupId>
-      <artifactId>org.openhab.core.io.transport.mqtt</artifactId>
-      <version>2.5.0</version>
     </dependency>
     <dependency>
       <groupId>com.github.j-n-k</groupId>
@@ -136,115 +104,6 @@
      <version>2.20</version>
      <scope>runtime</scope>
      </dependency>
-<<<<<<< HEAD
-	<!-- https://mvnrepository.com/artifact/org.eclipse.smarthome.io/org.eclipse.smarthome.io.transport.mqtt -->
-	<dependency>
-	    <groupId>org.eclipse.smarthome.io</groupId>
-	    <artifactId>org.eclipse.smarthome.io.transport.mqtt</artifactId>
-	    <version>0.10.0.oh240</version>
-	</dependency>
-	<!-- https://mvnrepository.com/artifact/ch.qos.logback/logback-core -->
-	<dependency>
-	    <groupId>ch.qos.logback</groupId>
-	    <artifactId>logback-core</artifactId>
-	    <version>1.2.3</version>
-        <scope>runtime</scope>
-	</dependency>
-	<dependency>
-	      <groupId>org.apache.felix</groupId>
-	      <artifactId>org.apache.felix.configadmin</artifactId>
-	      <version>1.9.8</version>
-	      <scope>runtime</scope>
-    </dependency>
-	<dependency>
-      <groupId>org.apache.felix</groupId>
-      <artifactId>org.apache.felix.scr</artifactId>
-      <version>2.1.10</version>
-      <scope>runtime</scope>
-      <exclusions>
-        <exclusion>
-          <groupId>org.codehaus.mojo</groupId>
-          <artifactId>animal-sniffer-annotations</artifactId>
-        </exclusion>
-      </exclusions>
-    </dependency>
-    
-    <!-- https://mvnrepository.com/artifact/org.apache.felix/org.apache.felix.http.bundle -->
-	<dependency>
-	    <groupId>org.apache.felix</groupId>
-	    <artifactId>org.apache.felix.http.bundle</artifactId>
-	    <version>3.0.0</version>
-	</dependency>
-    
-	
-	<!-- https://mvnrepository.com/artifact/org.apache.felix/org.apache.felix.http.servlet-api -->
-	<dependency>
-	    <groupId>org.apache.felix</groupId>
-	    <artifactId>org.apache.felix.http.servlet-api</artifactId>
-	    <version>1.1.2</version>
-	</dependency>
-	
-	<!-- https://mvnrepository.com/artifact/org.apache.servicemix.specs/org.apache.servicemix.specs.stax-api-1.0 -->
-	<dependency>
-	    <groupId>org.apache.servicemix.specs</groupId>
-	    <artifactId>org.apache.servicemix.specs.stax-api-1.2</artifactId>
-	    <version>2.9.0</version>
-	</dependency>
+  </dependencies>
 
-    <!-- Event Admin -->
-    <dependency>
-      <groupId>org.eclipse.platform</groupId>
-      <artifactId>org.eclipse.equinox.event</artifactId>
-      <version>1.4.300</version>
-      <scope>runtime</scope>
-    </dependency>
-    
-    <dependency>
-      <groupId>org.osgi</groupId>
-      <artifactId>org.osgi.service.event</artifactId>
-      <version>1.4.0</version>
-      <scope>runtime</scope>
-    </dependency>
-    
-     <dependency>
-      <groupId>org.slf4j</groupId>
-      <artifactId>slf4j-api</artifactId>
-      <version>1.7.25</version>
-      <scope>runtime</scope>
-    </dependency>
-=======
-  </dependencies>
->>>>>>> dafcc613
-
-  
-    <dependency>
-      <groupId>org.slf4j</groupId>
-      <artifactId>slf4j-simple</artifactId>
-      <version>1.7.25</version>
-      <scope>runtime</scope>
-    </dependency>
-    <dependency>
-    
-      <groupId>org.eclipse.platform</groupId>
-      <artifactId>org.eclipse.osgi</artifactId>
-      <version>3.13.100</version>
-      <scope>runtime</scope>
-    </dependency>
-        
-    <!-- https://mvnrepository.com/artifact/org.eclipse.smarthome.config/org.eclipse.smarthome.config.core -->
-	<dependency>
-	    <groupId>org.eclipse.smarthome.config</groupId>
-	    <artifactId>org.eclipse.smarthome.config.core</artifactId>
-	    <version>0.9.0.b1</version>
-	    <scope>runtime</scope>
-	</dependency>
-	<!-- https://mvnrepository.com/artifact/biz.aQute.bnd/biz.aQute.junit -->
-	<dependency>
-	    <groupId>biz.aQute.bnd</groupId>
-	    <artifactId>biz.aQute.junit</artifactId>
-	    <version>3.1.0</version>
-	</dependency>
-	
-
-  </dependencies>
 </project>