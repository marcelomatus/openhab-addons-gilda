--- conflicted
+++ resolved
@@ -103,12 +103,6 @@
 
         connection = new MqttBrokerConnection(embeddedConnection.getHost(), embeddedConnection.getPort(),
                 embeddedConnection.isSecure(), "ha_mqtt");
-<<<<<<< HEAD
-        connection.setQos(1);
-        connection.setRetain(true);
-        connection.setPersistencePath(Paths.get("subconn"));
-=======
->>>>>>> 393fb2d6
         connection.start().get(1000, TimeUnit.MILLISECONDS);
         assertThat(connection.connectionState(), is(MqttConnectionState.CONNECTED));
 
@@ -166,14 +160,8 @@
         Gson gson = new GsonBuilder().registerTypeAdapterFactory(new ChannelConfigurationTypeAdapterFactory()).create();
 
         ScheduledExecutorService scheduler = new ScheduledThreadPoolExecutor(4);
-<<<<<<< HEAD
-        DiscoverComponents discover = spy(
-                new DiscoverComponents(ThingChannelConstants.testHomeAssistantThing, scheduler,
-                        channelStateUpdateListener, gson, transformationServiceProvider));
-=======
         DiscoverComponents discover = spy(new DiscoverComponents(ThingChannelConstants.testHomeAssistantThing,
                 scheduler, channelStateUpdateListener, availabilityTracker, gson, transformationServiceProvider));
->>>>>>> 393fb2d6
 
         // The DiscoverComponents object calls ComponentDiscovered callbacks.
         // In the following implementation we add the found component to the `haComponents` map
