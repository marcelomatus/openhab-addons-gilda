<<<<<<< HEAD
<?xml version="1.0" encoding="UTF-8" standalone="no"?>
<project xmlns="http://maven.apache.org/POM/4.0.0" xmlns:xsi="http://www.w3.org/2001/XMLSchema-instance"
  xsi:schemaLocation="http://maven.apache.org/POM/4.0.0 http://maven.apache.org/xsd/maven-4.0.0.xsd">

  <modelVersion>4.0.0</modelVersion>

  <parent>
    <groupId>org.openhab.addons.itests</groupId>
    <artifactId>org.openhab.addons.reactor.itests</artifactId>
    <version>3.1.0-SNAPSHOT</version>
  </parent>

  <artifactId>org.openhab.binding.systeminfo.tests</artifactId>

  <name>openHAB Add-ons :: Integration Tests :: Systeminfo Binding Tests</name>

  <dependencies>
    <dependency>
      <groupId>org.openhab.addons.bundles</groupId>
      <artifactId>org.openhab.binding.systeminfo</artifactId>
      <version>${project.version}</version>
    </dependency>
    <dependency>
      <groupId>net.java.dev.jna</groupId>
      <artifactId>jna-platform</artifactId>
      <version>5.5.0</version>
    </dependency>
    <dependency>
      <groupId>net.java.dev.jna</groupId>
      <artifactId>jna</artifactId>
      <version>5.5.0</version>
    </dependency>
    <dependency>
      <groupId>com.github.oshi</groupId>
      <artifactId>oshi-core</artifactId>
      <version>4.5.2</version>
      <exclusions>
        <exclusion>
          <groupId>org.slf4j</groupId>
          <artifactId>slf4j-api</artifactId>
        </exclusion>
      </exclusions>
    </dependency>
  </dependencies>

</project>
=======
<?xml version="1.0" encoding="UTF-8" standalone="no"?>
<project xmlns="http://maven.apache.org/POM/4.0.0" xmlns:xsi="http://www.w3.org/2001/XMLSchema-instance"
  xsi:schemaLocation="http://maven.apache.org/POM/4.0.0 http://maven.apache.org/xsd/maven-4.0.0.xsd">

  <modelVersion>4.0.0</modelVersion>

  <parent>
    <groupId>org.openhab.addons.itests</groupId>
    <artifactId>org.openhab.addons.reactor.itests</artifactId>
    <version>3.2.0-SNAPSHOT</version>
  </parent>

  <artifactId>org.openhab.binding.systeminfo.tests</artifactId>

  <name>openHAB Add-ons :: Integration Tests :: Systeminfo Binding Tests</name>

  <dependencies>
    <dependency>
      <groupId>org.openhab.addons.bundles</groupId>
      <artifactId>org.openhab.binding.systeminfo</artifactId>
      <version>${project.version}</version>
    </dependency>
    <dependency>
      <groupId>net.java.dev.jna</groupId>
      <artifactId>jna-platform</artifactId>
      <version>5.5.0</version>
    </dependency>
    <dependency>
      <groupId>net.java.dev.jna</groupId>
      <artifactId>jna</artifactId>
      <version>5.5.0</version>
    </dependency>
    <dependency>
      <groupId>com.github.oshi</groupId>
      <artifactId>oshi-core</artifactId>
      <version>4.5.2</version>
      <exclusions>
        <exclusion>
          <groupId>org.slf4j</groupId>
          <artifactId>slf4j-api</artifactId>
        </exclusion>
      </exclusions>
    </dependency>
  </dependencies>

</project>
>>>>>>> 65bc6240
<|MERGE_RESOLUTION|>--- conflicted
+++ resolved
@@ -1,51 +1,3 @@
-<<<<<<< HEAD
-<?xml version="1.0" encoding="UTF-8" standalone="no"?>
-<project xmlns="http://maven.apache.org/POM/4.0.0" xmlns:xsi="http://www.w3.org/2001/XMLSchema-instance"
-  xsi:schemaLocation="http://maven.apache.org/POM/4.0.0 http://maven.apache.org/xsd/maven-4.0.0.xsd">
-
-  <modelVersion>4.0.0</modelVersion>
-
-  <parent>
-    <groupId>org.openhab.addons.itests</groupId>
-    <artifactId>org.openhab.addons.reactor.itests</artifactId>
-    <version>3.1.0-SNAPSHOT</version>
-  </parent>
-
-  <artifactId>org.openhab.binding.systeminfo.tests</artifactId>
-
-  <name>openHAB Add-ons :: Integration Tests :: Systeminfo Binding Tests</name>
-
-  <dependencies>
-    <dependency>
-      <groupId>org.openhab.addons.bundles</groupId>
-      <artifactId>org.openhab.binding.systeminfo</artifactId>
-      <version>${project.version}</version>
-    </dependency>
-    <dependency>
-      <groupId>net.java.dev.jna</groupId>
-      <artifactId>jna-platform</artifactId>
-      <version>5.5.0</version>
-    </dependency>
-    <dependency>
-      <groupId>net.java.dev.jna</groupId>
-      <artifactId>jna</artifactId>
-      <version>5.5.0</version>
-    </dependency>
-    <dependency>
-      <groupId>com.github.oshi</groupId>
-      <artifactId>oshi-core</artifactId>
-      <version>4.5.2</version>
-      <exclusions>
-        <exclusion>
-          <groupId>org.slf4j</groupId>
-          <artifactId>slf4j-api</artifactId>
-        </exclusion>
-      </exclusions>
-    </dependency>
-  </dependencies>
-
-</project>
-=======
 <?xml version="1.0" encoding="UTF-8" standalone="no"?>
 <project xmlns="http://maven.apache.org/POM/4.0.0" xmlns:xsi="http://www.w3.org/2001/XMLSchema-instance"
   xsi:schemaLocation="http://maven.apache.org/POM/4.0.0 http://maven.apache.org/xsd/maven-4.0.0.xsd">
@@ -91,5 +43,4 @@
     </dependency>
   </dependencies>
 
-</project>
->>>>>>> 65bc6240
+</project>