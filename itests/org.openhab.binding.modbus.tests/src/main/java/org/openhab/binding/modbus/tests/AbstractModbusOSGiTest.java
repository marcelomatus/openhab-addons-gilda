--- conflicted
+++ resolved
@@ -1,4 +1,3 @@
-<<<<<<< HEAD
 /**
  * Copyright (c) 2010-2021 Contributors to the openHAB project
  *
@@ -108,13 +107,13 @@
     private final Logger logger = LoggerFactory.getLogger(AbstractModbusOSGiTest.class);
 
     protected @Mock @NonNullByDefault({}) ModbusManager mockedModbusManager;
+    protected @NonNullByDefault({}) ModbusManager realModbusManager;
     protected @NonNullByDefault({}) ManagedThingProvider thingProvider;
     protected @NonNullByDefault({}) ManagedItemProvider itemProvider;
     protected @NonNullByDefault({}) ManagedItemChannelLinkProvider itemChannelLinkProvider;
     protected @NonNullByDefault({}) ItemRegistry itemRegistry;
     protected @NonNullByDefault({}) CoreItemFactory coreItemFactory;
 
-    private @NonNullByDefault({}) ModbusManager realModbusManager;
     private Set<Item> addedItems = new HashSet<>();
     private Set<Thing> addedThings = new HashSet<>();
     private Set<ItemChannelLink> addedLinks = new HashSet<>();
@@ -251,259 +250,4 @@
         modbusHandlerFactory.unsetModbusManager(mockedModbusManager);
         modbusHandlerFactory.setModbusManager(realModbusManager);
     }
-}
-=======
-/**
- * Copyright (c) 2010-2021 Contributors to the openHAB project
- *
- * See the NOTICE file(s) distributed with this work for additional
- * information.
- *
- * This program and the accompanying materials are made available under the
- * terms of the Eclipse Public License 2.0 which is available at
- * http://www.eclipse.org/legal/epl-2.0
- *
- * SPDX-License-Identifier: EPL-2.0
- */
-package org.openhab.binding.modbus.tests;
-
-import static org.hamcrest.CoreMatchers.*;
-import static org.hamcrest.MatcherAssert.assertThat;
-import static org.hamcrest.core.Is.is;
-import static org.hamcrest.core.IsInstanceOf.instanceOf;
-import static org.junit.jupiter.api.Assertions.*;
-import static org.mockito.ArgumentMatchers.any;
-import static org.mockito.Mockito.*;
-
-import java.util.ArrayList;
-import java.util.Collections;
-import java.util.Dictionary;
-import java.util.HashMap;
-import java.util.HashSet;
-import java.util.Hashtable;
-import java.util.List;
-import java.util.Map;
-import java.util.Set;
-
-import org.eclipse.jdt.annotation.NonNull;
-import org.eclipse.jdt.annotation.NonNullByDefault;
-import org.eclipse.jdt.annotation.Nullable;
-import org.junit.jupiter.api.AfterEach;
-import org.junit.jupiter.api.BeforeEach;
-import org.junit.jupiter.api.extension.ExtendWith;
-import org.mockito.Mock;
-import org.mockito.Mockito;
-import org.mockito.junit.jupiter.MockitoExtension;
-import org.mockito.junit.jupiter.MockitoSettings;
-import org.mockito.quality.Strictness;
-import org.openhab.binding.modbus.internal.ModbusHandlerFactory;
-import org.openhab.core.events.Event;
-import org.openhab.core.events.EventFilter;
-import org.openhab.core.events.EventSubscriber;
-import org.openhab.core.io.transport.modbus.ModbusCommunicationInterface;
-import org.openhab.core.io.transport.modbus.ModbusManager;
-import org.openhab.core.items.Item;
-import org.openhab.core.items.ItemProvider;
-import org.openhab.core.items.ItemRegistry;
-import org.openhab.core.items.ManagedItemProvider;
-import org.openhab.core.items.events.ItemStateEvent;
-import org.openhab.core.library.CoreItemFactory;
-import org.openhab.core.test.java.JavaOSGiTest;
-import org.openhab.core.thing.ChannelUID;
-import org.openhab.core.thing.ManagedThingProvider;
-import org.openhab.core.thing.Thing;
-import org.openhab.core.thing.ThingProvider;
-import org.openhab.core.thing.binding.ThingHandler;
-import org.openhab.core.thing.binding.ThingHandlerFactory;
-import org.openhab.core.thing.link.ItemChannelLink;
-import org.openhab.core.thing.link.ItemChannelLinkProvider;
-import org.openhab.core.thing.link.ManagedItemChannelLinkProvider;
-import org.openhab.core.transform.TransformationService;
-import org.openhab.core.types.State;
-import org.slf4j.Logger;
-import org.slf4j.LoggerFactory;
-
-/**
- * @author Sami Salonen - Initial contribution
- */
-@ExtendWith(MockitoExtension.class)
-@MockitoSettings(strictness = Strictness.WARN)
-@NonNullByDefault
-public abstract class AbstractModbusOSGiTest extends JavaOSGiTest {
-
-    private static class StateSubscriber implements EventSubscriber {
-
-        private final Logger logger = LoggerFactory.getLogger(StateSubscriber.class);
-
-        public Map<String, List<State>> stateUpdates = new HashMap<>();
-
-        @Override
-        public Set<@NonNull String> getSubscribedEventTypes() {
-            return Collections.singleton(ItemStateEvent.TYPE);
-        }
-
-        @Override
-        public @Nullable EventFilter getEventFilter() {
-            return null;
-        }
-
-        @Override
-        public void receive(Event event) {
-            // Expecting only state updates in the tests
-            assertThat(event, is(instanceOf(ItemStateEvent.class)));
-            ItemStateEvent stateEvent = (ItemStateEvent) event;
-            logger.trace("Captured event: {} of type {}. Payload: {}", event,
-                    stateEvent.getItemState().getClass().getSimpleName(), event.getPayload());
-            stateUpdates.computeIfAbsent(stateEvent.getItemName(), (item) -> new ArrayList<>())
-                    .add(stateEvent.getItemState());
-        }
-    }
-
-    private final Logger logger = LoggerFactory.getLogger(AbstractModbusOSGiTest.class);
-
-    protected @Mock @NonNullByDefault({}) ModbusManager mockedModbusManager;
-    protected @NonNullByDefault({}) ModbusManager realModbusManager;
-    protected @NonNullByDefault({}) ManagedThingProvider thingProvider;
-    protected @NonNullByDefault({}) ManagedItemProvider itemProvider;
-    protected @NonNullByDefault({}) ManagedItemChannelLinkProvider itemChannelLinkProvider;
-    protected @NonNullByDefault({}) ItemRegistry itemRegistry;
-    protected @NonNullByDefault({}) CoreItemFactory coreItemFactory;
-
-    private Set<Item> addedItems = new HashSet<>();
-    private Set<Thing> addedThings = new HashSet<>();
-    private Set<ItemChannelLink> addedLinks = new HashSet<>();
-    private StateSubscriber stateSubscriber = new StateSubscriber();
-
-    protected @Mock @NonNullByDefault({}) ModbusCommunicationInterface comms;
-
-    public AbstractModbusOSGiTest() {
-        super();
-    }
-
-    /**
-     * Before each test, configure mocked services
-     */
-    @BeforeEach
-    public void setUpAbstractModbusOSGiTest() {
-        logger.debug("setUpAbstractModbusOSGiTest BEGIN");
-        registerVolatileStorageService();
-        registerService(mockedModbusManager);
-        registerService(stateSubscriber);
-
-        swapModbusManagerToMocked();
-
-        thingProvider = getService(ThingProvider.class, ManagedThingProvider.class);
-        assertThat("Could not get ManagedThingProvider", thingProvider, is(notNullValue()));
-        itemProvider = getService(ItemProvider.class, ManagedItemProvider.class);
-        assertThat("Could not get ManagedItemProvider", itemProvider, is(notNullValue()));
-        itemChannelLinkProvider = getService(ItemChannelLinkProvider.class, ManagedItemChannelLinkProvider.class);
-        assertThat("Could not get ManagedItemChannelLinkProvider", itemChannelLinkProvider, is(notNullValue()));
-        itemRegistry = getService(ItemRegistry.class);
-        assertThat("Could not get ItemRegistry", itemRegistry, is(notNullValue()));
-
-        coreItemFactory = new CoreItemFactory();
-
-        // Clean slate for all tests
-        reset(mockedModbusManager);
-
-        stateSubscriber.stateUpdates.clear();
-        logger.debug("setUpAbstractModbusOSGiTest END");
-    }
-
-    @AfterEach
-    public void tearDownAbstractModbusOSGiTest() throws Exception {
-        logger.debug("tearDownAbstractModbusOSGiTest BEGIN");
-        swapModbusManagerToReal();
-        for (Item item : addedItems) {
-            assertNotNull(itemProvider.remove(item.getName()));
-        }
-        for (Thing thing : addedThings) {
-            disposeThing(thing);
-        }
-        for (ItemChannelLink link : addedLinks) {
-            logger.debug("Unlinking {} <-> {}", link.getItemName(), link.getLinkedUID());
-            assertNotNull(itemChannelLinkProvider.remove(link.getUID()));
-        }
-        logger.debug("tearDownAbstractModbusOSGiTest END");
-    }
-
-    protected void addThing(Thing thing) {
-        assertThat(addedThings.contains(thing), not(equalTo(true)));
-        ThingHandler mockHandler = thing.getHandler();
-        if (mockHandler != null) {
-            // If there is a handler attached to fresh thing, it should be mocked (this pattern is used with some tests)
-            assertThat(Mockito.mockingDetails(thing.getHandler()).isMock(), is(equalTo(true)));
-        }
-
-        thingProvider.add(thing);
-        waitForAssert(() -> assertThat(thing.getHandler(), notNullValue()));
-        assertThat(thing.getConfiguration(), is(notNullValue()));
-        addedThings.add(thing);
-        if (mockHandler != null) {
-            // Re-attach mock handler
-            ThingHandler realHandlerInitedByCore = thing.getHandler();
-            assertNotNull(realHandlerInitedByCore);
-            assertNotSame(realHandlerInitedByCore, mockHandler);
-            realHandlerInitedByCore.dispose();
-            thing.setHandler(mockHandler);
-        }
-    }
-
-    protected void disposeThing(Thing thing) {
-        thingProvider.remove(thing.getUID());
-    }
-
-    protected void addItem(Item item) {
-        assertThat(addedItems.contains(item), not(equalTo(true)));
-        itemProvider.add(item);
-        addedItems.add(item);
-    }
-
-    protected void linkItem(String itemName, ChannelUID channelUID) {
-        logger.debug("Linking {} <-> {}", itemName, channelUID);
-        ItemChannelLink link = new ItemChannelLink(itemName, channelUID);
-        assertThat(addedLinks.contains(link), not(equalTo(true)));
-        itemChannelLinkProvider.add(link);
-        addedLinks.add(link);
-    }
-
-    protected @Nullable List<State> getStateUpdates(String itemName) {
-        return stateSubscriber.stateUpdates.get(itemName);
-    }
-
-    protected void mockTransformation(String name, TransformationService service) {
-        Dictionary<String, Object> params = new Hashtable<>();
-        params.put("openhab.transform", name);
-        registerService(service, params);
-    }
-
-    protected void mockCommsToModbusManager() {
-        assert comms != null;
-        doReturn(comms).when(mockedModbusManager).newModbusCommunicationInterface(any(), any());
-    }
-
-    protected void swapModbusManagerToMocked() {
-        assertNull(realModbusManager);
-        realModbusManager = getService(ModbusManager.class);
-        assertThat("Could not get ModbusManager", realModbusManager, is(notNullValue()));
-        assertThat("Could not get ModbusManagerImpl", realModbusManager.getClass().getSimpleName(),
-                is(equalTo("ModbusManagerImpl")));
-        assertNotNull(realModbusManager);
-
-        ModbusHandlerFactory modbusHandlerFactory = getService(ThingHandlerFactory.class, ModbusHandlerFactory.class);
-        assertThat("Could not get ModbusHandlerFactory", modbusHandlerFactory, is(notNullValue()));
-        assertNotNull(modbusHandlerFactory);
-        modbusHandlerFactory.unsetModbusManager(realModbusManager);
-        modbusHandlerFactory.setModbusManager(mockedModbusManager);
-    }
-
-    protected void swapModbusManagerToReal() {
-        assertNotNull(realModbusManager);
-        ModbusHandlerFactory modbusHandlerFactory = getService(ThingHandlerFactory.class, ModbusHandlerFactory.class);
-        assertThat("Could not get ModbusHandlerFactory", modbusHandlerFactory, is(notNullValue()));
-        assertNotNull(modbusHandlerFactory);
-        modbusHandlerFactory.unsetModbusManager(mockedModbusManager);
-        modbusHandlerFactory.setModbusManager(realModbusManager);
-    }
-}
->>>>>>> 65bc6240
+}