<<<<<<< HEAD
/**
 * Copyright (c) 2010-2021 Contributors to the openHAB project
 *
 * See the NOTICE file(s) distributed with this work for additional
 * information.
 *
 * This program and the accompanying materials are made available under the
 * terms of the Eclipse Public License 2.0 which is available at
 * http://www.eclipse.org/legal/epl-2.0
 *
 * SPDX-License-Identifier: EPL-2.0
 */
package org.openhab.binding.astro.handler.test;

import static org.mockito.Mockito.*;
import static org.openhab.binding.astro.internal.AstroBindingConstants.THING_TYPE_SUN;
import static org.openhab.binding.astro.test.cases.AstroBindingTestsData.*;

import java.time.ZoneId;

import org.junit.jupiter.api.Test;
import org.openhab.binding.astro.internal.handler.AstroThingHandler;
import org.openhab.binding.astro.internal.handler.SunHandler;
import org.openhab.core.config.core.Configuration;
import org.openhab.core.i18n.TimeZoneProvider;
import org.openhab.core.scheduler.CronScheduler;
import org.openhab.core.thing.Thing;
import org.openhab.core.thing.ThingStatus;
import org.openhab.core.thing.ThingStatusDetail;
import org.openhab.core.thing.ThingStatusInfo;
import org.openhab.core.thing.ThingUID;
import org.openhab.core.thing.binding.ThingHandler;
import org.openhab.core.thing.binding.ThingHandlerCallback;

/**
 * Tests for the {@link AstroThingHandler}
 * <p>
 * This class tests the required configuration for the astro thing.
 *
 * @author Petar Valchev - Initial implementation
 * @author Svilen Valkanov - Reworked to plain unit tests, removed irrelevant tests
 * @author Christoph Weitkamp - Migrated tests to pure Java
 */
public class AstroValidConfigurationTest {

    private final String NULL_LONGITUDE = "51.2,null";
    private final String NULL_LATITUDE = "null,25.4";

    @Test
    public void testIfGeolocationIsProvidedForASunThing_theThingStatusBecomesONLINE() {
        Configuration thingConfiguration = new Configuration();
        thingConfiguration.put(GEOLOCATION_PROPERTY, GEOLOCATION_VALUE);
        thingConfiguration.put(INTERVAL_PROPERTY, INTERVAL_DEFAULT_VALUE);
        assertThingStatus(thingConfiguration, ThingStatus.ONLINE, ThingStatusDetail.NONE);
    }

    @Test
    public void testIfGeolocationIsProvidedForAMoonThing_theThingStatusBecomesONLINE() {
        Configuration thingConfiguration = new Configuration();
        thingConfiguration.put(GEOLOCATION_PROPERTY, GEOLOCATION_VALUE);
        thingConfiguration.put(INTERVAL_PROPERTY, INTERVAL_DEFAULT_VALUE);
        assertThingStatus(thingConfiguration, ThingStatus.ONLINE, ThingStatusDetail.NONE);
    }

    @Test
    public void testIfGeolocationForASunThingIsNull_theThingStatusBecomesOFFLINE() {
        Configuration thingConfiguration = new Configuration();
        thingConfiguration.put(GEOLOCATION_PROPERTY, null);
        assertThingStatus(thingConfiguration, ThingStatus.OFFLINE, ThingStatusDetail.CONFIGURATION_ERROR);
    }

    @Test
    public void testIfGeolocationForAMoonThingIsNull_theThingStatusBecomesOFFLINE() {
        Configuration thingConfiguration = new Configuration();
        thingConfiguration.put(GEOLOCATION_PROPERTY, null);
        assertThingStatus(thingConfiguration, ThingStatus.OFFLINE, ThingStatusDetail.CONFIGURATION_ERROR);
    }

    @Test
    public void testIfTheLatitudeForASunThingIsNull_theThingStatusBecomesOFFLINE() {
        Configuration thingConfiguration = new Configuration();
        thingConfiguration.put(GEOLOCATION_PROPERTY, NULL_LATITUDE);
        assertThingStatus(thingConfiguration, ThingStatus.OFFLINE, ThingStatusDetail.CONFIGURATION_ERROR);
    }

    @Test
    public void testIfTheLatitudeForAMoonThingIsNull_theThingStatusBecomesOFFLINE() {
        Configuration thingConfiguration = new Configuration();
        thingConfiguration.put(GEOLOCATION_PROPERTY, NULL_LATITUDE);
        assertThingStatus(thingConfiguration, ThingStatus.OFFLINE, ThingStatusDetail.CONFIGURATION_ERROR);
    }

    @Test
    public void testIfTheLongitudeForASunThingIsNull_theThingStatusBecomesOFFLINE() {
        Configuration thingConfiguration = new Configuration();
        thingConfiguration.put(GEOLOCATION_PROPERTY, NULL_LONGITUDE);
        assertThingStatus(thingConfiguration, ThingStatus.OFFLINE, ThingStatusDetail.CONFIGURATION_ERROR);
    }

    @Test
    public void testIfTheLongitudeForAMoonThingIsNull_theThingStatusBecomesOFFLINE() {
        Configuration thingConfiguration = new Configuration();
        thingConfiguration.put(GEOLOCATION_PROPERTY, NULL_LONGITUDE);
        assertThingStatus(thingConfiguration, ThingStatus.OFFLINE, ThingStatusDetail.CONFIGURATION_ERROR);
    }

    @Test
    public void testIfTheIntervalForASunThingIsLessThan1_theThingStatusBecomesOFFLINE() {
        Configuration thingConfiguration = new Configuration();
        thingConfiguration.put(GEOLOCATION_PROPERTY, GEOLOCATION_VALUE);
        thingConfiguration.put(INTERVAL_PROPERTY, new Integer(0));
        assertThingStatus(thingConfiguration, ThingStatus.OFFLINE, ThingStatusDetail.CONFIGURATION_ERROR);
    }

    @Test
    public void testIfTheIntervalForAMoonThingIsLessThan1_theThingStatusBecomesOFFLINE() {
        Configuration thingConfiguration = new Configuration();
        thingConfiguration.put(GEOLOCATION_PROPERTY, GEOLOCATION_VALUE);
        thingConfiguration.put(INTERVAL_PROPERTY, new Integer(0));
        assertThingStatus(thingConfiguration, ThingStatus.OFFLINE, ThingStatusDetail.CONFIGURATION_ERROR);
    }

    @Test
    public void testIfTheIntervalForASunThingIsGreaterThan86400_theThingStatusBecomesOFFLINE() {
        Configuration thingConfiguration = new Configuration();
        thingConfiguration.put(GEOLOCATION_PROPERTY, GEOLOCATION_VALUE);
        thingConfiguration.put(INTERVAL_PROPERTY, new Integer(86401));
        assertThingStatus(thingConfiguration, ThingStatus.OFFLINE, ThingStatusDetail.CONFIGURATION_ERROR);
    }

    @Test
    public void testIfTheIntervalForAMoonThingIsGreaterThan86400_theThingStatusBecomesOFFLINE() {
        Configuration thingConfiguration = new Configuration();
        thingConfiguration.put(GEOLOCATION_PROPERTY, GEOLOCATION_VALUE);
        thingConfiguration.put(INTERVAL_PROPERTY, new Integer(86401));
        assertThingStatus(thingConfiguration, ThingStatus.OFFLINE, ThingStatusDetail.CONFIGURATION_ERROR);
    }

    private void assertThingStatus(Configuration configuration, ThingStatus expectedStatus,
            ThingStatusDetail expectedStatusDetail) {
        ThingUID thingUID = new ThingUID(THING_TYPE_SUN, TEST_SUN_THING_ID);

        Thing thing = mock(Thing.class);
        when(thing.getConfiguration()).thenReturn(configuration);
        when(thing.getUID()).thenReturn(thingUID);

        ThingHandlerCallback callback = mock(ThingHandlerCallback.class);
        CronScheduler cronScheduler = mock(CronScheduler.class);
        TimeZoneProvider timeZoneProvider = mock(TimeZoneProvider.class);
        when(timeZoneProvider.getTimeZone()).thenReturn(ZoneId.systemDefault());
        ThingHandler sunHandler = new SunHandler(thing, cronScheduler, timeZoneProvider);
        sunHandler.setCallback(callback);

        sunHandler.initialize();

        ThingStatusInfo expectedThingStatus = new ThingStatusInfo(expectedStatus, expectedStatusDetail, null);
        verify(callback, times(1)).statusUpdated(thing, expectedThingStatus);
    }
}
=======
/**
 * Copyright (c) 2010-2021 Contributors to the openHAB project
 *
 * See the NOTICE file(s) distributed with this work for additional
 * information.
 *
 * This program and the accompanying materials are made available under the
 * terms of the Eclipse Public License 2.0 which is available at
 * http://www.eclipse.org/legal/epl-2.0
 *
 * SPDX-License-Identifier: EPL-2.0
 */
package org.openhab.binding.astro.handler.test;

import static org.mockito.Mockito.*;
import static org.openhab.binding.astro.internal.AstroBindingConstants.THING_TYPE_SUN;
import static org.openhab.binding.astro.test.cases.AstroBindingTestsData.*;

import java.time.ZoneId;

import org.junit.jupiter.api.Test;
import org.openhab.binding.astro.internal.handler.AstroThingHandler;
import org.openhab.binding.astro.internal.handler.SunHandler;
import org.openhab.core.config.core.Configuration;
import org.openhab.core.i18n.TimeZoneProvider;
import org.openhab.core.scheduler.CronScheduler;
import org.openhab.core.thing.Thing;
import org.openhab.core.thing.ThingStatus;
import org.openhab.core.thing.ThingStatusDetail;
import org.openhab.core.thing.ThingStatusInfo;
import org.openhab.core.thing.ThingUID;
import org.openhab.core.thing.binding.ThingHandler;
import org.openhab.core.thing.binding.ThingHandlerCallback;

/**
 * Tests for the {@link AstroThingHandler}
 * <p>
 * This class tests the required configuration for the astro thing.
 *
 * @author Petar Valchev - Initial implementation
 * @author Svilen Valkanov - Reworked to plain unit tests, removed irrelevant tests
 * @author Christoph Weitkamp - Migrated tests to pure Java
 */
public class AstroValidConfigurationTest {

    private final String NULL_LONGITUDE = "51.2,null";
    private final String NULL_LATITUDE = "null,25.4";

    @Test
    public void testIfGeolocationIsProvidedForASunThing_theThingStatusBecomesONLINE() {
        Configuration thingConfiguration = new Configuration();
        thingConfiguration.put(GEOLOCATION_PROPERTY, GEOLOCATION_VALUE);
        thingConfiguration.put(INTERVAL_PROPERTY, INTERVAL_DEFAULT_VALUE);
        assertThingStatus(thingConfiguration, ThingStatus.ONLINE, ThingStatusDetail.NONE);
    }

    @Test
    public void testIfGeolocationIsProvidedForAMoonThing_theThingStatusBecomesONLINE() {
        Configuration thingConfiguration = new Configuration();
        thingConfiguration.put(GEOLOCATION_PROPERTY, GEOLOCATION_VALUE);
        thingConfiguration.put(INTERVAL_PROPERTY, INTERVAL_DEFAULT_VALUE);
        assertThingStatus(thingConfiguration, ThingStatus.ONLINE, ThingStatusDetail.NONE);
    }

    @Test
    public void testIfGeolocationForASunThingIsNull_theThingStatusBecomesOFFLINE() {
        Configuration thingConfiguration = new Configuration();
        thingConfiguration.put(GEOLOCATION_PROPERTY, null);
        assertThingStatus(thingConfiguration, ThingStatus.OFFLINE, ThingStatusDetail.CONFIGURATION_ERROR);
    }

    @Test
    public void testIfGeolocationForAMoonThingIsNull_theThingStatusBecomesOFFLINE() {
        Configuration thingConfiguration = new Configuration();
        thingConfiguration.put(GEOLOCATION_PROPERTY, null);
        assertThingStatus(thingConfiguration, ThingStatus.OFFLINE, ThingStatusDetail.CONFIGURATION_ERROR);
    }

    @Test
    public void testIfTheLatitudeForASunThingIsNull_theThingStatusBecomesOFFLINE() {
        Configuration thingConfiguration = new Configuration();
        thingConfiguration.put(GEOLOCATION_PROPERTY, NULL_LATITUDE);
        assertThingStatus(thingConfiguration, ThingStatus.OFFLINE, ThingStatusDetail.CONFIGURATION_ERROR);
    }

    @Test
    public void testIfTheLatitudeForAMoonThingIsNull_theThingStatusBecomesOFFLINE() {
        Configuration thingConfiguration = new Configuration();
        thingConfiguration.put(GEOLOCATION_PROPERTY, NULL_LATITUDE);
        assertThingStatus(thingConfiguration, ThingStatus.OFFLINE, ThingStatusDetail.CONFIGURATION_ERROR);
    }

    @Test
    public void testIfTheLongitudeForASunThingIsNull_theThingStatusBecomesOFFLINE() {
        Configuration thingConfiguration = new Configuration();
        thingConfiguration.put(GEOLOCATION_PROPERTY, NULL_LONGITUDE);
        assertThingStatus(thingConfiguration, ThingStatus.OFFLINE, ThingStatusDetail.CONFIGURATION_ERROR);
    }

    @Test
    public void testIfTheLongitudeForAMoonThingIsNull_theThingStatusBecomesOFFLINE() {
        Configuration thingConfiguration = new Configuration();
        thingConfiguration.put(GEOLOCATION_PROPERTY, NULL_LONGITUDE);
        assertThingStatus(thingConfiguration, ThingStatus.OFFLINE, ThingStatusDetail.CONFIGURATION_ERROR);
    }

    @Test
    public void testIfTheIntervalForASunThingIsLessThan1_theThingStatusBecomesOFFLINE() {
        Configuration thingConfiguration = new Configuration();
        thingConfiguration.put(GEOLOCATION_PROPERTY, GEOLOCATION_VALUE);
        thingConfiguration.put(INTERVAL_PROPERTY, Integer.valueOf(0));
        assertThingStatus(thingConfiguration, ThingStatus.OFFLINE, ThingStatusDetail.CONFIGURATION_ERROR);
    }

    @Test
    public void testIfTheIntervalForAMoonThingIsLessThan1_theThingStatusBecomesOFFLINE() {
        Configuration thingConfiguration = new Configuration();
        thingConfiguration.put(GEOLOCATION_PROPERTY, GEOLOCATION_VALUE);
        thingConfiguration.put(INTERVAL_PROPERTY, Integer.valueOf(0));
        assertThingStatus(thingConfiguration, ThingStatus.OFFLINE, ThingStatusDetail.CONFIGURATION_ERROR);
    }

    @Test
    public void testIfTheIntervalForASunThingIsGreaterThan86400_theThingStatusBecomesOFFLINE() {
        Configuration thingConfiguration = new Configuration();
        thingConfiguration.put(GEOLOCATION_PROPERTY, GEOLOCATION_VALUE);
        thingConfiguration.put(INTERVAL_PROPERTY, Integer.valueOf(86401));
        assertThingStatus(thingConfiguration, ThingStatus.OFFLINE, ThingStatusDetail.CONFIGURATION_ERROR);
    }

    @Test
    public void testIfTheIntervalForAMoonThingIsGreaterThan86400_theThingStatusBecomesOFFLINE() {
        Configuration thingConfiguration = new Configuration();
        thingConfiguration.put(GEOLOCATION_PROPERTY, GEOLOCATION_VALUE);
        thingConfiguration.put(INTERVAL_PROPERTY, Integer.valueOf(86401));
        assertThingStatus(thingConfiguration, ThingStatus.OFFLINE, ThingStatusDetail.CONFIGURATION_ERROR);
    }

    private void assertThingStatus(Configuration configuration, ThingStatus expectedStatus,
            ThingStatusDetail expectedStatusDetail) {
        ThingUID thingUID = new ThingUID(THING_TYPE_SUN, TEST_SUN_THING_ID);

        Thing thing = mock(Thing.class);
        when(thing.getConfiguration()).thenReturn(configuration);
        when(thing.getUID()).thenReturn(thingUID);

        ThingHandlerCallback callback = mock(ThingHandlerCallback.class);
        CronScheduler cronScheduler = mock(CronScheduler.class);
        TimeZoneProvider timeZoneProvider = mock(TimeZoneProvider.class);
        when(timeZoneProvider.getTimeZone()).thenReturn(ZoneId.systemDefault());
        ThingHandler sunHandler = new SunHandler(thing, cronScheduler, timeZoneProvider);
        sunHandler.setCallback(callback);

        sunHandler.initialize();

        ThingStatusInfo expectedThingStatus = new ThingStatusInfo(expectedStatus, expectedStatusDetail, null);
        verify(callback, times(1)).statusUpdated(thing, expectedThingStatus);
    }
}
>>>>>>> 65bc6240
<|MERGE_RESOLUTION|>--- conflicted
+++ resolved
@@ -1,164 +1,3 @@
-<<<<<<< HEAD
-/**
- * Copyright (c) 2010-2021 Contributors to the openHAB project
- *
- * See the NOTICE file(s) distributed with this work for additional
- * information.
- *
- * This program and the accompanying materials are made available under the
- * terms of the Eclipse Public License 2.0 which is available at
- * http://www.eclipse.org/legal/epl-2.0
- *
- * SPDX-License-Identifier: EPL-2.0
- */
-package org.openhab.binding.astro.handler.test;
-
-import static org.mockito.Mockito.*;
-import static org.openhab.binding.astro.internal.AstroBindingConstants.THING_TYPE_SUN;
-import static org.openhab.binding.astro.test.cases.AstroBindingTestsData.*;
-
-import java.time.ZoneId;
-
-import org.junit.jupiter.api.Test;
-import org.openhab.binding.astro.internal.handler.AstroThingHandler;
-import org.openhab.binding.astro.internal.handler.SunHandler;
-import org.openhab.core.config.core.Configuration;
-import org.openhab.core.i18n.TimeZoneProvider;
-import org.openhab.core.scheduler.CronScheduler;
-import org.openhab.core.thing.Thing;
-import org.openhab.core.thing.ThingStatus;
-import org.openhab.core.thing.ThingStatusDetail;
-import org.openhab.core.thing.ThingStatusInfo;
-import org.openhab.core.thing.ThingUID;
-import org.openhab.core.thing.binding.ThingHandler;
-import org.openhab.core.thing.binding.ThingHandlerCallback;
-
-/**
- * Tests for the {@link AstroThingHandler}
- * <p>
- * This class tests the required configuration for the astro thing.
- *
- * @author Petar Valchev - Initial implementation
- * @author Svilen Valkanov - Reworked to plain unit tests, removed irrelevant tests
- * @author Christoph Weitkamp - Migrated tests to pure Java
- */
-public class AstroValidConfigurationTest {
-
-    private final String NULL_LONGITUDE = "51.2,null";
-    private final String NULL_LATITUDE = "null,25.4";
-
-    @Test
-    public void testIfGeolocationIsProvidedForASunThing_theThingStatusBecomesONLINE() {
-        Configuration thingConfiguration = new Configuration();
-        thingConfiguration.put(GEOLOCATION_PROPERTY, GEOLOCATION_VALUE);
-        thingConfiguration.put(INTERVAL_PROPERTY, INTERVAL_DEFAULT_VALUE);
-        assertThingStatus(thingConfiguration, ThingStatus.ONLINE, ThingStatusDetail.NONE);
-    }
-
-    @Test
-    public void testIfGeolocationIsProvidedForAMoonThing_theThingStatusBecomesONLINE() {
-        Configuration thingConfiguration = new Configuration();
-        thingConfiguration.put(GEOLOCATION_PROPERTY, GEOLOCATION_VALUE);
-        thingConfiguration.put(INTERVAL_PROPERTY, INTERVAL_DEFAULT_VALUE);
-        assertThingStatus(thingConfiguration, ThingStatus.ONLINE, ThingStatusDetail.NONE);
-    }
-
-    @Test
-    public void testIfGeolocationForASunThingIsNull_theThingStatusBecomesOFFLINE() {
-        Configuration thingConfiguration = new Configuration();
-        thingConfiguration.put(GEOLOCATION_PROPERTY, null);
-        assertThingStatus(thingConfiguration, ThingStatus.OFFLINE, ThingStatusDetail.CONFIGURATION_ERROR);
-    }
-
-    @Test
-    public void testIfGeolocationForAMoonThingIsNull_theThingStatusBecomesOFFLINE() {
-        Configuration thingConfiguration = new Configuration();
-        thingConfiguration.put(GEOLOCATION_PROPERTY, null);
-        assertThingStatus(thingConfiguration, ThingStatus.OFFLINE, ThingStatusDetail.CONFIGURATION_ERROR);
-    }
-
-    @Test
-    public void testIfTheLatitudeForASunThingIsNull_theThingStatusBecomesOFFLINE() {
-        Configuration thingConfiguration = new Configuration();
-        thingConfiguration.put(GEOLOCATION_PROPERTY, NULL_LATITUDE);
-        assertThingStatus(thingConfiguration, ThingStatus.OFFLINE, ThingStatusDetail.CONFIGURATION_ERROR);
-    }
-
-    @Test
-    public void testIfTheLatitudeForAMoonThingIsNull_theThingStatusBecomesOFFLINE() {
-        Configuration thingConfiguration = new Configuration();
-        thingConfiguration.put(GEOLOCATION_PROPERTY, NULL_LATITUDE);
-        assertThingStatus(thingConfiguration, ThingStatus.OFFLINE, ThingStatusDetail.CONFIGURATION_ERROR);
-    }
-
-    @Test
-    public void testIfTheLongitudeForASunThingIsNull_theThingStatusBecomesOFFLINE() {
-        Configuration thingConfiguration = new Configuration();
-        thingConfiguration.put(GEOLOCATION_PROPERTY, NULL_LONGITUDE);
-        assertThingStatus(thingConfiguration, ThingStatus.OFFLINE, ThingStatusDetail.CONFIGURATION_ERROR);
-    }
-
-    @Test
-    public void testIfTheLongitudeForAMoonThingIsNull_theThingStatusBecomesOFFLINE() {
-        Configuration thingConfiguration = new Configuration();
-        thingConfiguration.put(GEOLOCATION_PROPERTY, NULL_LONGITUDE);
-        assertThingStatus(thingConfiguration, ThingStatus.OFFLINE, ThingStatusDetail.CONFIGURATION_ERROR);
-    }
-
-    @Test
-    public void testIfTheIntervalForASunThingIsLessThan1_theThingStatusBecomesOFFLINE() {
-        Configuration thingConfiguration = new Configuration();
-        thingConfiguration.put(GEOLOCATION_PROPERTY, GEOLOCATION_VALUE);
-        thingConfiguration.put(INTERVAL_PROPERTY, new Integer(0));
-        assertThingStatus(thingConfiguration, ThingStatus.OFFLINE, ThingStatusDetail.CONFIGURATION_ERROR);
-    }
-
-    @Test
-    public void testIfTheIntervalForAMoonThingIsLessThan1_theThingStatusBecomesOFFLINE() {
-        Configuration thingConfiguration = new Configuration();
-        thingConfiguration.put(GEOLOCATION_PROPERTY, GEOLOCATION_VALUE);
-        thingConfiguration.put(INTERVAL_PROPERTY, new Integer(0));
-        assertThingStatus(thingConfiguration, ThingStatus.OFFLINE, ThingStatusDetail.CONFIGURATION_ERROR);
-    }
-
-    @Test
-    public void testIfTheIntervalForASunThingIsGreaterThan86400_theThingStatusBecomesOFFLINE() {
-        Configuration thingConfiguration = new Configuration();
-        thingConfiguration.put(GEOLOCATION_PROPERTY, GEOLOCATION_VALUE);
-        thingConfiguration.put(INTERVAL_PROPERTY, new Integer(86401));
-        assertThingStatus(thingConfiguration, ThingStatus.OFFLINE, ThingStatusDetail.CONFIGURATION_ERROR);
-    }
-
-    @Test
-    public void testIfTheIntervalForAMoonThingIsGreaterThan86400_theThingStatusBecomesOFFLINE() {
-        Configuration thingConfiguration = new Configuration();
-        thingConfiguration.put(GEOLOCATION_PROPERTY, GEOLOCATION_VALUE);
-        thingConfiguration.put(INTERVAL_PROPERTY, new Integer(86401));
-        assertThingStatus(thingConfiguration, ThingStatus.OFFLINE, ThingStatusDetail.CONFIGURATION_ERROR);
-    }
-
-    private void assertThingStatus(Configuration configuration, ThingStatus expectedStatus,
-            ThingStatusDetail expectedStatusDetail) {
-        ThingUID thingUID = new ThingUID(THING_TYPE_SUN, TEST_SUN_THING_ID);
-
-        Thing thing = mock(Thing.class);
-        when(thing.getConfiguration()).thenReturn(configuration);
-        when(thing.getUID()).thenReturn(thingUID);
-
-        ThingHandlerCallback callback = mock(ThingHandlerCallback.class);
-        CronScheduler cronScheduler = mock(CronScheduler.class);
-        TimeZoneProvider timeZoneProvider = mock(TimeZoneProvider.class);
-        when(timeZoneProvider.getTimeZone()).thenReturn(ZoneId.systemDefault());
-        ThingHandler sunHandler = new SunHandler(thing, cronScheduler, timeZoneProvider);
-        sunHandler.setCallback(callback);
-
-        sunHandler.initialize();
-
-        ThingStatusInfo expectedThingStatus = new ThingStatusInfo(expectedStatus, expectedStatusDetail, null);
-        verify(callback, times(1)).statusUpdated(thing, expectedThingStatus);
-    }
-}
-=======
 /**
  * Copyright (c) 2010-2021 Contributors to the openHAB project
  *
@@ -317,5 +156,4 @@
         ThingStatusInfo expectedThingStatus = new ThingStatusInfo(expectedStatus, expectedStatusDetail, null);
         verify(callback, times(1)).statusUpdated(thing, expectedThingStatus);
     }
-}
->>>>>>> 65bc6240
+}